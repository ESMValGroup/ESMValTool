---
version: 2.1

orbs:
  coverage-reporter: codacy/coverage-reporter@11.1.1

commands:
  check_changes:
    steps:
      - run: |
          if (test "$CIRCLE_BRANCH" = master ||
            git --no-pager diff --name-only origin/master... |
            grep -q -E -f .circleci/install_triggers)
          then
            echo Running installation tests
          else
            echo Skipping installation tests
            circleci step halt
          fi

jobs:
  test:
    # Run Python 3 tests
    working_directory: /test
    docker:
      - image: esmvalgroup/esmvaltool:development
    steps:
      - checkout
      - run:
          # Update/Create Conda environment and run tests
          command: |
            pip install .[test]
            esmvaltool install Julia
            esmvaltool install R
            # Remove source to test installed software
            rm -r esmvaltool
            pytest -n 2
      - store_artifacts:
          path: test-reports/
      - store_test_results:
          path: test-reports/
      - coverage-reporter/send_report:
          coverage-reports: 'test-reports/coverage.xml'
          project-token: $CODACY_PROJECT_TOKEN

  test_installation:
    # Test Python 3 installation
    working_directory: /test_installation
    docker:
      - image: continuumio/miniconda3
    steps:
      - checkout
      - check_changes
      - restore_cache:
          key: test-install-{{ .Branch }}
      - run:
          command: |
            . /opt/conda/etc/profile.d/conda.sh
            set -x
            mkdir /logs
            # Install
            wget https://julialang-s3.julialang.org/bin/linux/x64/1.0/julia-1.0.3-linux-x86_64.tar.gz
            tar xfz julia-*-linux-x86_64.tar.gz
            ln -s $(pwd)/julia-*/bin/julia /usr/bin/julia
            # conda update -y conda > /logs/conda.txt 2>&1
            conda env update >> /logs/conda.txt 2>&1
            set +x; conda activate esmvaltool; set -x
            pip install .[test] > /logs/install.txt 2>&1
            esmvaltool install R
            esmvaltool install Julia
            # Remove source to test installed software
            rm -r esmvaltool
            # Log versions
            dpkg -l > /logs/versions.txt
            conda env export > /logs/environment.yml
            pip freeze > /logs/requirements.txt
            # Test installation
<<<<<<< HEAD
            python setup.py test
            esmvaltool version
=======
            pytest -n 2
            esmvaltool -h
>>>>>>> 8f6340c6
            ncl -V
            # cdo test, check that it supports hdf5
            cdo --version
            echo 0 | cdo -f nc input,r1x1 tmp.nc
            ncdump tmp.nc | ncgen -k hdf5 -o tmp.nc
            cdo -f nc copy tmp.nc tmp2.nc
          no_output_timeout: 20m
      - save_cache:
          key: test-install-{{ .Branch }}
          paths:
            - "/opt/conda/pkgs"
            - ".eggs"
      - store_artifacts:
          path: /logs
      - store_artifacts:
          path: test-reports/
      - store_test_results:
          path: test-reports/

  develop:
    # Test development installation
    working_directory: /develop
    docker:
      - image: continuumio/miniconda3
    steps:
      - checkout
      - check_changes
      - run:
          command: |
            . /opt/conda/etc/profile.d/conda.sh
            set -x
            mkdir /logs
            # Install
            wget https://julialang-s3.julialang.org/bin/linux/x64/1.0/julia-1.0.3-linux-x86_64.tar.gz
            tar xfz julia-*-linux-x86_64.tar.gz
            ln -s $(pwd)/julia-*/bin/julia /usr/bin/julia
            # conda update -y conda > /logs/conda.txt 2>&1
            conda env update >> /logs/conda.txt 2>&1
            set +x; conda activate esmvaltool; set -x
            pip install -e .[develop] > /logs/install.txt 2>&1
            esmvaltool install R
            esmvaltool install Julia
            # Log versions
            dpkg -l > /logs/versions.txt
            conda env export > /logs/environment.yml
            pip freeze > /logs/requirements.txt
            # Test installation
<<<<<<< HEAD
            esmvaltool version
            python setup.py test
=======
            pytest -n 2
            esmvaltool -h
>>>>>>> 8f6340c6
            ncl -V
            cdo --version
          no_output_timeout: 20m
      - store_artifacts:
          path: /logs

  documentation:
    # Test building documentation
    working_directory: /doc
    docker:
      - image: continuumio/miniconda3
    steps:
      - checkout
      - restore_cache:
          key: documentation-{{ .Branch }}
      - run:
          command: |
            mkdir /logs
            # Install
            pip install -r doc/sphinx/source/requirements.txt > /logs/install.txt 2>&1
            pip install sphinx sphinx_rtd_theme >> /logs/install.txt 2>&1
            # Log versions
            dpkg -l > /logs/versions.txt
            pip freeze > /logs/requirements.txt
            # Test building documentation
            MPLBACKEND=Agg python setup.py build_sphinx --warning-is-error
      - save_cache:
          key: documentation-{{ .Branch }}
          paths:
            - ".eggs"
      - store_artifacts:
          path: /logs

  conda_build:
    # Test conda build
    working_directory: /esmvaltool
    docker:
      - image: continuumio/miniconda3
    steps:
      - checkout
      - check_changes
      - run:
          command: |
            . /opt/conda/etc/profile.d/conda.sh
            set -x
            # Install prerequisites
            mkdir /logs
            wget https://julialang-s3.julialang.org/bin/linux/x64/1.0/julia-1.0.3-linux-x86_64.tar.gz
            tar xfz julia-*-linux-x86_64.tar.gz
            ln -s $(pwd)/julia-*/bin/julia /usr/bin/julia
            # conda update -y conda > /logs/conda_base.txt 2>&1
            conda install -y conda-build conda-verify >> /logs/conda_base.txt 2>&1
            # Log versions
            dpkg -l > /logs/versions.txt
            conda env export -n base > /logs/build_environment.yml
            # Build conda package
            apt update && apt install time
            \time -v conda build package -c conda-forge -c esmvalgroup > /logs/build_log.txt
          no_output_timeout: 30m
      - store_artifacts:
          path: /logs

  conda_install:
    # Test conda package installation
    working_directory: /esmvaltool
    docker:
      - image: continuumio/miniconda3
    steps:
      - run:
          command: |
            . /opt/conda/etc/profile.d/conda.sh
            set -x
            # Install prerequisites
            mkdir /logs
            wget https://julialang-s3.julialang.org/bin/linux/x64/1.0/julia-1.0.3-linux-x86_64.tar.gz
            tar xfz julia-*-linux-x86_64.tar.gz
            ln -s $(pwd)/julia-*/bin/julia /usr/bin/julia
            # conda update -y conda > /logs/conda.txt 2>&1
            # Create and activate conda environment
            conda create -y --name esmvaltool
            set +x; conda activate esmvaltool; set -x
            # Install
            conda install -y esmvaltool -c conda-forge -c esmvalgroup
            # Log versions
            conda env export > /logs/environment.yml
            # Test installation
            esmvaltool version
            ncl -V
            cdo --version
          no_output_timeout: 30m

  ncl_cdo_test:
    # Test ncl and cdo conda packages
    working_directory: /ncl
    docker:
      - image: continuumio/miniconda3
    steps:
      - checkout
      - run:
          command: |
            . /opt/conda/etc/profile.d/conda.sh
            set -x
            mkdir /logs
            # Install
            # conda update -y conda > /logs/conda.txt 2>&1
            conda create -y --name ncl > /logs/conda.txt 2>&1
            set +x; conda activate ncl; set -x
            conda install -y --channel conda-forge ncl cdo >> /logs/conda.txt 2>&1
            # Log versions
            dpkg -l > /logs/versions.txt
            conda env export > /logs/environment.yml
            # Test if NCL installed successfully
            ncl -V
            cdo --version
      - store_artifacts:
          path: /logs

workflows:
  commit:
    jobs:
      - test
      - test_installation
      - develop
      - documentation
      - conda_build
  nightly:
    triggers:
      - schedule:
          cron: "0 0 * * *"
          filters:
            branches:
              only:
                - master
    jobs:
      - test
      - test_installation
      - develop
      - documentation
      - conda_build
      - conda_install
      - ncl_cdo_test<|MERGE_RESOLUTION|>--- conflicted
+++ resolved
@@ -75,13 +75,8 @@
             conda env export > /logs/environment.yml
             pip freeze > /logs/requirements.txt
             # Test installation
-<<<<<<< HEAD
-            python setup.py test
-            esmvaltool version
-=======
             pytest -n 2
             esmvaltool -h
->>>>>>> 8f6340c6
             ncl -V
             # cdo test, check that it supports hdf5
             cdo --version
@@ -129,13 +124,8 @@
             conda env export > /logs/environment.yml
             pip freeze > /logs/requirements.txt
             # Test installation
-<<<<<<< HEAD
-            esmvaltool version
-            python setup.py test
-=======
             pytest -n 2
             esmvaltool -h
->>>>>>> 8f6340c6
             ncl -V
             cdo --version
           no_output_timeout: 20m
