--- conflicted
+++ resolved
@@ -387,15 +387,14 @@
       "orcid": "0000-0003-3780-0784"
     },
     {
-<<<<<<< HEAD
       "affiliation": "ACCESS-NRI, Australia",
       "name": "Chun, Felicity",
       "orcid": "0009-0007-0845-0953"
-=======
+    },
+    {
       "affiliation": "MetOffice, UK",
       "name": "Munday, Gregory",
       "orcid": "0000-0003-4750-9923"
->>>>>>> baa34009
     }
   ],
   "description": "ESMValTool: A community diagnostic and performance metrics tool for routine evaluation of Earth system models in CMIP.",
