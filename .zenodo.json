{
  "creators": [
    {
      "affiliation": "NLeSC, Netherlands",
      "name": "Andela, Bouwe",
      "orcid": "0000-0001-9005-8940"
    },
    {
      "affiliation": "DLR, Germany",
      "name": "Broetz, Bjoern"
    },
    {
      "affiliation": "PML, UK",
      "name": "de Mora, Lee",
      "orcid": "0000-0002-5080-3149"
    },
    {
      "affiliation": "NLeSC, Netherlands",
      "name": "Drost, Niels",
      "orcid": "0000-0001-9795-7981"
    },
    {
      "affiliation": "DLR, Germany",
      "name": "Eyring, Veronika",
      "orcid": "0000-0002-6887-4885"
    },
    {
      "affiliation": "AWI, Germany",
      "name": "Koldunov, Nikolay",
      "orcid": "0000-0002-3365-8146"
    },
    {
      "affiliation": "DLR, Germany",
      "name": "Lauer, Axel",
      "orcid": "0000-0002-9270-1044"
    },
    {
      "affiliation": "LMU, Germany",
      "name": "Mueller, Benjamin"
    },
    {
      "affiliation": "URead, UK",
      "name": "Predoi, Valeriu",
      "orcid": "0000-0002-9729-6578"
    },
    {
      "affiliation": "DLR, Germany",
      "name": "Righi, Mattia",
      "orcid": "0000-0003-3827-5950"
    },
    {
      "affiliation": "DLR, Germany",
      "name": "Schlund, Manuel",
      "orcid": "0000-0001-5251-0158"
    },
    {
      "affiliation": "BSC, Spain",
      "name": "Vegas-Regidor, Javier",
      "orcid": "0000-0003-0096-4291"
    },
    {
      "affiliation": "SMHI, Sweden",
      "name": "Zimmermann, Klaus"
    },
    {
      "affiliation": "University of Bremen, Germany",
      "name": "Adeniyi, Kemisola"
    },
    {
      "affiliation": "ISAC-CNR, Italy",
      "name": "Arnone, Enrico",
      "orcid": "0000-0001-6740-5051"
    },
    {
      "affiliation": "BSC, Spain",
      "name": "Bellprat, Omar",
      "orcid": "0000-0001-6434-1793"
    },
    {
      "affiliation": "SMHI, Sweden",
      "name": "Berg, Peter",
      "orcid": "0000-0002-1469-2568"
    },
    {
      "affiliation": "DLR, Germany",
      "name": "Bock, Lisa",
      "orcid": "0000-0001-7058-5938"
    },
    {
      "affiliation": "MetOffice, UK",
      "name": "Bodas-Salcedo, Alejandro",
      "orcid": "0000-0002-7890-2536"
    },
    {
      "affiliation": "BSC, Spain",
      "name": "Caron, Louis-Philippe",
      "orcid": "0000-0001-5221-0147"
    },
    {
      "affiliation": "MPI for Biogeochemistry, Germany",
      "name": "Carvalhais, Nuno"
    },
    {
      "affiliation": "ENEA, Italy",
      "name": "Cionni, Irene",
      "orcid": "0000-0002-0591-9193"
    },
    {
      "affiliation": "BSC, Spain",
      "name": "Cortesi, Nicola",
      "orcid": "0000-0002-1442-9225"
    },
    {
      "affiliation": "ISAC-CNR, Italy",
      "name": "Corti, Susanna"
    },
    {
      "affiliation": "ETH Zurich, Switzerland",
      "name": "Crezee, Bas",
      "orcid": "0000-0002-1774-1126"
    },
    {
      "affiliation": "ETH Zurich, Switzerland",
      "name": "Davin, Edouard Leopold",
      "orcid": "0000-0003-3322-9330"
    },
    {
      "affiliation": "ISAC-CNR, Italy",
      "name": "Davini, Paolo",
      "orcid": "0000-0003-3389-7849"
    },
    {
      "affiliation": "NCAR, USA",
      "name": "Deser, Clara"
    },
    {
      "affiliation": "NLeSC, Netherlands",
      "name": "Diblen, Faruk"
    },
    {
      "affiliation": "UCLouvain, Belgium",
      "name": "Docquier, David"
    },
    {
      "affiliation": "MetOffice, UK",
      "name": "Dreyer, Laura"
    },
    {
      "affiliation": "DKRZ, Germany",
      "name": "Ehbrecht, Carsten"
    },
    {
      "affiliation": "MetOffice, UK",
      "name": "Earnshaw, Paul"
    },
    {
      "affiliation": "University of Bremen, Germany",
      "name": "Gier, Bettina"
    },
    {
      "affiliation": "BSC, Spain",
      "name": "Gonzalez-Reviriego, Nube",
      "orcid": "0000-0002-5919-6701"
    },
    {
      "affiliation": "University of Arizona, USA",
      "name": "Goodman, Paul"
    },
    {
      "affiliation": "HZG, Germany",
      "name": "Hagemann, Stefan",
      "orcid": "0000-0001-5444-2945"
    },
    {
      "affiliation": "University of Canterbury, New Zealand",
      "name": "Hardacre, Catherine",
      "orcid": "0000-0001-9093-4656"
    },
    {
      "affiliation": "ISAC-CNR, Italy",
      "name": "von Hardenberg, Jost",
      "orcid": "0000-0002-5312-8070"
    },
    {
      "affiliation": "DLR, Germany",
      "name": "Hassler, Birgit",
      "orcid": "0000-0003-2724-709X"
    },
    {
      "affiliation": "DLR, Germany",
      "name": "Heuer, Helge",
      "orcid": "0000-0003-2411-7150"
    },
    {
      "affiliation": "BSC, Spain",
      "name": "Hunter, Alasdair",
      "orcid": "0000-0001-8365-3709"
    },
    {
      "affiliation": "FUB, Germany",
      "name": "Kadow, Christopher"
    },
    {
      "affiliation": "DKRZ, Germany",
      "name": "Kindermann, Stephan",
      "orcid": "0000-0001-9335-1093"
    },
    {
      "affiliation": "MPI for Biogeochemistry, Germany",
      "name": "Koirala, Sujan"
    },
    {
      "affiliation": "DLR, Germany",
      "name": "Kuehbacher, Birgit"
    },
    {
      "affiliation": "BSC, Spain",
      "name": "Lledó, Llorenç"
    },
    {
      "affiliation": "ETH Zurich, Switzerland",
      "name": "Lejeune, Quentin"
    },
    {
      "affiliation": "University of Hamburg, German",
      "name": "Lembo, Valerio",
      "orcid": "0000-0001-6085-5914"
    },
    {
      "affiliation": "MetOffice, UK",
      "name": "Little, Bill"
    },
    {
      "affiliation": "BSC, Spain",
      "name": "Loosveldt-Tomas, Saskia"
    },
    {
      "affiliation": "ETH Zurich, Switzerland",
      "name": "Lorenz, Ruth",
      "orcid": "0000-0002-3986-1268"
    },
    {
      "affiliation": "CMCC, Italy",
      "name": "Lovato, Tomas",
      "orcid": "0000-0002-5188-6767"
    },
    {
      "affiliation": "University of Hamburg, German",
      "name": "Lucarini, Valerio"
    },
    {
      "affiliation": "UCLouvain, Belgium",
      "name": "Massonnet, François"
    },
    {
      "affiliation": "NIBIO, Norway",
      "name": "Mohr, Christian Wilhelm",
      "orcid": "0000-0003-2656-1802"
    },
    {
      "affiliation": "University of Arizona, USA",
      "name": "Amarjiit, Pandde"
    },
    {
      "affiliation": "BSC, Spain",
      "name": "Pérez-Zanón, Núria"
    },
    {
      "affiliation": "NCAR, USA",
      "name": "Phillips, Adam",
      "orcid": "0000-0003-4859-8585"
    },
    {
      "affiliation": "University of Arizona, USA",
      "name": "Russell, Joellen"
    },
    {
      "affiliation": "CICERO, Norway",
      "name": "Sandstad, Marit"
    },
    {
      "affiliation": "MetOffice, UK",
      "name": "Sellar, Alistair"
    },
    {
      "affiliation": "DLR, Germany",
      "name": "Senftleben, Daniel"
    },
    {
      "affiliation": "ISMAR-CNR, Italy",
      "name": "Serva, Federico",
      "orcid": "0000-0002-7118-0817"
    },
    {
      "affiliation": "CICERO, Norway",
      "name": "Sillmann, Jana"
    },
    {
      "affiliation": "MPI-M, Germany",
      "name": "Stacke, Tobias",
      "orcid": "0000-0003-4637-5337"
    },
    {
      "affiliation": "URead, UK",
      "name": "Swaminathan, Ranjini",
      "orcid": "0000-0001-5853-2673"
    },
    {
      "affiliation": "BSC, Spain",
      "name": "Torralba, Verónica"
    },
    {
      "affiliation": "University of Bremen, Germany",
      "name": "Weigel, Katja",
      "orcid": "0000-0001-6133-7801"
    },
    {
      "affiliation": "DLR, Germany",
      "name": "Sarauer, Ellen"
    },
    {
      "affiliation": "University of Reading, UK",
      "name": "Roberts, Charles",
      "orcid": "0000-0002-1147-8961"
    },
    {
      "affiliation": "Netherlands eScience Center",
      "name": "Kalverla, Peter",
      "orcid": "0000-0002-5025-7862"
    },
    {
      "affiliation": "Netherlands eScience Center",
      "name": "Alidoost, Sarah",
      "orcid": "0000-0001-8407-6472"
    },
    {
      "affiliation": "Netherlands eScience Center",
      "name": "Verhoeven, Stefan",
      "orcid": "0000-0002-5821-2060"
    },
    {
      "affiliation": "Netherlands eScience Center",
      "name": "Vreede, Barbara",
      "orcid": "0000-0002-5023-4601"
    },
    {
      "affiliation": "Netherlands eScience Center",
      "name": "Smeets, Stef",
      "orcid": "0000-0002-5413-9038"
    },
    {
      "affiliation": "Netherlands eScience Center",
      "name": "Soares Siqueira, Abel",
      "orcid": "0000-0003-4451-281X"
    },
    {
      "affiliation": "DLR, Germany",
      "name": "Kazeroni, Rémi",
      "orcid": "0000-0001-7205-9528"
    },
    {
      "affiliation": "NASA, USA",
      "name": "Potter, Jerry"
    },
    {
      "affiliation": "DLR, Germany",
      "name": "Winterstein, Franziska",
      "orcid": "0000-0002-2406-4936"
    },
    {
      "affiliation": "ACCESS-NRI, Australia",
      "name": "Beucher, Romain",
      "orcid": "0000-0003-3891-5444"
    },
    {
      "affiliation": "DLR, Germany",
      "name": "Kraft, Jeremy"
    },
    {
      "affiliation": "University of Bremen, Germany",
      "name": "Ruhe, Lukas",
      "orcid": "0000-0001-6349-9118"
    },
    {
      "affiliation": "DLR, Germany",
      "name": "Bonnet, Pauline",
      "orcid": "0000-0003-3780-0784"
    },
    {
      "affiliation": "ACCESS-NRI, Australia",
      "name": "Chun, Felicity",
      "orcid": "0009-0007-0845-0953"
    },
    {
      "affiliation": "MetOffice, UK",
      "name": "Munday, Gregory",
      "orcid": "0000-0003-4750-9923"
    }
  ],
  "description": "ESMValTool: A community diagnostic and performance metrics tool for routine evaluation of Earth system models in CMIP.",
  "license": {
    "id": "Apache-2.0"
  },
<<<<<<< HEAD
  "publication_date": "2023-12-20",
  "title": "ESMValTool",
  "version": "v2.10.0",
=======
  "publication_date": "2024-07-04",
  "title": "ESMValTool",
  "version": "v2.11.0",
>>>>>>> 3a11aded
  "communities": [ 
      { 
          "identifier": "is-enes3" 
      }, 
      { 
          "identifier": "dlr_de" 
      }, 
      { 
          "identifier": "ecfunded" 
      }, 
      { 
          "identifier": "nlesc" 
      } 
  ], 
  "grants": [ 
      { 
          "id": "10.13039/501100000780::282672" 
      }, 
      { 
          "id": "10.13039/501100000780::641727" 
      }, 
      { 
          "id": "10.13039/501100000780::641816" 
      }, 
      { 
          "id": "10.13039/501100000780::727862" 
      }, 
      { 
          "id": "10.13039/501100000780::776613" 
      }, 
      { 
          "id": "10.13039/501100000780::824084" 
      } 
  ] 
}<|MERGE_RESOLUTION|>--- conflicted
+++ resolved
@@ -401,15 +401,9 @@
   "license": {
     "id": "Apache-2.0"
   },
-<<<<<<< HEAD
-  "publication_date": "2023-12-20",
-  "title": "ESMValTool",
-  "version": "v2.10.0",
-=======
   "publication_date": "2024-07-04",
   "title": "ESMValTool",
   "version": "v2.11.0",
->>>>>>> 3a11aded
   "communities": [ 
       { 
           "identifier": "is-enes3" 
