--- conflicted
+++ resolved
@@ -416,45 +416,6 @@
   "license": {
     "id": "Apache-2.0"
   },
-<<<<<<< HEAD
-  "publication_date": "2023-12-20",
-  "title": "ESMValTool",
-  "version": "v2.10.0",
-  "communities": [
-      {
-          "identifier": "is-enes3"
-      },
-      {
-          "identifier": "dlr_de"
-      },
-      {
-          "identifier": "ecfunded"
-      },
-      {
-          "identifier": "nlesc"
-      }
-  ],
-  "grants": [
-      {
-          "id": "10.13039/501100000780::282672"
-      },
-      {
-          "id": "10.13039/501100000780::641727"
-      },
-      {
-          "id": "10.13039/501100000780::641816"
-      },
-      {
-          "id": "10.13039/501100000780::727862"
-      },
-      {
-          "id": "10.13039/501100000780::776613"
-      },
-      {
-          "id": "10.13039/501100000780::824084"
-      }
-  ]
-=======
   "publication_date": "2024-07-04",
   "title": "ESMValTool",
   "version": "v2.11.0",
@@ -492,5 +453,4 @@
           "id": "10.13039/501100000780::824084" 
       } 
   ] 
->>>>>>> 64c371e8
 }