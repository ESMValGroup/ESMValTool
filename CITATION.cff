--- conflicted
+++ resolved
@@ -369,7 +369,6 @@
     orcid: "https://orcid.org/0000-0003-3891-5444"
   -
     affiliation: "DLR, Germany"
-<<<<<<< HEAD
     family-names: Kraft
     given-names: Jeremy
   -
@@ -377,11 +376,11 @@
     family-names: Ruhe
     given-names: Lukas
     orcid: "https://orcid.org/0000-0001-6349-9118"
-=======
+  -
+    affiliation: "DLR, Germany"
     family-names: Bonnet
     given-names: Pauline
     orcid: "https://orcid.org/0000-0003-3780-0784"
->>>>>>> 41acdb31
 
 cff-version: 1.2.0
 date-released: 2023-07-06
