# YAML 1.2
---
abstract: "ESMValTool: A community diagnostic and performance metrics tool for routine evaluation of Earth system models in CMIP."

authors:
  -
    affiliation: "NLeSC, Netherlands"
    family-names: Andela
    given-names: Bouwe
    orcid: "https://orcid.org/0000-0001-9005-8940"
  -
    affiliation: "DLR, Germany"
    family-names: Broetz
    given-names: Bjoern
  -
    affiliation: "PML, UK"
    name-particle: de
    family-names: Mora
    given-names: Lee
    orcid: "https://orcid.org/0000-0002-5080-3149"
  -
    affiliation: "NLeSC, Netherlands"
    family-names: Drost
    given-names: Niels
    orcid: "https://orcid.org/0000-0001-9795-7981"
  -
    affiliation: "DLR, Germany"
    family-names: Eyring
    given-names: Veronika
    orcid: "https://orcid.org/0000-0002-6887-4885"
  -
    affiliation: "AWI, Germany"
    family-names: Koldunov
    given-names: Nikolay
    orcid: "https://orcid.org/0000-0002-3365-8146"
  -
    affiliation: "DLR, Germany"
    family-names: Lauer
    given-names: Axel
    orcid: "https://orcid.org/0000-0002-9270-1044"
  -
    affiliation: "LMU, Germany"
    family-names: Mueller
    given-names: Benjamin
  -
    affiliation: "URead, UK"
    family-names: Predoi
    given-names: Valeriu
    orcid: "https://orcid.org/0000-0002-9729-6578"
  -
    affiliation: "DLR, Germany"
    family-names: Righi
    given-names: Mattia
    orcid: "https://orcid.org/0000-0003-3827-5950"
  -
    affiliation: "DLR, Germany"
    family-names: Schlund
    given-names: Manuel
    orcid: "https://orcid.org/0000-0001-5251-0158"
  -
    affiliation: "BSC, Spain"
    family-names: Vegas-Regidor
    given-names: Javier
    orcid: "https://orcid.org/0000-0003-0096-4291"
  -
    affiliation: "SMHI, Sweden"
    family-names: Zimmermann
    given-names: Klaus
  -
    affiliation: "University of Bremen, Germany"
    family-names: Adeniyi
    given-names: Kemisola
  -
    affiliation: "ISAC-CNR, Italy"
    family-names: Arnone
    given-names: Enrico
    orcid: "https://orcid.org/0000-0001-6740-5051"
  -
    affiliation: "BSC, Spain"
    family-names: Bellprat
    given-names: Omar
    orcid: "https://orcid.org/0000-0001-6434-1793"
  -
    affiliation: "SMHI, Sweden"
    family-names: Berg
    given-names: Peter
    orcid: "https://orcid.org/0000-0002-1469-2568"
  -
    affiliation: "Met Office, UK"
    family-names: Billows
    given-names: Chris
  -
    affiliation: "Met Office, UK"
    family-names: Blockley
    given-names: Ed
    orcid: "https://orcid.org/0000-0002-0489-4238"
  -
    affiliation: "DLR, Germany"
    family-names: Bock
    given-names: Lisa
    orcid: "https://orcid.org/0000-0001-7058-5938"
  -
    affiliation: "Met Office, UK"
    family-names: Bodas-Salcedo
    given-names: Alejandro
    orcid: "https://orcid.org/0000-0002-7890-2536"
  -
    affiliation: "BSC, Spain"
    family-names: Caron
    given-names: Louis-Philippe
    orcid: "https://orcid.org/0000-0001-5221-0147"
  -
    affiliation: "MPI for Biogeochemistry, Germany"
    family-names: Carvalhais
    given-names: Nuno
  -
    affiliation: "ENEA, Italy"
    family-names: Cionni
    given-names: Irene
    orcid: "https://orcid.org/0000-0002-0591-9193"
  -
    affiliation: "BSC, Spain"
    family-names: Cortesi
    given-names: Nicola
    orcid: "https://orcid.org/0000-0002-1442-9225"
  -
    affiliation: "ISAC-CNR, Italy"
    family-names: Corti
    given-names: Susanna
  -
    affiliation: "ETH Zurich, Switzerland"
    family-names: Crezee
    given-names: Bas
    orcid: "https://orcid.org/0000-0002-1774-1126"
  -
    affiliation: "ETH Zurich, Switzerland"
    family-names: Davin
    given-names: Edouard Leopold
    orcid: "https://orcid.org/0000-0003-3322-9330"
  -
    affiliation: "ISAC-CNR, Italy"
    family-names: Davini
    given-names: Paolo
    orcid: "https://orcid.org/0000-0003-3389-7849"
  -
    affiliation: "NCAR, USA"
    family-names: Deser
    given-names: Clara
  -
    affiliation: "NLeSC, Netherlands"
    family-names: Diblen
    given-names: Faruk
  -
    affiliation: "UCLouvain, Belgium"
    family-names: Docquier
    given-names: David
  -
    affiliation: "Met Office, UK"
    family-names: Dreyer
    given-names: Laura
  -
    affiliation: "DKRZ, Germany"
    family-names: Ehbrecht
    given-names: Carsten
  -
    affiliation: "Met Office, UK"
    family-names: Earnshaw
    given-names: Paul
  -
    affiliation: "Met Office, UK"
    family-names: Geddes
    given-names: Theo
  -
    affiliation: "University of Bremen, Germany"
    family-names: Gier
    given-names: Bettina
  -
    affiliation: "University of Bremen, Germany"
    family-names: Castellani
    given-names: Giulia
  -
    affiliation: "Met Office, UK"
    family-names: Gillett
    given-names: Ed
  -
    affiliation: "BSC, Spain"
    family-names: Gonzalez-Reviriego
    given-names: Nube
    orcid: "https://orcid.org/0000-0002-5919-6701"
  -
    affiliation: "University of Arizona, USA"
    family-names: Goodman
    given-names: Paul
  -
    affiliation: "HZG, Germany"
    family-names: Hagemann
    given-names: Stefan
    orcid: "https://orcid.org/0000-0001-5444-2945"
  -
    affiliation: "University of Canterbury, New Zealand"
    family-names: Hardacre
    given-names: Catherine
    orcid: "https://orcid.org/0000-0001-9093-4656"
  -
    affiliation: "ISAC-CNR, Italy"
    name-particle: von
    family-names: Hardenberg
    given-names: Jost
    orcid: "https://orcid.org/0000-0002-5312-8070"
  -
    affiliation: "DLR, Germany"
    family-names: Hassler
    given-names: Birgit
    orcid: "https://orcid.org/0000-0003-2724-709X"
  -
    affiliation: "DLR, Germany"
    family-names: Heuer
    given-names: Helge
    orcid: "https://orcid.org/0000-0003-2411-7150"
  -
    affiliation: "Met Office, UK"
    family-names: Hogan
    given-names: Emma
  -
    affiliation: "BSC, Spain"
    family-names: Hunter
    given-names: Alasdair
    orcid: "https://orcid.org/0000-0001-8365-3709"
  -
    affiliation: "FUB, Germany"
    family-names: Kadow
    given-names: Christopher
  -
    affiliation: "DKRZ, Germany"
    family-names: Kindermann
    given-names: Stephan
    orcid: "https://orcid.org/0000-0001-9335-1093"
  -
    affiliation: "MPI for Biogeochemistry, Germany"
    family-names: Koirala
    given-names: Sujan
  -
    affiliation: "DLR, Germany"
    family-names: Kuehbacher
    given-names: Birgit
  -
    affiliation: "BSC, Spain"
    family-names: Lledó
    given-names: Llorenç
  -
    affiliation: "ETH Zurich, Switzerland"
    family-names: Lejeune
    given-names: Quentin
  -
    affiliation: "University of Hamburg, German"
    family-names: Lembo
    given-names: Valerio
    orcid: "https://orcid.org/0000-0001-6085-5914"
  -
    affiliation: "Met Office, UK"
    family-names: Little
    given-names: Bill
  -
    affiliation: "BSC, Spain"
    family-names: Loosveldt-Tomas
    given-names: Saskia
  -
    affiliation: "ETH Zurich, Switzerland"
    family-names: Lorenz
    given-names: Ruth
    orcid: "https://orcid.org/0000-0002-3986-1268"
  -
    affiliation: "CMCC, Italy"
    family-names: Lovato
    given-names: Tomas
    orcid: "https://orcid.org/0000-0002-5188-6767"
  -
    affiliation: "University of Hamburg, German"
    family-names: Lucarini
    given-names: Valerio
  -
    affiliation: "ECCC, Canada"
    family-names: Malinina
    given-names: Elizaveta
    orcid: "https://orcid.org/0000-0002-4102-2877"
  -
    affiliation: "UCLouvain, Belgium"
    family-names: Massonnet
    given-names: François
  -
    affiliation: "NIBIO, Norway"
    family-names: Mohr
    given-names: Christian Wilhelm
    orcid: "https://orcid.org/0000-0003-2656-1802"
  -
    affiliation: "University of Arizona, USA"
    family-names: Amarjiit
    given-names: Pandde
  -
    affiliation: "Met Office, UK"
    family-names: Parsons
    given-names: Naomi
  -
    affiliation: "BSC, Spain"
    family-names: Pérez-Zanón
    given-names: Núria
  -
    affiliation: "NCAR, USA"
    family-names: Phillips
    given-names: Adam
    orcid: "https://orcid.org/0000-0003-4859-8585"
  -
    affiliation: "ACCESS-NRI, Australia"
    family-names: Proft
    given-names: Max
    orcid: "https://orcid.org/0009-0003-1611-9516"
  -
    affiliation: "University of Arizona, USA"
    family-names: Russell
    given-names: Joellen
  -
    affiliation: "CICERO, Norway"
    family-names: Sandstad
    given-names: Marit
  -
    affiliation: "Met Office, UK"
    family-names: Sellar
    given-names: Alistair
  -
    affiliation: "DLR, Germany"
    family-names: Senftleben
    given-names: Daniel
  -
    affiliation: "ISMAR-CNR, Italy"
    family-names: Serva
    given-names: Federico
    orcid: "https://orcid.org/0000-0002-7118-0817"
  -
    affiliation: "CICERO, Norway"
    family-names: Sillmann
    given-names: Jana
  -
    affiliation: "MPI-M, Germany"
    family-names: Stacke
    given-names: Tobias
    orcid: "https://orcid.org/0000-0003-4637-5337"
  -
    affiliation: "URead, UK"
    family-names: Swaminathan
    given-names: Ranjini
    orcid: "https://orcid.org/0000-0001-5853-2673"
  -
    affiliation: "Met Office, UK"
    family-names: Tomkins
    given-names: Katherine
  -
    affiliation: "BSC, Spain"
    family-names: Torralba
    given-names: Verónica
  -
    affiliation: "University of Bremen, Germany"
    family-names: Weigel
    given-names: Katja
    orcid: "https://orcid.org/0000-0001-6133-7801"
  -
<<<<<<< HEAD
    affiliation: "Met Office, UK"
    family-names: Xavier
    given-names: Prince
    orcid: "https://orcid.org/0000-0002-1381-384X"
=======
    affiliation: "University of Bremen, Germany"
    family-names: Schulze
    given-names: Kirsten
>>>>>>> 5243f554
  -
    affiliation: "DLR, Germany"
    family-names: Sarauer
    given-names: Ellen
  -
    affiliation: "University of Reading, UK"
    family-names: Roberts
    given-names: Charles
    orcid: "https://orcid.org/0000-0002-1147-8961"
  -
    affiliation: "Netherlands eScience Center"
    family-names: Kalverla
    given-names: Peter
    orcid: "https://orcid.org/0000-0002-5025-7862"
  -
    affiliation: "Netherlands eScience Center"
    family-names: Alidoost
    given-names: Sarah
    orcid: "https://orcid.org/0000-0001-8407-6472"
  -
    affiliation: "Netherlands eScience Center"
    family-names: Verhoeven
    given-names: Stefan
    orcid: "https://orcid.org/0000-0002-5821-2060"
  -
    affiliation: "Netherlands eScience Center"
    family-names: Vreede
    given-names: Barbara
    orcid: "https://orcid.org/0000-0002-5023-4601"
  -
    affiliation: "Netherlands eScience Center"
    family-names: Smeets
    given-names: Stef
    orcid: "https://orcid.org/0000-0002-5413-9038"
  -
    affiliation: "Netherlands eScience Center"
    family-names: Soares Siqueira
    given-names: Abel
    orcid: "https://orcid.org/0000-0003-4451-281X"
  -
    affiliation: "DLR, Germany"
    family-names: Kazeroni
    given-names: Rémi
    orcid: "https://orcid.org/0000-0001-7205-9528"
  -
    affiliation: "NASA, USA"
    family-names: Potter
    given-names: Jerry
  -
    affiliation: "DLR, Germany"
    family-names: Winterstein
    given-names: Franziska
    orcid: "https://orcid.org/0000-0002-2406-4936"
  -
    affiliation: "ACCESS-NRI, Australia"
    family-names: Beucher
    given-names: Romain
    orcid: "https://orcid.org/0000-0003-3891-5444"
  -
    affiliation: "DLR, Germany"
    family-names: Kraft
    given-names: Jeremy
  -
    affiliation: "University of Bremen, Germany"
    family-names: Ruhe
    given-names: Lukas
    orcid: "https://orcid.org/0000-0001-6349-9118"
  -
    affiliation: "DLR, Germany"
    family-names: Bonnet
    given-names: Pauline
    orcid: "https://orcid.org/0000-0003-3780-0784"
  -
    affiliation: "Met Office, UK"
    family-names: Munday
    given-names: Gregory
    orcid: "https://orcid.org/0000-0003-4750-9923"
  -
    affiliation: "ACCESS-NRI, Australia"
    family-names: Chun
    given-names: Felicity
    orcid: "https://orcid.org/0009-0007-0845-0953"

cff-version: 1.2.0
date-released: 2025-09-04
doi: "10.5281/zenodo.3401363"
license: "Apache-2.0"
message: "If you use this software, please cite it using these metadata."
repository-code: "https://github.com/ESMValGroup/ESMValTool/"
title: ESMValTool
version: "v2.13.0"
...<|MERGE_RESOLUTION|>--- conflicted
+++ resolved
@@ -363,16 +363,14 @@
     given-names: Katja
     orcid: "https://orcid.org/0000-0001-6133-7801"
   -
-<<<<<<< HEAD
     affiliation: "Met Office, UK"
     family-names: Xavier
     given-names: Prince
     orcid: "https://orcid.org/0000-0002-1381-384X"
-=======
+  -
     affiliation: "University of Bremen, Germany"
     family-names: Schulze
     given-names: Kirsten
->>>>>>> 5243f554
   -
     affiliation: "DLR, Germany"
     family-names: Sarauer
