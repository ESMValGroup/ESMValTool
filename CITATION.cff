# YAML 1.2
---
abstract: "ESMValTool: A community diagnostic and performance metrics tool for routine evaluation of Earth system models in CMIP."

authors:
  -
    affiliation: "NLeSC, Netherlands"
    family-names: Andela
    given-names: Bouwe
    orcid: "https://orcid.org/0000-0001-9005-8940"
  -
    affiliation: "DLR, Germany"
    family-names: Broetz
    given-names: Bjoern
  -
    affiliation: "PML, UK"
    name-particle: de
    family-names: Mora
    given-names: Lee
    orcid: "https://orcid.org/0000-0002-5080-3149"
  -
    affiliation: "NLeSC, Netherlands"
    family-names: Drost
    given-names: Niels
    orcid: "https://orcid.org/0000-0001-9795-7981"
  -
    affiliation: "DLR, Germany"
    family-names: Eyring
    given-names: Veronika
    orcid: "https://orcid.org/0000-0002-6887-4885"
  -
    affiliation: "AWI, Germany"
    family-names: Koldunov
    given-names: Nikolay
    orcid: "https://orcid.org/0000-0002-3365-8146"
  -
    affiliation: "DLR, Germany"
    family-names: Lauer
    given-names: Axel
    orcid: "https://orcid.org/0000-0002-9270-1044"
  -
    affiliation: "LMU, Germany"
    family-names: Mueller
    given-names: Benjamin
  -
    affiliation: "URead, UK"
    family-names: Predoi
    given-names: Valeriu
    orcid: "https://orcid.org/0000-0002-9729-6578"
  -
    affiliation: "DLR, Germany"
    family-names: Righi
    given-names: Mattia
    orcid: "https://orcid.org/0000-0003-3827-5950"
  -
    affiliation: "DLR, Germany"
    family-names: Schlund
    given-names: Manuel
    orcid: "https://orcid.org/0000-0001-5251-0158"
  -
    affiliation: "BSC, Spain"
    family-names: Vegas-Regidor
    given-names: Javier
    orcid: "https://orcid.org/0000-0003-0096-4291"
  -
    affiliation: "SMHI, Sweden"
    family-names: Zimmermann
    given-names: Klaus
  -
    affiliation: "University of Bremen, Germany"
    family-names: Adeniyi
    given-names: Kemisola
  -
    affiliation: "ISAC-CNR, Italy"
    family-names: Arnone
    given-names: Enrico
    orcid: "https://orcid.org/0000-0001-6740-5051"
  -
    affiliation: "BSC, Spain"
    family-names: Bellprat
    given-names: Omar
    orcid: "https://orcid.org/0000-0001-6434-1793"
  -
    affiliation: "SMHI, Sweden"
    family-names: Berg
    given-names: Peter
    orcid: "https://orcid.org/0000-0002-1469-2568"
  -
    affiliation: "DLR, Germany"
    family-names: Bock
    given-names: Lisa
    orcid: "https://orcid.org/0000-0001-7058-5938"
  -
    affiliation: "MetOffice, UK"
    family-names: Bodas-Salcedo
    given-names: Alejandro
    orcid: "https://orcid.org/0000-0002-7890-2536"
  -
    affiliation: "BSC, Spain"
    family-names: Caron
    given-names: Louis-Philippe
    orcid: "https://orcid.org/0000-0001-5221-0147"
  -
    affiliation: "MPI for Biogeochemistry, Germany"
    family-names: Carvalhais
    given-names: Nuno
  -
    affiliation: "ENEA, Italy"
    family-names: Cionni
    given-names: Irene
    orcid: "https://orcid.org/0000-0002-0591-9193"
  -
    affiliation: "BSC, Spain"
    family-names: Cortesi
    given-names: Nicola
    orcid: "https://orcid.org/0000-0002-1442-9225"
  -
    affiliation: "ISAC-CNR, Italy"
    family-names: Corti
    given-names: Susanna
  -
    affiliation: "ETH Zurich, Switzerland"
    family-names: Crezee
    given-names: Bas
    orcid: "https://orcid.org/0000-0002-1774-1126"
  -
    affiliation: "ETH Zurich, Switzerland"
    family-names: Davin
    given-names: Edouard Leopold
    orcid: "https://orcid.org/0000-0003-3322-9330"
  -
    affiliation: "ISAC-CNR, Italy"
    family-names: Davini
    given-names: Paolo
    orcid: "https://orcid.org/0000-0003-3389-7849"
  -
    affiliation: "NCAR, USA"
    family-names: Deser
    given-names: Clara
  -
    affiliation: "NLeSC, Netherlands"
    family-names: Diblen
    given-names: Faruk
  -
    affiliation: "UCLouvain, Belgium"
    family-names: Docquier
    given-names: David
  -
    affiliation: "MetOffice, UK"
    family-names: Dreyer
    given-names: Laura
  -
    affiliation: "DKRZ, Germany"
    family-names: Ehbrecht
    given-names: Carsten
  -
    affiliation: "MetOffice, UK"
    family-names: Earnshaw
    given-names: Paul
  -
    affiliation: "University of Bremen, Germany"
    family-names: Gier
    given-names: Bettina
  -
    affiliation: "BSC, Spain"
    family-names: Gonzalez-Reviriego
    given-names: Nube
    orcid: "https://orcid.org/0000-0002-5919-6701"
  -
    affiliation: "University of Arizona, USA"
    family-names: Goodman
    given-names: Paul
  -
    affiliation: "HZG, Germany"
    family-names: Hagemann
    given-names: Stefan
    orcid: "https://orcid.org/0000-0001-5444-2945"
  -
    affiliation: "University of Canterbury, New Zealand"
    family-names: Hardacre
    given-names: Catherine
    orcid: "https://orcid.org/0000-0001-9093-4656"
  -
    affiliation: "ISAC-CNR, Italy"
    name-particle: von
    family-names: Hardenberg
    given-names: Jost
    orcid: "https://orcid.org/0000-0002-5312-8070"
  -
    affiliation: "DLR, Germany"
    family-names: Hassler
    given-names: Birgit
    orcid: "https://orcid.org/0000-0003-2724-709X"
  -
    affiliation: "DLR, Germany"
    family-names: Heuer
    given-names: Helge
    orcid: "https://orcid.org/0000-0003-2411-7150"
  -
    affiliation: "BSC, Spain"
    family-names: Hunter
    given-names: Alasdair
    orcid: "https://orcid.org/0000-0001-8365-3709"
  -
    affiliation: "FUB, Germany"
    family-names: Kadow
    given-names: Christopher
  -
    affiliation: "DKRZ, Germany"
    family-names: Kindermann
    given-names: Stephan
    orcid: "https://orcid.org/0000-0001-9335-1093"
  -
    affiliation: "MPI for Biogeochemistry, Germany"
    family-names: Koirala
    given-names: Sujan
  -
    affiliation: "DLR, Germany"
    family-names: Kuehbacher
    given-names: Birgit
  -
    affiliation: "BSC, Spain"
    family-names: Lledó
    given-names: Llorenç
  -
    affiliation: "ETH Zurich, Switzerland"
    family-names: Lejeune
    given-names: Quentin
  -
    affiliation: "University of Hamburg, German"
    family-names: Lembo
    given-names: Valerio
    orcid: "https://orcid.org/0000-0001-6085-5914"
  -
    affiliation: "MetOffice, UK"
    family-names: Little
    given-names: Bill
  -
    affiliation: "BSC, Spain"
    family-names: Loosveldt-Tomas
    given-names: Saskia
  -
    affiliation: "ETH Zurich, Switzerland"
    family-names: Lorenz
    given-names: Ruth
    orcid: "https://orcid.org/0000-0002-3986-1268"
  -
    affiliation: "CMCC, Italy"
    family-names: Lovato
    given-names: Tomas
    orcid: "https://orcid.org/0000-0002-5188-6767"
  -
    affiliation: "University of Hamburg, German"
    family-names: Lucarini
    given-names: Valerio
  -
    affiliation: "UCLouvain, Belgium"
    family-names: Massonnet
    given-names: François
  -
    affiliation: "NIBIO, Norway"
    family-names: Mohr
    given-names: Christian Wilhelm
    orcid: "https://orcid.org/0000-0003-2656-1802"
  -
    affiliation: "University of Arizona, USA"
    family-names: Amarjiit
    given-names: Pandde
  -
    affiliation: "BSC, Spain"
    family-names: Pérez-Zanón
    given-names: Núria
  -
    affiliation: "NCAR, USA"
    family-names: Phillips
    given-names: Adam
    orcid: "https://orcid.org/0000-0003-4859-8585"
  -
    affiliation: "University of Arizona, USA"
    family-names: Russell
    given-names: Joellen
  -
    affiliation: "CICERO, Norway"
    family-names: Sandstad
    given-names: Marit
  -
    affiliation: "MetOffice, UK"
    family-names: Sellar
    given-names: Alistair
  -
    affiliation: "DLR, Germany"
    family-names: Senftleben
    given-names: Daniel
  -
    affiliation: "ISMAR-CNR, Italy"
    family-names: Serva
    given-names: Federico
    orcid: "https://orcid.org/0000-0002-7118-0817"
  -
    affiliation: "CICERO, Norway"
    family-names: Sillmann
    given-names: Jana
  -
    affiliation: "MPI-M, Germany"
    family-names: Stacke
    given-names: Tobias
    orcid: "https://orcid.org/0000-0003-4637-5337"
  -
    affiliation: "URead, UK"
    family-names: Swaminathan
    given-names: Ranjini
    orcid: "https://orcid.org/0000-0001-5853-2673"
  -
    affiliation: "BSC, Spain"
    family-names: Torralba
    given-names: Verónica
  -
    affiliation: "University of Bremen, Germany"
    family-names: Weigel
    given-names: Katja
    orcid: "https://orcid.org/0000-0001-6133-7801"
  -
    affiliation: "DLR, Germany"
    family-names: Sarauer
    given-names: Ellen
  -
    affiliation: "University of Reading, UK"
    family-names: Roberts
    given-names: Charles
    orcid: "https://orcid.org/0000-0002-1147-8961"
  -
    affiliation: "Netherlands eScience Center"
    family-names: Kalverla
    given-names: Peter
    orcid: "https://orcid.org/0000-0002-5025-7862"
  -
    affiliation: "Netherlands eScience Center"
    family-names: Alidoost
    given-names: Sarah
    orcid: "https://orcid.org/0000-0001-8407-6472"
  -
    affiliation: "Netherlands eScience Center"
    family-names: Verhoeven
    given-names: Stefan
    orcid: "https://orcid.org/0000-0002-5821-2060"
  -
    affiliation: "Netherlands eScience Center"
    family-names: Vreede
    given-names: Barbara
    orcid: "https://orcid.org/0000-0002-5023-4601"
  -
    affiliation: "Netherlands eScience Center"
    family-names: Smeets
    given-names: Stef
    orcid: "https://orcid.org/0000-0002-5413-9038"
  -
    affiliation: "Netherlands eScience Center"
    family-names: Soares Siqueira
    given-names: Abel
    orcid: "https://orcid.org/0000-0003-4451-281X"
  -
    affiliation: "DLR, Germany"
    family-names: Kazeroni
    given-names: Rémi
    orcid: "https://orcid.org/0000-0001-7205-9528"
  -
    affiliation: "NASA, USA"
    family-names: Potter
    given-names: Jerry
  -
    affiliation: "DLR, Germany"
    family-names: Winterstein
    given-names: Franziska
    orcid: "https://orcid.org/0000-0002-2406-4936"
  -
    affiliation: "ACCESS-NRI, Australia"
    family-names: Beucher
    given-names: Romain
    orcid: "https://orcid.org/0000-0003-3891-5444"
  -
    affiliation: "DLR, Germany"
    family-names: Kraft
    given-names: Jeremy
  -
    affiliation: "University of Bremen, Germany"
    family-names: Ruhe
    given-names: Lukas
    orcid: "https://orcid.org/0000-0001-6349-9118"
  -
    affiliation: "DLR, Germany"
    family-names: Bonnet
    given-names: Pauline
    orcid: "https://orcid.org/0000-0003-3780-0784"
<<<<<<< HEAD
  -
    affiliation: "ACCESS-NRI, Australia"
    family-names: Chun
    given-names: Felicity
    orcid: "https://orcid.org/0009-0007-0845-0953"
=======
  - 
    affiliation: "MetOffice, UK"
    family-names: Munday
    given-names: Gregory
    orcid: "https://orcid.org/0000-0003-4750-9923"
>>>>>>> baa34009

cff-version: 1.2.0
date-released: 2023-12-20
doi: "10.5281/zenodo.3401363"
license: "Apache-2.0"
message: "If you use this software, please cite it using these metadata."
repository-code: "https://github.com/ESMValGroup/ESMValTool/"
title: ESMValTool
version: "v2.10.0"
...<|MERGE_RESOLUTION|>--- conflicted
+++ resolved
@@ -391,19 +391,16 @@
     family-names: Bonnet
     given-names: Pauline
     orcid: "https://orcid.org/0000-0003-3780-0784"
-<<<<<<< HEAD
   -
     affiliation: "ACCESS-NRI, Australia"
     family-names: Chun
     given-names: Felicity
     orcid: "https://orcid.org/0009-0007-0845-0953"
-=======
   - 
     affiliation: "MetOffice, UK"
     family-names: Munday
     given-names: Gregory
     orcid: "https://orcid.org/0000-0003-4750-9923"
->>>>>>> baa34009
 
 cff-version: 1.2.0
 date-released: 2023-12-20
