--- conflicted
+++ resolved
@@ -20,65 +20,6 @@
     ],
     # Installation dependencies
     # Use with pip install . to install from source
-<<<<<<< HEAD
-    'install': [
-        'aiohttp',
-        'cartopy',
-        'cdo',
-        'cdsapi',
-        # 'cf-units',
-        'cfgrib',
-        'cftime',
-        'cmocean',
-        'dask!=2024.8.0',  # https://github.com/dask/dask/issues/11296
-        'distributed',
-        'ecmwf-api-client',
-        'eofs',
-        # 'ESMPy',  # not on PyPI
-        'esmvalcore',
-        'esmf-regrid>=0.10.0',  # iris-esmf-regrid #342
-        'fiona',
-        'fire',
-        'fsspec',
-        # 'GDAL',
-        'jinja2',
-        'joblib',
-        'lime',
-        'mapgenerator>=1.0.5',
-        'matplotlib',
-        'natsort',
-        'nc-time-axis',
-        'netCDF4',
-        'numba',
-        'numpy!=1.24.3',  # severe masking bug
-        'openpyxl',
-        'packaging',
-        'pandas==2.1.4',  # see note in environment.yml
-        'progressbar2',
-        'psyplot>=1.5.0',  # psy*<1.5.0 are not py312 compat
-        'psy-maps>=1.5.0',
-        'psy-reg>=1.5.0',
-        'psy-simple>=1.5.0',
-        'pyproj>=2.1',
-        # 'pys2index',
-        'python-dateutil',
-        'pyyaml',
-        'rasterio>=1.3.10',
-        'requests',
-        'ruamel.yaml',
-        'scikit-image',
-        'scikit-learn>=1.4.0',  # github.com/ESMValGroup/ESMValTool/issues/3504
-        'scipy',
-        'scitools-iris>=3.11',
-        'seaborn',
-        'seawater',
-        'shapely>=2',
-        'xarray>=0.12.0',
-        'xesmf>=0.7.1',
-        'xgboost>1.6.1',  # github.com/ESMValGroup/ESMValTool/issues/2779
-        'xlsxwriter',
-        'zarr',
-=======
     "install": [
         "aiohttp",
         "cartopy",
@@ -137,7 +78,6 @@
         "xgboost>1.6.1",  # github.com/ESMValGroup/ESMValTool/issues/2779
         "xlsxwriter",
         "zarr",
->>>>>>> 9ec6bf05
     ],
     # Test dependencies (unit tests)
     # Execute `pip install .[test]` once and then use `pytest` to run tests
