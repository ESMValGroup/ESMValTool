#!/usr/bin/env python
"""ESMValTool installation script."""
import json
import os
import re
import sys
from pathlib import Path

from setuptools import Command, setup

sys.path.insert(0, os.path.dirname(__file__))
from esmvaltool import __version__  # noqa: E402

PACKAGES = [
    'esmvaltool',
]

REQUIREMENTS = {
    # Installation script (this file) dependencies
    'setup': [
        'setuptools_scm',
    ],
    # Installation dependencies
    # Use with pip install . to install from source
    'install': [
        'cartopy>=0.18',
        'cdo',
        'cdsapi',
        'cf-units',
        'cftime',
        'cmocean',
        'dask>=2.12',
        'ecmwf-api-client',
        'eofs',
        'ESMPy',
        'esmvalcore>=2.1.0,<2.2',
        'fiona',
        'GDAL',
        'jinja2',
        'joblib',
        'lime',
        'matplotlib>3.3.1',  # bug in 3.3.1, 3.3.2 and 3 fine
        'natsort',
        'nc-time-axis',  # needed by iris.plot
        'netCDF4',
        'numpy',
        'pandas',
        'pyproj>=2.1'
        'pyyaml',
        'rasterio',  # replaces pynio
        'scikit-image',
        'scikit-learn',
        'scipy',
<<<<<<< HEAD
        # 'scitools-iris>=3.0.0',
=======
        'scitools-iris>=2.2.1,<3',
>>>>>>> 81320421
        'seaborn',
        'seawater',
        'shapely',
        'xarray>=0.12',
        'xesmf',
        'xgboost',
        'xlsxwriter',
    ],
    # Test dependencies
    # Execute `pip install .[test]` once and the use `pytest` to run tests
    'test': [
        'pytest>=3.9,!=6.0.0rc1,!=6.0.0',
        'pytest-cov>=2.10.1',
        'pytest-env',
        'pytest-flake8>=1.0.6',
        'pytest-html!=2.1.0',
        'pytest-metadata>=1.5.1',
        'pytest-xdist',
    ],
    # Development dependencies
    # Use pip install -e .[develop] to install in development mode
    'develop': [
        'autodocsumm<0.2.0',
        'codespell',
        'docformatter',
        'isort',
        'pre-commit',
        'prospector[with_pyroma]!=1.1.6.3,!=1.1.6.4',
        'sphinx>2',
        'sphinx_rtd_theme',
        'vprof',
        'yamllint',
        'yapf',
    ],
}


def discover_python_files(paths, ignore):
    """Discover Python files."""
    def _ignore(path):
        """Return True if `path` should be ignored, False otherwise."""
        return any(re.match(pattern, path) for pattern in ignore)

    for path in sorted(set(paths)):
        for root, _, files in os.walk(path):
            if _ignore(path):
                continue
            for filename in files:
                filename = os.path.join(root, filename)
                if (filename.lower().endswith('.py')
                        and not _ignore(filename)):
                    yield filename


class RunLinter(Command):
    """Class to run a linter and generate reports."""

    user_options = []

    def initialize_options(self):
        """Do nothing."""

    def finalize_options(self):
        """Do nothing."""

    def install_deps_temp(self):
        """Try to temporarily install packages needed to run the command."""
        if self.distribution.install_requires:
            self.distribution.fetch_build_eggs(
                self.distribution.install_requires)
        if self.distribution.tests_require:
            self.distribution.fetch_build_eggs(self.distribution.tests_require)

    def run(self):
        """Run prospector and generate a report."""
        check_paths = PACKAGES + [
            'setup.py',
            'tests',
            'util',
        ]
        ignore = [
            'doc/',
        ]

        # try to install missing dependencies and import prospector
        try:
            from prospector.run import main
        except ImportError:
            # try to install and then import
            self.distribution.fetch_build_eggs(['prospector[with_pyroma]'])
            from prospector.run import main

        self.install_deps_temp()

        # run linter

        # change working directory to package root
        package_root = os.path.abspath(os.path.dirname(__file__))
        os.chdir(package_root)

        # write command line
        files = discover_python_files(check_paths, ignore)
        sys.argv = ['prospector']
        sys.argv.extend(files)

        # run prospector
        errno = main()

        sys.exit(errno)


def read_authors(filename):
    """Read the list of authors from .zenodo.json file."""
    with Path(filename).open() as file:
        info = json.load(file)
        authors = []
        for author in info['creators']:
            name = ' '.join(author['name'].split(',')[::-1]).strip()
            authors.append(name)
        return ', '.join(authors)


def read_description(filename):
    """Read the description from .zenodo.json file."""
    with Path(filename).open() as file:
        info = json.load(file)
        return info['description']


setup(
    name='ESMValTool',
    version=__version__,
    author=read_authors('.zenodo.json'),
    description=read_description('.zenodo.json'),
    long_description=Path('README.md').read_text(),
    long_description_content_type='text/markdown',
    url='https://www.esmvaltool.org',
    download_url='https://github.com/ESMValGroup/ESMValTool',
    license='Apache License, Version 2.0',
    classifiers=[
        'Development Status :: 5 - Production/Stable',
        'Environment :: Console',
        'Intended Audience :: Science/Research',
        'License :: OSI Approved :: Apache Software License',
        'Natural Language :: English',
        'Operating System :: POSIX :: Linux',
        'Programming Language :: Python :: 3',
        'Programming Language :: Python :: 3.6',
        'Programming Language :: Python :: 3.7',
        'Programming Language :: Python :: 3.8',
        'Topic :: Scientific/Engineering',
        'Topic :: Scientific/Engineering :: Atmospheric Science',
        'Topic :: Scientific/Engineering :: GIS',
        'Topic :: Scientific/Engineering :: Hydrology',
        'Topic :: Scientific/Engineering :: Physics',
    ],
    packages=PACKAGES,
    # Include all version controlled files
    include_package_data=True,
    setup_requires=REQUIREMENTS['setup'],
    install_requires=REQUIREMENTS['install'],
    tests_require=REQUIREMENTS['test'],
    extras_require={
        'develop': (set(REQUIREMENTS['develop'] + REQUIREMENTS['test']) -
                    {'pycodestyle'}),
        'test': REQUIREMENTS['test'],
    },
    entry_points={
        'console_scripts': [
            'cmorize_obs = esmvaltool.cmorizers.obs.cmorize_obs:main',
            'mip_convert_setup = '
            'esmvaltool.cmorizers.mip_convert.esmvt_mipconv_setup:main',
            'nclcodestyle = esmvaltool.utils.nclcodestyle.nclcodestyle:_main',
            'test_recipe = '
            'esmvaltool.utils.testing.recipe_settings.install_expand_run:main'
        ],
        'esmvaltool_commands': [
            'colortables = '
            'esmvaltool.utils.color_tables.show_color_tables:ColorTables',
            'install = esmvaltool.install:Install',
        ]
    },
    cmdclass={
        'lint': RunLinter,
    },
    zip_safe=False,
)<|MERGE_RESOLUTION|>--- conflicted
+++ resolved
@@ -51,11 +51,7 @@
         'scikit-image',
         'scikit-learn',
         'scipy',
-<<<<<<< HEAD
-        # 'scitools-iris>=3.0.0',
-=======
-        'scitools-iris>=2.2.1,<3',
->>>>>>> 81320421
+        'scitools-iris>=3.0.1',
         'seaborn',
         'seawater',
         'shapely',
