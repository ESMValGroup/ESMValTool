--- conflicted
+++ resolved
@@ -64,11 +64,7 @@
         'seawater',
         'shapely',
         'xarray',
-<<<<<<< HEAD
-        'xesmf',  # ==0.3.0' tentatively unpin
-=======
         'xesmf>=0.7.1',
->>>>>>> 113cdb65
         'xgboost>1.6.1',  # github.com/ESMValGroup/ESMValTool/issues/2779
         'xlsxwriter',
         'zarr',
