--- conflicted
+++ resolved
@@ -43,12 +43,8 @@
         'natsort',
         'nc-time-axis',
         'netCDF4',
-<<<<<<< HEAD
         'numba',
-        'numpy',
-=======
         'numpy!=1.24.3',  # severe masking bug
->>>>>>> 4f6369c1
         'packaging',
         'openpyxl',
         'pandas',
