--- conflicted
+++ resolved
@@ -48,11 +48,8 @@
         'pynio',
         'pyproj>=2.1'
         'pyyaml',
-<<<<<<< HEAD
         'progressbar2',
-=======
         'scikit-image',
->>>>>>> 03c97784
         'scikit-learn',
         'scipy',
         'scitools-iris>=2.2.1,<3',
