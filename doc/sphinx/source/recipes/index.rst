Recipes
------------

.. toctree::
   :maxdepth: 1

   recipe_clouds
   recipe_crem
   recipe_perfmetrics
<<<<<<< HEAD
   recipe_collins13ipcc
=======
   recipe_runoff_et
>>>>>>> b579972c
<|MERGE_RESOLUTION|>--- conflicted
+++ resolved
@@ -7,8 +7,5 @@
    recipe_clouds
    recipe_crem
    recipe_perfmetrics
-<<<<<<< HEAD
    recipe_collins13ipcc
-=======
-   recipe_runoff_et
->>>>>>> b579972c
+   recipe_runoff_et