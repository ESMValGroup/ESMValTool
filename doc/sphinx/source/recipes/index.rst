.. _recipes:

Recipes
-------

A website displaying results produced with the latest release of
ESMValTool for all available recipes can be accessed `here
<https://esmvaltool.dkrz.de/shared/esmvaltool/stable_release/>`_.

.. toctree::
   :maxdepth: 1

.. _general_purpose_diags:

General-purpose diagnostics
^^^^^^^^^^^^^^^^^^^^^^^^^^^

Recipes that use highly customizable diagnostics which are designed to plot a
large variety of input data.

.. toctree::
   :maxdepth: 1

   recipe_monitor
   recipe_psyplot
   recipe_seaborn

Atmosphere
^^^^^^^^^^
.. toctree::
   :maxdepth: 1

   recipe_miles
   recipe_clouds
   recipe_cmug_h2o
   recipe_crem
   recipe_consecdrydays
   recipe_deangelis15nat
   recipe_diurnal_temperature_index
   recipe_eady_growth_rate
   recipe_extreme_events
   recipe_extreme_index
   recipe_eyring06jgr
   recipe_eyring13jgr
   recipe_gier20bg
   recipe_heatwaves_coldwaves
   recipe_hyint
   recipe_impact
   recipe_modes_of_variability
   recipe_mpqb_xch4
   recipe_quantilebias
   recipe_bock20jgr
   recipe_spei
   recipe_martin18grl
   recipe_autoassess_stratosphere
   recipe_autoassess_landsurface_permafrost
   recipe_autoassess_landsurface_surfrad
   recipe_autoassess_landsurface_soilmoisture
   recipe_zmnam
   recipe_thermodyn_diagtool
   recipe_validation
   recipe_radiation_budget

Climate metrics
^^^^^^^^^^^^^^^
.. toctree::
   :maxdepth: 1

   recipe_perfmetrics
   recipe_smpi

Future projections
^^^^^^^^^^^^^^^^^^
.. toctree::
   :maxdepth: 1

   recipe_climwip
   recipe_li17natcc
   recipe_schlund20jgr
   recipe_meehl20sciadv
   recipe_emergent_constraints
   recipe_wenzel14jgr
   recipe_schlund20esd
   recipe_cox18nature
   recipe_snowalbedo
   recipe_ecs
   recipe_kcs
   recipe_wenzel16jclim
   recipe_wenzel16nat
   recipe_tcr
   recipe_tebaldi21esd
   recipe_climate_change_hotspot

IPCC
^^^^
.. toctree::
   :maxdepth: 1

   recipe_ipccwg1ar6ch3
   recipe_ipccwg1ar5ch9
   recipe_collins13ipcc

Land
^^^^
.. toctree::
   :maxdepth: 1

   recipe_albedolandcover
   recipe_carvalhais14nat
   recipe_hydrology
   recipe_hydro_forcing
   recipe_landcover
   recipe_anav13jclim
   recipe_runoff_et

Ocean
^^^^^
.. toctree::
   :maxdepth: 1

   recipe_arctic_ocean
   recipe_cvdp
   recipe_combined_indices
   recipe_esacci_oc
   recipe_oceans
   recipe_sea_surface_salinity
   recipe_russell18jgr

Other
^^^^^
.. toctree::
   :maxdepth: 1

   recipe_capacity_factor
   recipe_cmorizers
   recipe_ensclus
   recipe_esacci_lst
   recipe_examples
<<<<<<< HEAD
   recipe_galytska23jgr
   recipe_monitor
=======
>>>>>>> e17d1c8f
   recipe_multimodel_products
   recipe_pv_capacity_factor
   recipe_rainfarm
   recipe_seaice
   recipe_seaice_drift
   recipe_seaice_feedback
   recipe_shapeselect
   recipes_testing
   recipe_toymodel

Broken recipe list
^^^^^^^^^^^^^^^^^^

.. toctree::
   :maxdepth: 1

   broken_recipe_list<|MERGE_RESOLUTION|>--- conflicted
+++ resolved
@@ -136,11 +136,7 @@
    recipe_ensclus
    recipe_esacci_lst
    recipe_examples
-<<<<<<< HEAD
    recipe_galytska23jgr
-   recipe_monitor
-=======
->>>>>>> e17d1c8f
    recipe_multimodel_products
    recipe_pv_capacity_factor
    recipe_rainfarm
