.. _recipes:

Recipes
-------

.. toctree::
   :maxdepth: 1

Atmosphere
^^^^^^^^^^
.. toctree::
   :maxdepth: 1

   recipe_miles
   recipe_climwip
   recipe_clouds
   recipe_crem
   recipe_combined_climate_extreme_index
   recipe_consecdrydays
   recipe_deangelis15nat
   recipe_diurnal_temperature_index
   recipe_extreme_events
   recipe_eyring06jgr
<<<<<<< HEAD
   recipe_gier20bg
=======
   recipe_eyring13jgr
>>>>>>> 72bdd837
   recipe_heatwaves_coldwaves
   recipe_hyint
   recipe_modes_of_variability
   recipe_quantilebias
   recipe_spei
   recipe_martin18grl
   recipe_autoassess_stratosphere
   recipe_zmnam
   recipe_thermodyn_diagtool
   recipe_validation

Climate metrics
^^^^^^^^^^^^^^^
.. toctree::
   :maxdepth: 1

   recipe_perfmetrics
   recipe_smpi

Future projections
^^^^^^^^^^^^^^^^^^
.. toctree::
   :maxdepth: 1

   recipe_li17natcc
   recipe_schlund20jgr
   recipe_emergent_constraints
   recipe_wenzel14jgr
   recipe_cox18nature
   recipe_snowalbedo
   recipe_ecs
   recipe_kcs
   recipe_wenzel16jclim
   recipe_wenzel16nat
   recipe_tcr

IPCC
^^^^
.. toctree::
   :maxdepth: 1

   recipe_flato13ipcc
   recipe_collins13ipcc

Land
^^^^
.. toctree::
   :maxdepth: 1

   recipe_albedolandcover
   recipe_carvalhais14nat
   recipe_hydrology
   recipe_landcover
   recipe_anav13jclim
   recipe_runoff_et

Ocean
^^^^^
.. toctree::
   :maxdepth: 1

   recipe_arctic_ocean
   recipe_cvdp
   recipe_combined_indices
   recipe_oceans
   recipe_russell18jgr

Other
^^^^^
.. toctree::
   :maxdepth: 1

   recipe_examples
   recipe_capacity_factor
   recipe_ensclus
   recipe_multimodel_products
   recipe_rainfarm
   recipe_seaice_feedback
   recipe_seaice
   recipe_seaice_drift
   recipe_shapeselect
   recipe_toymodel<|MERGE_RESOLUTION|>--- conflicted
+++ resolved
@@ -21,11 +21,8 @@
    recipe_diurnal_temperature_index
    recipe_extreme_events
    recipe_eyring06jgr
-<<<<<<< HEAD
+   recipe_eyring13jgr
    recipe_gier20bg
-=======
-   recipe_eyring13jgr
->>>>>>> 72bdd837
    recipe_heatwaves_coldwaves
    recipe_hyint
    recipe_modes_of_variability
