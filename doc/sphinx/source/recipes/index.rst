--- conflicted
+++ resolved
@@ -6,18 +6,12 @@
 .. toctree::
    :maxdepth: 1
 
-<<<<<<< HEAD
-   recipe_albedolandcover
-   recipe_autoassess_stratosphere
-   recipe_capacity_factor
-=======
 Atmosphere
 ^^^^^^^^^^
 .. toctree::
    :maxdepth: 1
 
    recipe_miles
->>>>>>> 75fa7da9
    recipe_clouds
    recipe_crem
    recipe_combined_climate_extreme_index
@@ -57,6 +51,7 @@
 .. toctree::
    :maxdepth: 1
 
+   recipe_albedolandcover
    recipe_hydrology
    recipe_landcover
    recipe_runoff_et
