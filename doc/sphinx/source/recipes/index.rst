--- conflicted
+++ resolved
@@ -23,14 +23,9 @@
    recipe_multimodel_products
    recipe_oceans
    recipe_perfmetrics
-<<<<<<< HEAD
-   recipe_collins13ipcc
-   recipe_runoff_et
-=======
    recipe_quantilebias
    recipe_runoff_et
    recipe_shapeselect
    recipe_spei
    recipe_toymodel
-   recipe_zmnam
->>>>>>> 177ee7c7
+   recipe_zmnam