.. _currently_tested_recipes:

************************
Currently tested recipes
************************

.. include:: common.txt

The recipes tested with the |RTW| at each site are defined in the following
files:

* `metoffice-recipes.jinja`_
<<<<<<< HEAD
* dkrz-recipes.jinja **(COMING SOON!)**
* `jasmin-recipes.jinja`_
=======
* `dkrz-recipes.jinja`_
* jasmin-recipes.jinja **(COMING SOON!)**
>>>>>>> 0d6d0ff8

.. hint::
   The :ref:`site/site-recipes.jinja <site_recipes_file>`.
   file provides more information.<|MERGE_RESOLUTION|>--- conflicted
+++ resolved
@@ -10,13 +10,8 @@
 files:
 
 * `metoffice-recipes.jinja`_
-<<<<<<< HEAD
-* dkrz-recipes.jinja **(COMING SOON!)**
+* `dkrz-recipes.jinja`_
 * `jasmin-recipes.jinja`_
-=======
-* `dkrz-recipes.jinja`_
-* jasmin-recipes.jinja **(COMING SOON!)**
->>>>>>> 0d6d0ff8
 
 .. hint::
    The :ref:`site/site-recipes.jinja <site_recipes_file>`.
