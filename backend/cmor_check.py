import numpy as np
import iris
import os
import json

iris.FUTURE.cell_datetime_objects = True
iris.FUTURE.netcdf_promote = True


def merge_protect_callback(cube, field, file):
    for attr in ['creation_date', 'tracking_id', 'history']:
        if attr in cube.attributes:
            del cube.attributes[attr]


class CMORCheck(object):

    def __init__(self, cube, fail_on_error=False):
        self.cube = cube
        self._failerr = fail_on_error
        self._errors = list()
        self._cmor_tables_folder = os.path.join(os.path.dirname(os.path.realpath(__file__)),
                                                'cmip6-cmor-tables',
                                                'Tables')
        self._load_variable_information()
        self._load_coord_information()

    def _load_coord_information(self):
        json_data = open(os.path.join(self._cmor_tables_folder,
                                      'CMIP6_coordinate.json')).read()
        self.coord_json_data = json.loads(json_data)
        self.coord_json_data = self.coord_json_data['axis_entry']
        # Don't look here!
        self.coord_json_data['time']['units'] = u'days since 1850-1-1 00:00:00'

    def _load_variable_information(self):
        json_data = open(os.path.join(self._cmor_tables_folder,
                                      'CMIP6_Amon.json')).read()
        self.var_json_data = json.loads(json_data)
        self.var_json_data = self.var_json_data['variable_entry'][self.cube.var_name]

    def check(self):
        self._check_rank()
        self._check_dim_names()
        self._check_coords()
<<<<<<< HEAD
        self._check_time_coord()
        #self._check_var_metadata()
        #self._check_fill_value()
        #self._check_data_range()

        if len(self._errors) > 0:
            raise CMORCheckError('There were errors in variable {0}:\n  {1}'.format(self.cube.standard_name,
                                                                                    '\n  '.join(self._errors)))
=======
        # self._check_time_coord()
        # self._check_var_metadata()
        # self._check_fill_value()
        # self._check_data_range()

        if self.has_errors():
            raise CMORCheckError('There were errors in variable {0}: \n{1}'.format(self.cube.standard_name,
                                                                                   '\n'.join(self._errors)))
>>>>>>> afeb814f

    def has_errors(self):
        return len(self._errors) > 0

    def _check_rank(self):
        if self.var_json_data['dimensions']:
            # Check number of dim_coords matches rank required
            dim_names = self.var_json_data['dimensions'].split()
            rank = len(dim_names)
            dim_coords = self.cube.coords(dim_coords=True)
            if len(dim_coords) != rank:
                self.report_error('Coordinate rank does not match')

    def _check_dim_names(self):
        if self.var_json_data['dimensions']:
            # Get names of dimension variables from variable CMOR table
            var_names = self.var_json_data['dimensions'].split()
            for var_name in var_names:
                # Get CMOR metadata for coordinate
                cmor = self.coord_json_data[var_name]
                # Check for variable name in coordinate CMOR table,
                #  get out_name as that is coordinate variable name
                #  in variable file.
                out_var_name = cmor['out_name']
                # Check for out_var_name in variable coordinates
                if not self.cube.coords(var_name=out_var_name, dim_coords=True):
                    self.report_error('Coordinate {} does not exist', var_name)
                else:
                    coord = self.cube.coord(var_name=out_var_name, dim_coords=True)
                    if coord.standard_name != cmor['standard_name']:
                        self.report_error('standard_name for {0} is {1}, not {2}',
                                          var_name, coord.standard_name,
                                          cmor['standard_name'])

    def _check_time_coord(self):
        coord = self.cube.coord('time', dim_coords=True)
        if not coord.units.is_time():
            self.report_error('Coord time does not have time units')
        if not coord.units.calendar:
            self.report_error('Coord time units does not contain a calendar')

    def _check_coords(self):
        if self.var_json_data['dimensions']:
            # Get names of dimension variables from variable CMOR table
            var_names = self.var_json_data['dimensions'].split()
            for var_name in var_names:
                # Get CMOR metadata for coordinate
                cmor = self.coord_json_data[var_name]
                # Check for variable name in coordinate CMOR table,
                #  get out_name as that is coordinate variable name
                #  in variable file.
                out_var_name = cmor['out_name']
                # Get coordinate out_var_name as it exists!
                try:
                    coord = self.cube.coord(var_name=out_var_name, dim_coords=True)
                except iris.exceptions.CoordinateNotFoundError:
                    continue

                # Check units
                if cmor['units']:
                    if str(coord.units) != cmor['units']:
                        self.report_error('Units for {0} is {1}, not {2}',
                                          var_name, coord.units,
                                          cmor['units'])

                # Check monotonicity and direction
                if not coord.is_monotonic():
                    self.report_error('Coord {} is not monotonic', var_name)
                if cmor['stored_direction']:
                    if cmor['stored_direction'] == 'increasing':
                        if coord.points[0] > coord.points[1]:
                            self.report_error('Coord {} is not increasing', var_name)
                    elif cmor['stored_direction'] == 'decreasing':
                        if coord.points[0] < coord.points[1]:
                            self.report_error('Coord {} is not decreasing', var_name)

                # Check requested coordinate values exist in coord.points
                if cmor['requested']:
                    cmor_points = [float(val) for val in cmor['requested']]
                    coord_points = list(coord.points)
                    for point in cmor_points:
                        if point not in coord_points:
                            self.report_error('Coord {0} does not contain {1} {2}',
                                              var_name, str(point),
                                              str(coord.units))

                # Check coordinate value ranges
                if cmor['valid_min']:
                    valid_min = float(cmor['valid_min'])
                    if np.any(coord.points < valid_min):
<<<<<<< HEAD
                        self.report_error('Coord {} has values < valid_min', var_name)
                if cmor['valid_max']:
                    valid_max = float(cmor['valid_max'])
                    if np.any(coord.points > valid_max):
                        self.report_error('Coord {} has values > valid_max', var_name)
=======
                        self.report_error('Coord {} has values < valid_min ({})', coord.name(), valid_min)
                if cmor['valid_max']:
                    valid_max = float(cmor['valid_max'])
                    if np.any(coord.points > valid_max):
                        self.report_error('Coord {} has values > valid_max ({})', coord.name(), valid_max)
>>>>>>> afeb814f

    def report_error(self, message, *args):
        msg = message.format(*args)
        if self._failerr:
            raise CMORCheckError(msg)
        else:
            self._errors.append(msg)


class CMORCheckError(Exception):
    pass


def main():
    #data_folder = '/Users/nube/esmval_data'
<<<<<<< HEAD
    data_folder = '/home/paul/ESMValTool/data'
    #example_data = 'ETHZ_CMIP5/historical/Amon/ta/CMCC-CESM/r1i1p1'
    example_data = 'CMIP6/1pctCO2/Amon/ua/MPI-ESM-LR/r1i1p1f1'

    try:
        # Load cubes
        files = os.path.join(data_folder, example_data, '*.nc')
        cubes = iris.load(files, callback=merge_protect_callback)
        # Concatenate data to single cube to deal with multiple netcdf files
        cube = cubes.concatenate_cube()
        # Create checker for loaded cube
        checker = CMORCheck(cube) #, fail_on_error=True)
        # Run checks
        checker.check()

    except iris.exceptions.ConstraintMismatchError, ex:
        print ex

    except iris.exceptions.ConcatenateError, ex:
        print ex

=======
    data_folder = '/home/paul/ESMValTool/data/BACKEND-DATA'
    example_data = 'ETHZ_CMIP5/historical/Amon/ta/CMCC-CESM/r1i1p1'
    cube = iris.load_cube(os.path.join(data_folder, example_data, '*.nc'))
    checker = CMORCheck(cube, fail_on_error=True)
    try:
        checker.check()
>>>>>>> afeb814f
    except CMORCheckError, ex:
        print(ex)

if __name__ == '__main__':
    main()<|MERGE_RESOLUTION|>--- conflicted
+++ resolved
@@ -43,7 +43,6 @@
         self._check_rank()
         self._check_dim_names()
         self._check_coords()
-<<<<<<< HEAD
         self._check_time_coord()
         #self._check_var_metadata()
         #self._check_fill_value()
@@ -52,16 +51,6 @@
         if len(self._errors) > 0:
             raise CMORCheckError('There were errors in variable {0}:\n  {1}'.format(self.cube.standard_name,
                                                                                     '\n  '.join(self._errors)))
-=======
-        # self._check_time_coord()
-        # self._check_var_metadata()
-        # self._check_fill_value()
-        # self._check_data_range()
-
-        if self.has_errors():
-            raise CMORCheckError('There were errors in variable {0}: \n{1}'.format(self.cube.standard_name,
-                                                                                   '\n'.join(self._errors)))
->>>>>>> afeb814f
 
     def has_errors(self):
         return len(self._errors) > 0
@@ -152,19 +141,11 @@
                 if cmor['valid_min']:
                     valid_min = float(cmor['valid_min'])
                     if np.any(coord.points < valid_min):
-<<<<<<< HEAD
-                        self.report_error('Coord {} has values < valid_min', var_name)
+                        self.report_error('Coord {} has values < valid_min ({})', var_name, valid_min)
                 if cmor['valid_max']:
                     valid_max = float(cmor['valid_max'])
                     if np.any(coord.points > valid_max):
-                        self.report_error('Coord {} has values > valid_max', var_name)
-=======
-                        self.report_error('Coord {} has values < valid_min ({})', coord.name(), valid_min)
-                if cmor['valid_max']:
-                    valid_max = float(cmor['valid_max'])
-                    if np.any(coord.points > valid_max):
-                        self.report_error('Coord {} has values > valid_max ({})', coord.name(), valid_max)
->>>>>>> afeb814f
+                        self.report_error('Coord {} has values > valid_max ({})', var_name, valid_max)
 
     def report_error(self, message, *args):
         msg = message.format(*args)
@@ -180,7 +161,6 @@
 
 def main():
     #data_folder = '/Users/nube/esmval_data'
-<<<<<<< HEAD
     data_folder = '/home/paul/ESMValTool/data'
     #example_data = 'ETHZ_CMIP5/historical/Amon/ta/CMCC-CESM/r1i1p1'
     example_data = 'CMIP6/1pctCO2/Amon/ua/MPI-ESM-LR/r1i1p1f1'
@@ -202,14 +182,6 @@
     except iris.exceptions.ConcatenateError, ex:
         print ex
 
-=======
-    data_folder = '/home/paul/ESMValTool/data/BACKEND-DATA'
-    example_data = 'ETHZ_CMIP5/historical/Amon/ta/CMCC-CESM/r1i1p1'
-    cube = iris.load_cube(os.path.join(data_folder, example_data, '*.nc'))
-    checker = CMORCheck(cube, fail_on_error=True)
-    try:
-        checker.check()
->>>>>>> afeb814f
     except CMORCheckError, ex:
         print(ex)
 
