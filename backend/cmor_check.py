--- conflicted
+++ resolved
@@ -259,7 +259,6 @@
     #data_folder = '/home/paul/ESMValTool/data'
     example_datas = [
         ('ETHZ_CMIP5/historical/Amon/ta/CMCC-CESM/r1i1p1', 'Amon'),
-<<<<<<< HEAD
         ('CMIP6/1pctCO2/Amon/ua/MPI-ESM-LR/r1i1p1f1', 'Amon'),
         ('CMIP6/1pctCO2/Amon/tas/MPI-ESM-LR/r1i1p1f1', 'Amon'),
         ('CMIP6/1pctCO2/day/tas/MPI-ESM-LR/r1i1p1f1', 'day'),
@@ -268,16 +267,6 @@
         ('CMIP6/1pctCO2/LImon/snw/MPI-ESM-LR/r1i1p1f1', 'LImon'),
         ('CMIP6/1pctCO2/Lmon/cropFrac/MPI-ESM-LR/r1i1p1f1', 'Lmon'),
         ('CMIP6/1pctCO2/Oyr/co3/MPI-ESM-LR/r1i1p1f1', 'Oyr'),
-=======
-        # ('CMIP6/1pctCO2/Amon/ua/MPI-ESM-LR/r1i1p1f1', 'Amon'),
-        # ('CMIP6/1pctCO2/Amon/tas/MPI-ESM-LR/r1i1p1f1', 'Amon'),
-        # ('CMIP6/1pctCO2/day/tas/MPI-ESM-LR/r1i1p1f1', 'day'),
-        # ('CMIP6/1pctCO2/day/pr/MPI-ESM-LR/r1i1p1f1', 'day'),
-        # # ('CMIP6/1pctCO2/cfDay/hur/MPI-ESM-LR/r1i1p1f1', 'CFday'),
-        # ('CMIP6/1pctCO2/LImon/snw/MPI-ESM-LR/r1i1p1f1', 'LImon'),
-        # ('CMIP6/1pctCO2/Lmon/cropFrac/MPI-ESM-LR/r1i1p1f1', 'Lmon'),
-        # ('CMIP6/1pctCO2/Oyr/co3/MPI-ESM-LR/r1i1p1f1', 'Oyr'),
->>>>>>> e7adbd0f
         ]
 
     # Use this callback to fix anything Iris tries to break!
