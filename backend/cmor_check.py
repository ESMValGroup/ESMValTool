import numpy as np
import iris
import iris.exceptions
import os
import json
import warnings
import cf_units

iris.FUTURE.cell_datetime_objects = True
iris.FUTURE.netcdf_promote = True


class CMORTable(object):

    # Dictionary to map CMIP5 variable names to CMIP6
    CMIP5_to_CMIP6 = {
        'sic': 'siconc',
        'tro3': 'o3',
    }

    def __init__(self, table, var_name):
        table = self._translate_table_name(table)
        cwd = os.path.dirname(os.path.realpath(__file__))
        self._cmor_folder = os.path.join(cwd, 'cmip6-cmor-tables', 'Tables')
        self._cmor_file = 'CMIP6_{}.json'.format(table)
        self._load_variable_information(var_name)

    def _translate_table_name(self, table):
        if table == 'OImon':
            table = 'SImon'
        return table

    def _load_coord_information(self):
        table_file = os.path.join(self._cmor_folder,
                                  'CMIP6_coordinate.json')
        with open(table_file) as inf:
            json_data = inf.read()
        self._coord = json.loads(json_data)

        # Fill up coordinate axes with CMOR metadata
        self.coords = {}
        for var_name in self.var['dimensions'].split():
            if var_name in self._generic_levels:
                coord = 'generic_level'
                axis = 'Z'
            else:
                coord = self._coord['axis_entry'][var_name]
                axis = coord['axis']
                if not axis:
                    axis = 'none'

            if axis not in self.coords:
                self.coords[axis] = coord
                # Don't look here!
                if axis == 'T':
                    self.coords[axis]['units'] = u'days since 1850-1-1 00:00:00'
            else:
                print('axis {} already exists'.format(axis))

    def _load_variable_information(self, var_name):
        table_file = os.path.join(self._cmor_folder,
                                  self._cmor_file)
        with open(table_file) as inf:
            json_data = inf.read()
        self._var = json.loads(json_data)
        self._generic_levels = self._get_generic_levels()
        if var_name in self.CMIP5_to_CMIP6:
            new_var_name = self.CMIP5_to_CMIP6[var_name]
            self.var = self._var['variable_entry'][new_var_name]
        else:
            self.var = self._var['variable_entry'][var_name]
        self._load_coord_information()

    def get_frequency(self):
        return self._var['Header']['frequency']

    def _get_generic_levels(self):
        return self._var['Header']['generic_levels'].split()


class CMORCheck(object):

<<<<<<< HEAD
    def __init__(self, cube, table, frequency=None, fail_on_error=False, automatic_fixes=False):
=======
    _attr_msg = '{}: {} should be {}, not {}'
    _does_msg = '{}: does not {}'
    _is_msg = '{}: is not {}'
    _vals_msg = '{}: has values {} {}'
    _contain_msg = '{}: does not contain {} {}'

    def __init__(self, cube, table, frequency=None, fail_on_error=False):
>>>>>>> 1fee83ee
        self.cube = cube
        self._failerr = fail_on_error
        self._errors = list()
        self._cmor = CMORTable(table, self.cube.var_name)
        if frequency is None:
            frequency = self._cmor.get_frequency()
        self.frequency = frequency
        self.automatic_fixes = automatic_fixes

    def check(self):
        self._check_rank()
        self._check_var_metadata()
        self._check_fill_value()
        self._check_dim_names()
        self._check_coords()
        self._check_time_coord()
        self._check_data_range()

        if self.has_errors():
            msg = 'There were errors in variable {0}:\n {1}'
            msg = msg.format(self.cube.var_name, '\n '.join(self._errors))
            raise CMORCheckError(msg)

    def _check_fill_value(self):
        # Iris removes _FillValue/missing_value information if data has none
        #  of these values. If there are values == _FillValue then it will
        #  be encoded in the numpy.ma object created.
        #
        #  => Very difficult to check!
        pass

    def _check_var_metadata(self):

        # Check standard_name
        attr = 'standard_name'
        if self._cmor.var[attr]:
            if self.cube.standard_name != self._cmor.var[attr]:
                self.report_error(self._attr_msg, self.cube.var_name, attr,
                                  self._cmor.var[attr],
                                  self.cube.standard_name)

        # Check units
        attr = 'units'
        if self._cmor.var[attr]:
            if str(self.cube.units) != self._cmor.var[attr]:
                self.report_error(self._attr_msg, self.cube.var_name, attr,
                                  self._cmor.var[attr],
                                  self.cube.units)

        # Check other variable attributes that match entries in cube.attributes
        attrs = ['positive']
        for attr in attrs:
            if self._cmor.var[attr]:
                if self.cube.attributes[attr] != self._cmor.var[attr]:
                    self.report_error(self._attr_msg, self.cube.var_name, attr,
                                      self._cmor.var[attr],
                                      self.cube.attributes[attr])

    def _check_data_range(self):
        # Check data is not less than valid_min
        if self._cmor.var['valid_min']:
            valid_min = float(self._cmor.var['valid_min'])
            if np.any(self.cube.data < valid_min):
                self.report_error(self._vals_msg, self.cube.var_name,
                                  '< valid_min =', valid_min)
        # Check data is not greater than valid_max
        if self._cmor.var['valid_max']:
            valid_max = float(self._cmor.var['valid_max'])
            if np.any(self.cube.data > valid_max):
                self.report_error(self._vals_msg, self.cube.var_name,
                                  '> valid_max =', valid_max)

    def _check_rank(self):
        # Count rank, excluding scalar dimensions
        rank = 0
        for (axis, cmor) in self._cmor.coords.items():
            if cmor == 'generic_level' or not cmor['value']:
                rank += 1
        # Extract dimension coordinates from cube
        dim_coords = self.cube.coords(dim_coords=True)
        # Check number of dimension coords matches rank
        if len(dim_coords) != rank:
            self.report_error(self._does_msg, self.cube.var_name,
                              'match coordinate rank')

    def _check_dim_names(self):
        for (axis, cmor) in self._cmor.coords.items():
            if axis == 'none':
                axis = None
            if cmor == 'generic_level':
                var_name = 'generic_level'
                if self.cube.coords(axis=axis, dim_coords=True):
                    coord = self.cube.coord(axis=axis, dim_coords=True)
                    if not coord.standard_name:
                        self.report_error(self._does_msg, var_name,
                                          'have standard_name')
                else:
                    self.report_error(self._does_msg, var_name, 'exist')
            else:
                var_name = cmor['out_name']
                # Check for var_name in cube coordinates
                #  Don't insist on dim_coords as could be scalar
                #  Cannot use axis as a keyword as Iris has stripped this out
                #   and made it impossible to re-add
                if self.cube.coords(var_name=var_name):  # , axis=axis):
                    coord = self.cube.coord(var_name=var_name)  # , axis=axis)
                    attr = 'standard_name'
                    if coord.standard_name != cmor[attr]:
                        self.report_error(self._attr_msg, var_name, attr,
                                          cmor[attr], coord.standard_name)
                else:
                    self.report_error(self._does_msg, var_name, 'exist')

    def _check_coords(self):
        for (axis, cmor) in self._cmor.coords.items():
            # if axis == 'none':
            #     axis = None

            # Cannot check generic_level coords as no CMOR information
            #  Do we want to do a basic check for units, etc.?
            if cmor != 'generic_level':
                var_name = cmor['out_name']

                # Get coordinate var_name as it exists!
                try:
                    coord = self.cube.coord(var_name=var_name,
                                            dim_coords=True)  # ,
                    #                        axis=axis)
                except iris.exceptions.CoordinateNotFoundError:
                    continue

                self._check_coord(cmor, coord, var_name)

    def _check_coord(self, cmor, coord, var_name):
        # Check units
<<<<<<< HEAD
        if cmor['units']:
            if str(coord.units) != cmor['units']:
                fixed = False
                if self.automatic_fixes:
                    try:
                        new_unit = cf_units.Unit(cmor['units'], coord.units.calendar)
                        coord.convert_units(new_unit)
                        fixed = True
                    except ValueError:
                        pass
                if not fixed:
                    msg = 'units for {} should be {}, not {}'
                    self.report_error(msg, var_name, cmor['units'], coord.units)
=======
        attr = 'units'
        if cmor[attr]:
            if str(coord.units) != cmor[attr]:
                self.report_error(self._attr_msg, var_name, attr,
                                  cmor[attr], coord.units)
>>>>>>> 1fee83ee
        self._check_coord_monotonicity_and_direction(cmor, coord, var_name)
        self._check_coord_values(cmor, coord, var_name)

    def _check_coord_monotonicity_and_direction(self, cmor, coord, var_name):

        if not coord.is_monotonic():
            self.report_error(self._is_msg, var_name, 'monotonic')

        if cmor['stored_direction']:
            attrval = 'increasing'
            if cmor['stored_direction'] == attrval:
                if coord.points[0] > coord.points[1]:
                    self.report_error(self._is_msg, var_name, attrval)
            attrval = 'decreasing'
            if cmor['stored_direction'] == attrval:
                if coord.points[0] < coord.points[1]:
                    self.report_error(self._is_msg, var_name, attrval)

    def _check_coord_values(self, cmor, coord, var_name):
        # Check requested coordinate values exist in coord.points
        if cmor['requested']:
            cmor_points = [float(val) for val in cmor['requested']]
            coord_points = list(coord.points)
            for point in cmor_points:
                if point not in coord_points:
                    self.report_error(self._contain_msg, var_name, str(point),
                                      str(coord.units))

        # Check coordinate value ranges
        if cmor['valid_min']:
            valid_min = float(cmor['valid_min'])
            if np.any(coord.points < valid_min):
                self.report_error(self._vals_msg, var_name,
                                  '< valid_min =', valid_min)
        if cmor['valid_max']:
            valid_max = float(cmor['valid_max'])
            if np.any(coord.points > valid_max):
                self.report_error(self._vals_msg, var_name,
                                  '> valid_max =', valid_max)

    def _check_time_coord(self):
        try:
            coord = self.cube.coord('time', dim_coords=True)  # , axis='T')
            var_name = coord.var_name
        except iris.exceptions.CoordinateNotFoundError:
            return

        if not coord.units.is_time_reference():
            self.report_error(self._does_msg, var_name,
                              'have time reference units')

        if self.frequency:
            tol = 0.001
            if self.frequency == 'dec':
                target_interval = (3600 - tol, 3660 + tol)
            elif self.frequency == 'yr':
                target_interval = (360 - tol, 366 + tol)
            elif self.frequency == 'mon':
                target_interval = (28 - tol, 31 + tol)
            elif self.frequency == 'day':
                target_interval = (1 - tol, 1 + tol)
            elif self.frequency.endswith('hr'):

                frequency = self.frequency[:-2]
                if frequency == 'sub':
                    frequency = 1.0 / 24
                    target_interval = (-tol, frequency + tol)
                else:
                    frequency = float(frequency) / 24
                    target_interval = (frequency - tol, frequency + tol)
            else:
                msg = '{}: Frequency {} not supported by checker'
                self.report_error(msg, var_name, self.frequency)
                return
            for i in range(len(coord.points)-1):
                interval = coord.points[i + 1] - coord.points[i]
                if (interval < target_interval[0] or
                   interval > target_interval[1]):
                    msg = '{}: Frequency {} does not match input data'
                    self.report_error(msg, var_name, self.frequency)
                    break

    def has_errors(self):
        return len(self._errors) > 0

    def report_error(self, message, *args):
        msg = message.format(*args)
        if self._failerr:
            raise CMORCheckError(msg)
        else:
            self._errors.append(msg)


class CMORCheckError(Exception):
    pass


def main():
    data_folder = '/Users/nube/esmval_data'
    # data_folder = '/home/paul/ESMValTool/data'
    example_datas = [
        ('ETHZ_CMIP5/historical/Amon/ps/GFDL-ESM2G/r1i1p1', 'ps', 'Amon'),
        ('ETHZ_CMIP5/historical/Amon/ps/MIROC5/r1i1p1', 'ps', 'Amon'),
        ('ETHZ_CMIP5/historical/Amon/ps/MIROC-ESM/r1i1p1', 'ps', 'Amon'),
        ('ETHZ_CMIP5/historical/Amon/ta/CMCC-CESM/r1i1p1', 'ta', 'Amon'),
        ('ETHZ_CMIP5/historical/Amon/ta/GFDL-ESM2G/r1i1p1', 'ta', 'Amon'),
        ('ETHZ_CMIP5/historical/Amon/ta/bcc-csm1-1/r1i1p1', 'ta', 'Amon'),
        ('ETHZ_CMIP5/historical/Amon/tro3/GFDL-ESM2G/r1i1p1', 'tro3', 'Amon'),
        ('ETHZ_CMIP5/historical/Amon/tro3/MIROC5/r1i1p1', 'tro3', 'Amon'),
        ('ETHZ_CMIP5/historical/Amon/tro3/MIROC-ESM/r1i1p1', 'tro3', 'Amon'),
        ('ETHZ_CMIP5/historical/OImon/sic/EC-EARTH/r1i1p1', 'sic', 'SImon'),
        ('ETHZ_CMIP5/historical/OImon/sic/HadCM3/r1i1p1', 'sic', 'SImon'),
        ('ETHZ_CMIP5/historical/OImon/sic/MRI-ESM1/r1i1p1', 'sic', 'SImon'),
        # ('CMIP6/1pctCO2/Amon/ua/MPI-ESM-LR/r1i1p1f1', 'ua', 'Amon'),
        # ('CMIP6/1pctCO2/Amon/tas/MPI-ESM-LR/r1i1p1f1', 'tas', 'Amon'),
        # ('CMIP6/1pctCO2/day/tas/MPI-ESM-LR/r1i1p1f1', 'tas', 'day'),
        # ('CMIP6/1pctCO2/day/pr/MPI-ESM-LR/r1i1p1f1', 'pr', 'day'),
        # ('CMIP6/1pctCO2/cfDay/hur/MPI-ESM-LR/r1i1p1f1', 'hur', 'CFday'),
        # ('CMIP6/1pctCO2/LImon/snw/MPI-ESM-LR/r1i1p1f1', 'snw', 'LImon'),
        # ('CMIP6/1pctCO2/Lmon/cropFrac/MPI-ESM-LR/r1i1p1f1', 'cropFrac', 'Lmon'),
        # ('CMIP6/1pctCO2/Oyr/co3/MPI-ESM-LR/r1i1p1f1', 'co3', 'Oyr'),
        ]

    def get_attr_from_field_coord(ncfield, coord_name, attr):
        attrs = ncfield.cf_group[coord_name].cf_attrs()
        attr_val = [value for (key, value) in attrs if key == attr]
        if attr_val:
            return attr_val[0]
        return None

    # Use this callback to fix anything Iris tries to break!
    # noinspection PyUnusedLocal
    def merge_callback(raw_cube, field, filename):
        # Remove attributes that cause issues with merging and concatenation
        for attr in ['creation_date', 'tracking_id', 'history']:
            if attr in raw_cube.attributes:
                del raw_cube.attributes[attr]

        # Iris chooses to change longitude and latitude units to degrees
        #  regardless of value in file, so reinstating file value
        if raw_cube.coords('longitude'):
            coord = raw_cube.coord('longitude')
            units = get_attr_from_field_coord(field, coord.var_name, 'units')
            if units:
                raw_cube.coord('longitude').units = units
        if raw_cube.coords('latitude'):
            coord = raw_cube.coord('latitude')
            units = get_attr_from_field_coord(field, coord.var_name, 'units')
            if units:
                raw_cube.coord('latitude').units = units

    for (example_data, var_name, table) in example_datas:
        print('\n' + example_data)

        try:
            # Load cubes for requested variable in given files
            files = os.path.join(data_folder, example_data, '*.nc')
            # Suppress warnings associated with missing cell measure and
            #  boundary variables. This may be a problem long term as these
            #  variables are expected to be in the same NetCDF files as the
            #  model data. This is not the case with CMIP data.
            with warnings.catch_warnings():
                warnings.filterwarnings('ignore',
                                        'Missing CF-netCDF measure variable',
                                        UserWarning)
                warnings.filterwarnings('ignore',
                                        'Missing CF-netCDF boundary variable',
                                        UserWarning)

                def cube_var_name(raw_cube):
                    return raw_cube.var_name == var_name
                var_cons = iris.Constraint(cube_func=cube_var_name)
                cubes = iris.load(files, var_cons, callback=merge_callback)
            # Concatenate data to single cube, i.e. merge time series
            cube = cubes.concatenate_cube()
            # Create checker for loaded cube
            checker = CMORCheck(cube, table, automatic_fixes=True)  # , fail_on_error=True)
            # Run checks
            checker.check()

        except (iris.exceptions.ConstraintMismatchError,
                iris.exceptions.ConcatenateError,
                CMORCheckError) as ex:
            print(ex)

if __name__ == '__main__':
    main()<|MERGE_RESOLUTION|>--- conflicted
+++ resolved
@@ -80,17 +80,13 @@
 
 class CMORCheck(object):
 
-<<<<<<< HEAD
-    def __init__(self, cube, table, frequency=None, fail_on_error=False, automatic_fixes=False):
-=======
     _attr_msg = '{}: {} should be {}, not {}'
     _does_msg = '{}: does not {}'
     _is_msg = '{}: is not {}'
     _vals_msg = '{}: has values {} {}'
     _contain_msg = '{}: does not contain {} {}'
 
-    def __init__(self, cube, table, frequency=None, fail_on_error=False):
->>>>>>> 1fee83ee
+    def __init__(self, cube, table, frequency=None, fail_on_error=False, automatic_fixes=False):
         self.cube = cube
         self._failerr = fail_on_error
         self._errors = list()
@@ -226,27 +222,19 @@
 
     def _check_coord(self, cmor, coord, var_name):
         # Check units
-<<<<<<< HEAD
-        if cmor['units']:
-            if str(coord.units) != cmor['units']:
+        attr = 'units'
+        if cmor[attr]:
+            if str(coord.units) != cmor[attr]:
                 fixed = False
                 if self.automatic_fixes:
                     try:
-                        new_unit = cf_units.Unit(cmor['units'], coord.units.calendar)
+                        new_unit = cf_units.Unit(cmor[attr], coord.units.calendar)
                         coord.convert_units(new_unit)
                         fixed = True
                     except ValueError:
                         pass
                 if not fixed:
-                    msg = 'units for {} should be {}, not {}'
-                    self.report_error(msg, var_name, cmor['units'], coord.units)
-=======
-        attr = 'units'
-        if cmor[attr]:
-            if str(coord.units) != cmor[attr]:
-                self.report_error(self._attr_msg, var_name, attr,
-                                  cmor[attr], coord.units)
->>>>>>> 1fee83ee
+                    self.report_error(self._attr_msg, var_name, attr, cmor[attr], coord.units)
         self._check_coord_monotonicity_and_direction(cmor, coord, var_name)
         self._check_coord_values(cmor, coord, var_name)
 
