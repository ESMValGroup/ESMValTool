--- conflicted
+++ resolved
@@ -12,10 +12,7 @@
   push:
     branches:
     - main
-<<<<<<< HEAD
     - unpin_matplotlib
-=======
->>>>>>> 448c2300
   schedule:
     - cron: '0 0 * * *'
 
