name: Test

# runs on a push on main and at the end of every day
on:
  push:
    branches:
<<<<<<< HEAD
    - master
  pull_request:
    branches:
    - master
=======
    - main
>>>>>>> e36a9ea7
  schedule:
    - cron: '0 0 * * *'

jobs:
  linux:
    runs-on: "ubuntu-latest"
    strategy:
      matrix:
        python-version: [3.6, 3.7, 3.8, 3.9]
      fail-fast: false
    name: Linux Python ${{ matrix.python-version }}
    steps:
      - uses: actions/checkout@v2
      - uses: conda-incubator/setup-miniconda@v2
        with:
          activate-environment: esmvaltool
          environment-file: environment.yml
          python-version: ${{ matrix.python-version }}
          miniconda-version: "latest"
          channels: conda-forge
      - shell: bash -l {0}
        run: mkdir -p test_linux_artifacts_python_${{ matrix.python-version }}
      - shell: bash -l {0}
        run: conda --version 2>&1 | tee test_linux_artifacts_python_${{ matrix.python-version }}/conda_version.txt
      - shell: bash -l {0}
        run: python -V 2>&1 | tee test_linux_artifacts_python_${{ matrix.python-version }}/python_version.txt
      - shell: bash -l {0}
        run: pip install -e .[develop] 2>&1 | tee test_linux_artifacts_python_${{ matrix.python-version }}/install.txt
      - shell: bash -l {0}
        run: esmvaltool install R
      - shell: bash -l {0}
        run: esmvaltool install Julia
      - shell: bash -l {0}
        run: pytest -n 2 -m "not installation" 2>&1 | tee test_linux_artifacts_python_${{ matrix.python-version }}/test_report.txt
      - name: Upload artifacts
        if: ${{ always() }}  # upload artifacts even if fail
        uses: actions/upload-artifact@v2
        with:
          name: Test_Linux_python_${{ matrix.python-version }}
          path: test_linux_artifacts_python_${{ matrix.python-version }}

  osx:
    runs-on: "macos-latest"
    strategy:
      matrix:
        python-version: [3.6, 3.7, 3.8, 3.9]
      fail-fast: false
    name: OSX Python ${{ matrix.python-version }}
    steps:
      - uses: actions/checkout@v2
      - uses: conda-incubator/setup-miniconda@v2
        with:
          activate-environment: esmvaltool
          environment-file: environment_osx.yml
          python-version: ${{ matrix.python-version }}
          miniconda-version: "latest"
          channels: conda-forge
      - name: Install libomp with homebrew
        run: brew install libomp
      - shell: bash -l {0}
        run: mkdir -p test_osx_artifacts_python_${{ matrix.python-version }}
      - shell: bash -l {0}
        run: conda --version 2>&1 | tee test_osx_artifacts_python_${{ matrix.python-version }}/conda_version.txt
      - shell: bash -l {0}
        run: python -V 2>&1 | tee test_osx_artifacts_python_${{ matrix.python-version }}/python_version.txt
      - shell: bash -l {0}
        run: pip install -e .[develop] 2>&1 | tee test_osx_artifacts_python_${{ matrix.python-version }}/install.txt
      - shell: bash -l {0}
        run: pytest -n 2 -m "not installation" 2>&1 | tee test_osx_artifacts_python_${{ matrix.python-version }}/test_report.txt
      - name: Upload artifacts
        if: ${{ always() }}  # upload artifacts even if fail
        uses: actions/upload-artifact@v2
        with:
          name: Test_OSX_python_${{ matrix.python-version }}
          path: test_osx_artifacts_python_${{ matrix.python-version }}<|MERGE_RESOLUTION|>--- conflicted
+++ resolved
@@ -4,14 +4,9 @@
 on:
   push:
     branches:
-<<<<<<< HEAD
-    - master
-  pull_request:
-    branches:
-    - master
-=======
     - main
->>>>>>> e36a9ea7
+    - reinstate_GAtest_OSX
+
   schedule:
     - cron: '0 0 * * *'
 
