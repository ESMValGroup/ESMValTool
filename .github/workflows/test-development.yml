# Action that runs the full development stack:
# Steps (Python-only):
# - creates esmvaltool conda environment and pip-installs esmvaltool
# - downloads latest main of esmvalcore and installs it in development mode
# - runs tests of esmvaltool
# Triggered by a push to main and nightly
---
name: Test in Full Development Mode

# runs on a push on main and at the end of every day
on:
  push:
    branches:
      - main
  schedule:
    - cron: '0 0 * * *'

jobs:
  linux:
    runs-on: "ubuntu-latest"
    strategy:
      fail-fast: false
      matrix:
<<<<<<< HEAD
        python-version: ["3.8", "3.9", "3.10", "3.11"]
=======
        python-version: ["3.9", "3.10"]
>>>>>>> a346b5f5
    name: Linux Python ${{ matrix.python-version }}
    steps:
      - uses: actions/checkout@v3
        with:
          fetch-depth: 0
      - uses: conda-incubator/setup-miniconda@v2
        with:
          activate-environment: esmvaltool
          environment-file: environment.yml
          python-version: ${{ matrix.python-version }}
          miniforge-version: "latest"
          miniforge-variant: Mambaforge
          use-mamba: true
      - shell: bash -l {0}
        run: mkdir -p develop_test_linux_artifacts_python_${{ matrix.python-version }}
      - name: Record versions
        shell: bash -l {0}
        run: |
          mamba --version 2>&1 | tee develop_test_linux_artifacts_python_${{ matrix.python-version }}/conda_version.txt
          python -V 2>&1 | tee develop_test_linux_artifacts_python_${{ matrix.python-version }}/python_version.txt
      - name: Install ESMValTool
        shell: bash -l {0}
        run: pip install -e .[develop] 2>&1 | tee develop_test_linux_artifacts_python_${{ matrix.python-version }}/install.txt
      - name: Install Julia dependencies
        shell: bash -l {0}
        run: esmvaltool install Julia
      - name: Install development version of ESMValCore
        shell: bash -l {0}
        run: |
          cd ..
          git clone https://github.com/ESMValGroup/ESMValCore.git
          cd ESMValCore
          pip install -e .[develop]
      - name: Run flake8
        shell: bash -l {0}
        run: flake8
      - name: Run tests
        shell: bash -l {0}
        run: pytest -n 2 -m "not installation" 2>&1 | tee develop_test_linux_artifacts_python_${{ matrix.python-version }}/test_report.txt
      - name: Upload artifacts
        if: ${{ always() }}  # upload artifacts even if fail
        uses: actions/upload-artifact@v2
        with:
          name: Develop_Test_Linux_python_${{ matrix.python-version }}
          path: develop_test_linux_artifacts_python_${{ matrix.python-version }}<|MERGE_RESOLUTION|>--- conflicted
+++ resolved
@@ -21,11 +21,7 @@
     strategy:
       fail-fast: false
       matrix:
-<<<<<<< HEAD
-        python-version: ["3.8", "3.9", "3.10", "3.11"]
-=======
-        python-version: ["3.9", "3.10"]
->>>>>>> a346b5f5
+        python-version: ["3.9", "3.10", "3.11"]
     name: Linux Python ${{ matrix.python-version }}
     steps:
       - uses: actions/checkout@v3
