--- conflicted
+++ resolved
@@ -68,14 +68,7 @@
     if: github.repository == 'ESMValGroup/ESMValTool'  # avoid GAs in forks
     strategy:
       matrix:
-<<<<<<< HEAD
-        # there are issues with OSX env solving for older Pythons
-        python-version: ["3.13"]  # ["3.11", "3.12", "3.13"]
-        architecture: ["x64"]  # need to force Intel, arm64 builds have issues
-=======
         python-version: ["3.12", "3.13"]
-        architecture: ["x64"] # need to force Intel, arm64 builds have issues
->>>>>>> 147629b0
       fail-fast: false
     name: OSX Python ${{ matrix.python-version }}
     steps:
@@ -90,7 +83,6 @@
           python-version: ${{ matrix.python-version }}
           miniforge-version: "latest"
           use-mamba: true
-          mamba-version: "2.0.5"  # https://github.com/conda-incubator/setup-miniconda/issues/392
       # - name: Install libomp with homebrew
       #   run: brew install libomp
       - run: mkdir -p test_osx_artifacts_python_${{ matrix.python-version }}
