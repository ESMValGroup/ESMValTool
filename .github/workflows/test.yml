---
name: Test

# runs on a push on main and at the end of every day
on:
  push:
    branches:
      - main
      - python313
  schedule:
    - cron: '0 0 * * *'

# Required shell entrypoint to have properly configured bash shell
defaults:
  run:
    shell: bash -l {0}

jobs:
  linux:
    runs-on: "ubuntu-latest"
    if: github.repository == 'ESMValGroup/ESMValTool'  # avoid GAs in forks
    strategy:
      fail-fast: false
      matrix:
        python-version: ["3.11", "3.12", "3.13"]
    name: Linux Python ${{ matrix.python-version }}
    steps:
      - uses: actions/checkout@v4
        with:
          fetch-depth: 0
      - uses: conda-incubator/setup-miniconda@v3
        with:
          activate-environment: esmvaltool
          environment-file: environment.yml
          python-version: ${{ matrix.python-version }}
          miniforge-version: "latest"
          use-mamba: true
          mamba-version: "2.0.8"  # https://github.com/conda-incubator/setup-miniconda/issues/392
      - run: mkdir -p test_linux_artifacts_python_${{ matrix.python-version }}
      - name: Record versions
        run: |
          mamba --version 2>&1 | tee test_linux_artifacts_python_${{ matrix.python-version }}/conda_version.txt
          python -V 2>&1 | tee test_linux_artifacts_python_${{ matrix.python-version }}/python_version.txt
          # this is how to export variables to the GITHUB var environment
          echo "pver0=$(python -V)" >> $GITHUB_ENV
      - name: Inspect environment
        run: conda list
      - name: Install ESMValTool
        run: pip install -e .[develop] 2>&1 | tee test_linux_artifacts_python_${{ matrix.python-version }}/install.txt
      - name: Inspect environment
        run: conda list
<<<<<<< HEAD
      # skip for now, we are removing curl and pin so this will fail
      # with Julia 1.10.4
      # - name: Install Julia dependencies
      #   run: esmvaltool install Julia
=======
      - name: Install Julia from source
        run: curl -fsSL https://install.julialang.org | sh -s -- --yes
      - name: Install Julia dependencies
        run: esmvaltool install Julia
>>>>>>> 349f9c36
      - name: Export Python minor version
        run: echo "pver1=$(python -V)" >> $GITHUB_ENV
      - name: Exit if Python minor version changed
        if: ${{ env.pver1 != env.pver0}}
        run: |
          echo "Python minor version changed after Julia install"
          python -V
          exit 1
      - name: Inspect environment
        run: conda list
      - name: Check Julia and NCL
        run: |
          ncl -V
          julia --version
      - name: Check code quality
        run: pre-commit run -a
      - name: Run tests
        run: pytest -n 2 -m "not installation" 2>&1 | tee test_linux_artifacts_python_${{ matrix.python-version }}/test_report.txt
      - name: Upload artifacts
        if: ${{ always() }}  # upload artifacts even if fail
        uses: actions/upload-artifact@v4
        with:
          name: Test_Linux_python_${{ matrix.python-version }}
          path: test_linux_artifacts_python_${{ matrix.python-version }}

  osx:
    runs-on: "macos-latest"
    if: github.repository == 'ESMValGroup/ESMValTool'  # avoid GAs in forks
    strategy:
      matrix:
        python-version: ["3.11", "3.12"]
        architecture: ["x64"]  # need to force Intel, arm64 builds have issues
      fail-fast: false
    name: OSX Python ${{ matrix.python-version }}
    steps:
      - uses: actions/checkout@v4
        with:
          fetch-depth: 0
      - uses: conda-incubator/setup-miniconda@v3
        with:
          architecture: ${{ matrix.architecture }}
          activate-environment: esmvaltool
          environment-file: environment_osx.yml
          python-version: ${{ matrix.python-version }}
          miniforge-version: "latest"
          use-mamba: true
          mamba-version: "2.0.5"  # https://github.com/conda-incubator/setup-miniconda/issues/392
      # - name: Install libomp with homebrew
      #   run: brew install libomp
      - run: mkdir -p test_osx_artifacts_python_${{ matrix.python-version }}
      - name: Record versions
        run: |
          mamba --version 2>&1 | tee test_osx_artifacts_python_${{ matrix.python-version }}/conda_version.txt
          python -V 2>&1 | tee test_osx_artifacts_python_${{ matrix.python-version }}/python_version.txt
      - name: Inspect environment
        run: conda list
      - name: Determine if git
        run: |
          which git
          git --version
      - name: Install git
        run: mamba install -c conda-forge git
      - name: Install ESMValTool
        run: pip install -e .[develop] 2>&1 | tee test_osx_artifacts_python_${{ matrix.python-version }}/install.txt
      - name: Inspect environment
        run: conda list
      - name: Check code quality
        run: pre-commit run -a
      - name: Run tests
        run: pytest -n 2 -m "not installation" 2>&1 | tee test_osx_artifacts_python_${{ matrix.python-version }}/test_report.txt
      - name: Upload artifacts
        if: ${{ always() }}  # upload artifacts even if fail
        uses: actions/upload-artifact@v4
        with:
          name: Test_OSX_python_${{ matrix.python-version }}
          path: test_osx_artifacts_python_${{ matrix.python-version }}<|MERGE_RESOLUTION|>--- conflicted
+++ resolved
@@ -49,17 +49,10 @@
         run: pip install -e .[develop] 2>&1 | tee test_linux_artifacts_python_${{ matrix.python-version }}/install.txt
       - name: Inspect environment
         run: conda list
-<<<<<<< HEAD
-      # skip for now, we are removing curl and pin so this will fail
-      # with Julia 1.10.4
-      # - name: Install Julia dependencies
-      #   run: esmvaltool install Julia
-=======
       - name: Install Julia from source
         run: curl -fsSL https://install.julialang.org | sh -s -- --yes
       - name: Install Julia dependencies
         run: esmvaltool install Julia
->>>>>>> 349f9c36
       - name: Export Python minor version
         run: echo "pver1=$(python -V)" >> $GITHUB_ENV
       - name: Exit if Python minor version changed
