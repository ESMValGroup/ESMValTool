--- conflicted
+++ resolved
@@ -21,11 +21,7 @@
     strategy:
       fail-fast: false
       matrix:
-<<<<<<< HEAD
-        python-version: ["3.9", "3.10", "3.11", "3.12"]
-=======
-        python-version: ["3.10", "3.11"]
->>>>>>> e83ba663
+        python-version: ["3.10", "3.11", "3.12"]
     name: Linux Python ${{ matrix.python-version }}
     steps:
       - uses: actions/checkout@v4
@@ -79,11 +75,7 @@
     runs-on: "macos-latest"
     strategy:
       matrix:
-<<<<<<< HEAD
-        python-version: ["3.9", "3.10", "3.11", "3.12"]
-=======
-        python-version: ["3.10", "3.11"]
->>>>>>> e83ba663
+        python-version: ["3.10", "3.11", "3.12"]
         architecture: ["x64"]  # need to force Intel, arm64 builds have issues
       fail-fast: false
     name: OSX Python ${{ matrix.python-version }}
