###############################################################################
# User's configuration file for the ESMValTool
###############################################################################
---

# Rootpaths to the data from different projects (lists are also possible)
rootpath:
<<<<<<< HEAD
  #CMIP3: [~/cmip3_inputpath1, ~/cmip3_inputpath2]
  #CMIP5: [~/cmip5_inputpath1, ~/cmip5_inputpath2]
  #CMIP6: [~/cmip6_inputpath1, ~/cmip6_inputpath2]
  #OBS: ~/obs_inputpath
  #OBS6: ~/obs6_inputpath
  #obs4mips: ~/obs4mips_inputpath
  #ana4mips: ~/ana4mips_inputpath
  #native6:  ~/native6_inputpath
  #RAWOBS: ~/rawobs_inputpath
  default: ~/climate_data
=======
  CMIP3: [~/cmip3_inputpath1, ~/cmip3_inputpath2]
  CMIP5: [~/cmip5_inputpath1, ~/cmip5_inputpath2]
  CMIP6: [~/cmip6_inputpath1, ~/cmip6_inputpath2]
  OBS: ~/obs_inputpath
  OBS6: ~/obs6_inputpath
  obs4MIPs: ~/obs4mips_inputpath
  ana4mips: ~/ana4mips_inputpath
  native6:  ~/native6_inputpath
  RAWOBS: ~/rawobs_inputpath
  default: ~/default_inputpath
>>>>>>> e62c4d54

# Directory structure for input data: [default]/BADC/DKRZ/ETHZ/etc
# See config-developer.yml for definitions.
drs:
  CMIP5: ESGF
  CMIP6: ESGF

# Run at most this many tasks in parallel [null]/1/2/3/4/..
# Set to null to use the number of available CPUs.
# If you run out of memory, try setting max_parallel_tasks to 1 and check the
# amount of memory you need for that by inspecting the file
# run/resource_usage.txt in the output directory. Using the number there you
# can increase the number of parallel tasks again to a reasonable number for
# the amount of memory available in your system.
max_parallel_tasks: null

# Destination directory
output_dir: ./esmvaltool_output

# Auxiliary data directory (used for some additional datasets)
auxiliary_data_dir: ./auxiliary_data

# Diagnostics create plots? [true]/false
# write_plots: true
# Diagnositcs write NetCDF files? [true]/false
# write_netcdf: true
# get data from esgf
offline: true
# Set the console log level debug, [info], warning, error
log_level: info
# Exit on warning (only for NCL diagnostic scripts)? true/[false]
exit_on_warning: false
# Plot file format? [png]/pdf/ps/eps/epsi
output_file_type: png
# Use netCDF compression true/[false]
compress_netcdf: false
# Save intermediary cubes in the preprocessor true/[false]
save_intermediary_cubes: false
# Remove the preproc dir if all fine
remove_preproc_dir: true
# Path to custom config-developer file, to customise project configurations.
# See config-developer.yml for an example. Set to None to use the default
# config_developer_file: null
# Get profiling information for diagnostics
# Only available for Python diagnostics
profile_diagnostic: false<|MERGE_RESOLUTION|>--- conflicted
+++ resolved
@@ -5,18 +5,6 @@
 
 # Rootpaths to the data from different projects (lists are also possible)
 rootpath:
-<<<<<<< HEAD
-  #CMIP3: [~/cmip3_inputpath1, ~/cmip3_inputpath2]
-  #CMIP5: [~/cmip5_inputpath1, ~/cmip5_inputpath2]
-  #CMIP6: [~/cmip6_inputpath1, ~/cmip6_inputpath2]
-  #OBS: ~/obs_inputpath
-  #OBS6: ~/obs6_inputpath
-  #obs4mips: ~/obs4mips_inputpath
-  #ana4mips: ~/ana4mips_inputpath
-  #native6:  ~/native6_inputpath
-  #RAWOBS: ~/rawobs_inputpath
-  default: ~/climate_data
-=======
   CMIP3: [~/cmip3_inputpath1, ~/cmip3_inputpath2]
   CMIP5: [~/cmip5_inputpath1, ~/cmip5_inputpath2]
   CMIP6: [~/cmip6_inputpath1, ~/cmip6_inputpath2]
@@ -27,8 +15,6 @@
   native6:  ~/native6_inputpath
   RAWOBS: ~/rawobs_inputpath
   default: ~/default_inputpath
->>>>>>> e62c4d54
-
 # Directory structure for input data: [default]/BADC/DKRZ/ETHZ/etc
 # See config-developer.yml for definitions.
 drs:
