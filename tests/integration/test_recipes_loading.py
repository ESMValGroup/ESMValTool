"""Test recipes are well formed."""
from pathlib import Path
from unittest.mock import create_autospec

import pytest
import yaml

import esmvalcore
import esmvalcore._config
import esmvalcore._data_finder
import esmvalcore._recipe
import esmvalcore.cmor.check
import esmvaltool

from .test_diagnostic_run import write_config_user_file


@pytest.fixture(scope='module')
def config_user(tmp_path_factory):
    """Generate dummy config-user dict for testing purposes."""
    path = tmp_path_factory.mktemp('recipe-test')
    filename = write_config_user_file(path)
    # The fixture scope is set to module to avoid very slow
    # test runs, as the following line also reads the CMOR tables
<<<<<<< HEAD
    cfg = esmvalcore._config.read_config_user_file(filename, 'recipe_test', {})
    cfg['synda_download'] = False
=======
    cfg = esmvalcore._config.read_config_user_file(filename, 'recipe_test')
    cfg['offline'] = True
>>>>>>> dc19c993
    cfg['auxiliary_data_dir'] = str(path / 'auxiliary_data_dir')
    cfg['check_level'] = esmvalcore.cmor.check.CheckLevels['DEFAULT']
    return cfg


def _get_recipes():
    recipes_path = Path(esmvaltool.__file__).absolute().parent / 'recipes'
    recipes = sorted(recipes_path.glob("**/recipe*.yml"))
    ids = tuple(str(p.relative_to(recipes_path)) for p in recipes)
    return recipes, ids


RECIPES, IDS = _get_recipes()


@pytest.mark.parametrize('recipe_file', RECIPES, ids=IDS)
def test_recipe_valid(recipe_file, config_user, monkeypatch):
    """Check that recipe files are valid ESMValTool recipes."""
    # Mock input files
    find_files = create_autospec(esmvalcore._data_finder.find_files,
                                 spec_set=True)
    find_files.side_effect = lambda *_, **__: [
        'test_0000-1849.nc',
        'test_1850-9999.nc',
    ]
    monkeypatch.setattr(esmvalcore._data_finder, 'find_files', find_files)

    # Mock vertical levels
    levels = create_autospec(esmvalcore._recipe.get_reference_levels,
                             spec_set=True)
    levels.side_effect = lambda *_, **__: [1, 2]
    monkeypatch.setattr(esmvalcore._recipe, 'get_reference_levels', levels)

    # Mock valid NCL version
    ncl_version = create_autospec(esmvalcore._recipe_checks.ncl_version,
                                  spec_set=True)
    monkeypatch.setattr(esmvalcore._recipe_checks, 'ncl_version', ncl_version)

    # Mock interpreters installed
    def which(executable):
        if executable in ('julia', 'ncl', 'python', 'Rscript'):
            path = '/path/to/' + executable
        else:
            path = None
        return path

    monkeypatch.setattr(esmvalcore._task, 'which', which)

    # Create a shapefile for extract_shape preprocessor if needed
    recipe = yaml.safe_load(recipe_file.read_text())
    for preproc in recipe.get('preprocessors', {}).values():
        extract_shape = preproc.get('extract_shape')
        if extract_shape and 'shapefile' in extract_shape:
            filename = Path(
                config_user['auxiliary_data_dir']) / extract_shape['shapefile']
            filename.parent.mkdir(parents=True, exist_ok=True)
            filename.touch()

    esmvalcore._recipe.read_recipe_file(recipe_file, config_user)<|MERGE_RESOLUTION|>--- conflicted
+++ resolved
@@ -22,13 +22,8 @@
     filename = write_config_user_file(path)
     # The fixture scope is set to module to avoid very slow
     # test runs, as the following line also reads the CMOR tables
-<<<<<<< HEAD
     cfg = esmvalcore._config.read_config_user_file(filename, 'recipe_test', {})
-    cfg['synda_download'] = False
-=======
-    cfg = esmvalcore._config.read_config_user_file(filename, 'recipe_test')
     cfg['offline'] = True
->>>>>>> dc19c993
     cfg['auxiliary_data_dir'] = str(path / 'auxiliary_data_dir')
     cfg['check_level'] = esmvalcore.cmor.check.CheckLevels['DEFAULT']
     return cfg
