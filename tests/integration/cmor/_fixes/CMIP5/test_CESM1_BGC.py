import os
import shutil
import tempfile
import unittest

import netCDF4
from cf_units import Unit
from iris.coords import DimCoord
from iris.cube import Cube

<<<<<<< HEAD
from esmvaltool.cmor._fixes.CMIP5.CESM1_BGC import co2, nbp
=======
from esmvaltool.cmor._fixes.CMIP5.CESM1_BGC import allvars, co2


class TestAll(unittest.TestCase):
    def setUp(self):
        self.cube = Cube([1, 2], var_name='co2', units='J')
        self.cube.add_dim_coord(
            DimCoord(
                [0, 1],
                standard_name='time',
                units=Unit(
                    'days since 0001-01-01 00:00:00.0000000 UTC',
                    calendar='gregorian')),
            0)
        self.fix = allvars()

    def test_fix_metadata(self):
        cube = self.fix.fix_metadata(self.cube)

        time = cube.coord('time')
        self.assertEqual(time.units.origin, 'days since 1850-01-01 00:00:00')
        self.assertEqual(time.units.calendar, 'gregorian')

    def test_fix_metadata_good_units(self):
        self.cube.coord('time').units = Unit('days since 1950-01-01 00:00:00',
                                             calendar='gregorian')
        cube = self.fix.fix_metadata(self.cube)

        time = cube.coord('time')
        self.assertEqual(time.units.origin, 'days since 1950-01-01 00:00:00')
        self.assertEqual(time.units.calendar, 'gregorian')
>>>>>>> deba1832


class TestCo2(unittest.TestCase):
    def setUp(self):
        self.cube = Cube([1], var_name='co2', units='J')
        self.fix = co2()

    def test_fix_data(self):
        cube = self.fix.fix_data(self.cube)
        self.assertEqual(cube.data[0], 28.966 / 44.0)
        self.assertEqual(cube.units, Unit('J'))<|MERGE_RESOLUTION|>--- conflicted
+++ resolved
@@ -1,56 +1,22 @@
-import os
-import shutil
-import tempfile
+"""Tests for CESM1-BGC fixes."""
 import unittest
 
-import netCDF4
 from cf_units import Unit
-from iris.coords import DimCoord
 from iris.cube import Cube
 
-<<<<<<< HEAD
-from esmvaltool.cmor._fixes.CMIP5.CESM1_BGC import co2, nbp
-=======
-from esmvaltool.cmor._fixes.CMIP5.CESM1_BGC import allvars, co2
-
-
-class TestAll(unittest.TestCase):
-    def setUp(self):
-        self.cube = Cube([1, 2], var_name='co2', units='J')
-        self.cube.add_dim_coord(
-            DimCoord(
-                [0, 1],
-                standard_name='time',
-                units=Unit(
-                    'days since 0001-01-01 00:00:00.0000000 UTC',
-                    calendar='gregorian')),
-            0)
-        self.fix = allvars()
-
-    def test_fix_metadata(self):
-        cube = self.fix.fix_metadata(self.cube)
-
-        time = cube.coord('time')
-        self.assertEqual(time.units.origin, 'days since 1850-01-01 00:00:00')
-        self.assertEqual(time.units.calendar, 'gregorian')
-
-    def test_fix_metadata_good_units(self):
-        self.cube.coord('time').units = Unit('days since 1950-01-01 00:00:00',
-                                             calendar='gregorian')
-        cube = self.fix.fix_metadata(self.cube)
-
-        time = cube.coord('time')
-        self.assertEqual(time.units.origin, 'days since 1950-01-01 00:00:00')
-        self.assertEqual(time.units.calendar, 'gregorian')
->>>>>>> deba1832
+from esmvaltool.cmor._fixes.CMIP5.CESM1_BGC import co2
 
 
 class TestCo2(unittest.TestCase):
+    """Tests for co2."""
+
     def setUp(self):
+        """Prepare tests."""
         self.cube = Cube([1], var_name='co2', units='J')
         self.fix = co2()
 
     def test_fix_data(self):
+        """Test fix to set units correctly."""
         cube = self.fix.fix_data(self.cube)
         self.assertEqual(cube.data[0], 28.966 / 44.0)
         self.assertEqual(cube.units, Unit('J'))