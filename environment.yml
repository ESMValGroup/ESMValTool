--- conflicted
+++ resolved
@@ -11,22 +11,14 @@
 
 dependencies:
   - aiohttp
-<<<<<<< HEAD
-  - cartopy  # should be free with iris=3.11 https://github.com/ESMValGroup/ESMValTool/issues/3769
-=======
   - cartopy
->>>>>>> de43833f
   - cdo >=2.3.0
   - cdsapi
   - cf-units
   - cfgrib
   - cftime
   - cmocean
-<<<<<<< HEAD
-  # - curl <8.10  # unpin and remove as soon as Julia can
-=======
   - curl <8.10  # https://github.com/ESMValGroup/ESMValTool/issues/3758
->>>>>>> de43833f
   - cython
   - dask !=2024.8.0  # https://github.com/dask/dask/issues/11296
   - distributed
@@ -39,11 +31,7 @@
   - fsspec
   - gdal >=3.9.0
   - importlib_metadata <8  # https://github.com/ESMValGroup/ESMValTool/issues/3699 only for Python 3.10/11 and esmpy<8.6
-<<<<<<< HEAD
-  - iris==3.11.0rc0  # first to support numpy2 and Python 3.13  # >=3.6.1
-=======
   - iris >=3.11
->>>>>>> de43833f
   - iris-esmf-regrid >=0.10.0  # github.com/SciTools-incubator/iris-esmf-regrid/pull/342
   - jinja2
   - joblib
@@ -54,11 +42,7 @@
   - nc-time-axis
   - netCDF4
   - numba
-<<<<<<< HEAD
-  - numpy !=1.24.3  # should be free with iris=3.11 ,<2.0  # severe masking bug
-=======
   - numpy !=1.24.3  # severe masking bug
->>>>>>> de43833f
   - openpyxl
   - packaging
   - pandas  # ==2.1.4  # unpin when ESMValCore released with https://github.com/ESMValGroup/ESMValCore/pull/2529
