---
name: esmvaltool
channels:
  # The release candidate channel should only be activated
  # during the rc phase right before the next release of the
  # ESMValCore.
  # - conda-forge/label/esmvalcore_rc
  - conda-forge
  - nodefaults

dependencies:
  - pip !=21.3
  - python >=3.9
  - aiohttp
  - cartopy
  - cdo >=1.9.7
  - cdsapi
  - cf-units
  - cftime
  - cmocean
  - cython
  - dask
  - distributed
  - ecmwf-api-client
  - eofs
  - esmpy
  - esmvalcore 2.9.*
  - fiona
  - fire
  - gdal
  - iris >=3.6.0
  - iris-esmf-regrid >=0.7.0
  - jinja2
  - joblib
  - lime
  - mapgenerator >=1.0.5
  - matplotlib-base
  - natsort
  - nc-time-axis
  - netCDF4
  - numpy !=1.24.3  # severe masking bug
  - packaging
  - openpyxl
  - pandas
  - progressbar2
  - prov
  - psyplot
  - psy-maps
  - psy-reg
  - psy-simple
<<<<<<< HEAD
  - pygrib
  - pyproj>=2.1
=======
  - pyproj >=2.1
>>>>>>> dcb2f043
  - python-cdo
  - python-dateutil
  - pyyaml
  - rasterio
  - requests
  - ruamel.yaml
  - scikit-image
  - scikit-learn
  - scipy
  - seaborn
  - seawater
  - shapely
  - xarray >=0.12.0
  - xesmf >=0.7.1
  - xgboost >1.6.1  # github.com/ESMValGroup/ESMValTool/issues/2779
  - xlsxwriter
  - zarr
  # Python packages needed for testing
  - flake8
  - pytest >=3.9,!=6.0.0rc1,!=6.0.0
  - pytest-cov
  - pytest-env
  - pytest-html !=2.1.0
  - pytest-metadata >=1.5.1
  - pytest-mock
  - pytest-xdist
  # Python packages needed for building docs
  - autodocsumm >=0.2.2
  - nbsphinx
  - sphinx >=6.1.3
  - pydata-sphinx-theme
  # Python packages needed for development
  - codespell
  - docformatter
  - isort
  - pre-commit
  - prospector
  - pyroma
  # - vprof not on conda-forge
  - yamllint
  - yapf

  # NCL and dependencies
  - ncl
  - cdo
  - imagemagick
  - nco

  # R and dependencies
  - cdo
  - r-base >=3.5
  - r-abind
  - r-akima <=0.6-2.3  # see https://github.com/ESMValGroup/ESMValTool/issues/2695
  - r-climdex.pcic
  - r-climprojdiags
  - r-docopt
  - r-dotcall64
  - r-functional
  - r-ggplot2
  - r-gridextra
  - r-lintr
  - r-logging
  - r-mapproj
  - r-maps
  - r-multiapply
  - r-ncdf4
  - r-ncdf4.helpers
  - r-pcict
  - r-plyr
  - r-rcolorbrewer
  - r-rcpp
  - r-s2dverification
  - r-snow
  - r-spei
  - r-styler
  - r-udunits2
  - r-yaml
  # R packages needed for development
  - r-git2r  # dependency of lintr
  - r-lintr
  - r-styler

  # Julia (dependencies installed by separate script)
  - julia<|MERGE_RESOLUTION|>--- conflicted
+++ resolved
@@ -48,12 +48,8 @@
   - psy-maps
   - psy-reg
   - psy-simple
-<<<<<<< HEAD
   - pygrib
-  - pyproj>=2.1
-=======
   - pyproj >=2.1
->>>>>>> dcb2f043
   - python-cdo
   - python-dateutil
   - pyyaml
