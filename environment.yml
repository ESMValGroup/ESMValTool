--- conflicted
+++ resolved
@@ -7,11 +7,8 @@
 dependencies:
   # Python packages that cannot be installed from PyPI:
   - iris=1.13
-<<<<<<< HEAD
   - graphviz
-=======
   - matplotlib<3
->>>>>>> 43598ee4
   - python-stratify
   # Multi language support:
   - ncl
