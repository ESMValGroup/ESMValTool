---
name: esmvaltool
channels:
  # The release candidate channel should only be activated
  # during the rc phase right before the next release of the
  # ESMValCore.
  - conda-forge/label/esmvalcore_rc
  - conda-forge
  - nodefaults

dependencies:
  - pip !=21.3
  - python >=3.9
  - aiohttp
  - cartopy
  - cdo >=1.9.7
  - cdsapi
  - cf-units
  - cftime
  - cmocean
  - cython
  - dask
  - distributed
  - ecmwf-api-client
  - eofs
  - esmpy
  - esmvalcore 2.9.*
  - fiona
  - fire
  - gdal
<<<<<<< HEAD
  - h5py
  - iris>=3.1.0
  - iris-esmf-regrid
=======
  - iris >=3.6.0
  - iris-esmf-regrid >=0.7.0
>>>>>>> a9c8a26d
  - jinja2
  - joblib
  - lime
  - mapgenerator >=1.0.5
  - matplotlib-base
  - natsort
  - nc-time-axis
  - netCDF4
  - numpy !=1.24.3  # severe masking bug
  - packaging
  - openpyxl
  - pandas
  - progressbar2
  - prov
  - psyplot
  - psy-maps
  - psy-reg
  - psy-simple
  - pyproj >=2.1
  - python-cdo
  - python-dateutil
  - pyyaml
  - rasterio
  - requests
  - ruamel.yaml
  - scikit-image
  - scikit-learn
  - scipy
  - seaborn
  - seawater
  - shapely
  - xarray >=0.12.0
  - xesmf >=0.7.1
  - xgboost >1.6.1  # github.com/ESMValGroup/ESMValTool/issues/2779
  - xlsxwriter
  - zarr
  # Python packages needed for testing
  - flake8
  - pytest >=3.9,!=6.0.0rc1,!=6.0.0
  - pytest-cov
  - pytest-env
  - pytest-html !=2.1.0
  - pytest-metadata >=1.5.1
  - pytest-mock
  - pytest-xdist
  # Python packages needed for building docs
  - autodocsumm >=0.2.2
  - nbsphinx
  - sphinx >=6.1.3
  - pydata-sphinx-theme
  # Python packages needed for development
  - codespell
  - docformatter
  - isort
  - pre-commit
  - prospector
  - pyroma
  # - vprof not on conda-forge
  - yamllint
  - yapf

  # NCL and dependencies
  - ncl
  - cdo
  - imagemagick
  - nco

  # R and dependencies
  - cdo
  - r-base >=3.5
  - r-abind
  - r-akima <=0.6-2.3  # see https://github.com/ESMValGroup/ESMValTool/issues/2695
  - r-climdex.pcic
  - r-climprojdiags
  - r-docopt
  - r-dotcall64
  - r-functional
  - r-ggplot2
  - r-gridextra
  - r-lintr
  - r-logging
  - r-mapproj
  - r-maps
  - r-multiapply
  - r-ncdf4
  - r-ncdf4.helpers
  - r-pcict
  - r-plyr
  - r-rcolorbrewer
  - r-rcpp
  - r-s2dverification
  - r-snow
  - r-spei
  - r-styler
  - r-udunits2
  - r-yaml
  # R packages needed for development
  - r-git2r  # dependency of lintr
  - r-lintr
  - r-styler

  # Julia (dependencies installed by separate script)
  - julia<|MERGE_RESOLUTION|>--- conflicted
+++ resolved
@@ -28,14 +28,9 @@
   - fiona
   - fire
   - gdal
-<<<<<<< HEAD
   - h5py
-  - iris>=3.1.0
-  - iris-esmf-regrid
-=======
   - iris >=3.6.0
   - iris-esmf-regrid >=0.7.0
->>>>>>> a9c8a26d
   - jinja2
   - joblib
   - lime
