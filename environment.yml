--- conflicted
+++ resolved
@@ -21,13 +21,8 @@
   - distributed
   - ecmwf-api-client
   - eofs
-<<<<<<< HEAD
-  - esmpy
-  # - esmvalcore 2.10.*  # needs support for Python 3.12
-=======
   - esmpy !=8.1.0,<8.6.0  # https://github.com/SciTools-incubator/iris-esmf-regrid/pull/342#issuecomment-2092921514
-  - esmvalcore 2.10.*
->>>>>>> dfa98e59
+  # - esmvalcore 2.10.*
   - fiona
   - fire
   - fsspec
@@ -101,7 +96,7 @@
   - yapf
 
   # NCL and dependencies
-  # - ncl  # needs support for Python 3.12
+  - ncl
   - cdo
   - imagemagick
   - nco
