---
name: esmvaltool
channels:
  # The release candidate channel should only be activated
  # during the rc phase right before the next release of the
  # ESMValCore.
  - conda-forge/label/esmvalcore_rc
  - conda-forge
  - nodefaults

dependencies:
  - aiohttp
  - cartopy
  - cdo >=2.3.0
  - cdsapi
  - cf-units
  - cfgrib
  - cftime
  - cmocean
  - cython
  - dask !=2024.8.0  # https://github.com/dask/dask/issues/11296
  - distributed
  - ecmwf-api-client
  - eofs
  - esmpy
<<<<<<< HEAD
  - esmvalcore 2.12.*  # test RC1
=======
  - esmvalcore 2.12.*
>>>>>>> b87546bd
  - fiona
  - fire
  - fsspec
  - gdal >=3.9.0
  - importlib_metadata <8  # https://github.com/ESMValGroup/ESMValTool/issues/3699 only for Python 3.10/11 and esmpy<8.6
  - ipython <9.0  # github.com/ESMValGroup/ESMValCore/issues/2680 ; remove ipython when solved
  - iris >=3.11
  - iris-esmf-regrid >=0.10.0  # github.com/SciTools-incubator/iris-esmf-regrid/pull/342
  - jinja2
  - joblib
  - lime
  - mapgenerator >=1.0.5
  - matplotlib-base
  - natsort
  - nc-time-axis
  - netCDF4
  - numba
  - numpy !=1.24.3  # severe masking bug
  - openpyxl
  - packaging
  - pandas
  - pip !=21.3
  - progressbar2
  - prov
  - psyplot >=1.5.0
  - psy-maps >=1.5.0
  - psy-reg >=1.5.0
  - psy-simple >=1.5.0
  - pyproj >=2.1
  - pys2index  # only from conda-forge
  - python >=3.10,<3.13
  - python-cdo
  - python-dateutil
  - pyyaml
  - rasterio >=1.3.10
  - requests
  - ruamel.yaml
  - scikit-image
  - scikit-learn >=1.4.0  # github.com/ESMValGroup/ESMValTool/issues/3504
  - scipy
  - seaborn
  - seawater
  - shapely >=2.0.2
  - xarray >=0.12.0
  - xesmf >=0.7.1
  - xgboost >1.6.1  # github.com/ESMValGroup/ESMValTool/issues/2779
  - xlsxwriter
  - zarr
  # Python packages needed for unit testing
  - pre-commit
  - pytest >=3.9,!=6.0.0rc1,!=6.0.0
  - pytest-cov
  - pytest-env
  - pytest-html !=2.1.0
  - pytest-metadata >=1.5.1
  - pytest-mock
  - pytest-xdist
  # Python packages needed for building docs
  - autodocsumm >=0.2.2
  - nbsphinx
  - sphinx >=6.1.3
  - pydata-sphinx-theme
  # Python packages needed for development
  - codespell ==2.3.0
  - docformatter ==1.7.5
  - imagehash
  - prospector >=1.12  # earliest support for Python 3.12
  - pyroma
  # - vprof not on conda-forge
  - yamllint ==1.35.1

  # NCL and dependencies
  # - ncl >=6.6.2
  - cdo
  - imagemagick
  - nco

  # R and dependencies
  - cdo
  - r-base >=3.5
  - r-abind
  - r-akima
  - r-climdex.pcic
  - r-climprojdiags
  - r-docopt
  - r-dotcall64
  - r-functional
  - r-ggplot2
  - r-gridextra
  - r-logging
  - r-mapproj
  - r-maps
  - r-multiapply
  - r-ncdf4
  - r-ncdf4.helpers
  - r-pcict
  - r-plyr
  - r-rcolorbrewer
  - r-rcpp
  - r-s2dverification
  - r-snow
  - r-spei
  - r-udunits2
  - r-yaml
  # R packages needed for development
  - r-git2r  # dependency of lintr
  - r-lintr ==3.1.2
  - r-styler ==1.10.3<|MERGE_RESOLUTION|>--- conflicted
+++ resolved
@@ -4,7 +4,7 @@
   # The release candidate channel should only be activated
   # during the rc phase right before the next release of the
   # ESMValCore.
-  - conda-forge/label/esmvalcore_rc
+  # - conda-forge/label/esmvalcore_rc
   - conda-forge
   - nodefaults
 
@@ -23,11 +23,7 @@
   - ecmwf-api-client
   - eofs
   - esmpy
-<<<<<<< HEAD
-  - esmvalcore 2.12.*  # test RC1
-=======
   - esmvalcore 2.12.*
->>>>>>> b87546bd
   - fiona
   - fire
   - fsspec
