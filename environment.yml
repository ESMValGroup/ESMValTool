--- conflicted
+++ resolved
@@ -56,11 +56,7 @@
   - psy-simple >=1.5.0
   - pyproj >=2.1
   - pys2index  # only from conda-forge
-<<<<<<< HEAD
   - python == 3.10.*
-=======
-  - python >=3.10,<3.13
->>>>>>> 425e2339
   - python-cdo
   - python-dateutil
   - pyyaml
