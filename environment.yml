---
name: esmvaltool
channels:
  - conda-forge
  - esmvalgroup

dependencies:
  # Python packages that cannot be installed from PyPI:
  - esmpy
  - esmvalcore>=2.0.0b0,<2.1
  - iris>=2.2
  - matplotlib<3  # Can be installed from PyPI, but is a dependency of iris and should be pinned.
  - python-stratify
  - xarray>=0.12.0  # Can be installed from PyPI, but here to get a consistent set of depencies with iris.
  # Non-Python dependencies
  - graphviz
  - cdo
  - imagemagick
  - nco

  # Multi language support:
  - python>=3.6
  - libunwind  # Needed for Python3.7+
<<<<<<< HEAD
  - julia>=1.0.3
  - tiledb>=1.6.0  # Needed by the new ncl=6.6.2; conda keeps it at 1.2.2
  - ncl>=6.5.0
=======
  - tiledb=1.6.0  # Needed by the new ncl=6.6.2; evolved to 1.6.2 but ncl 6.6.2 still needs libtiledb1.6.0.so
  - ncl
>>>>>>> 9cf2713c
  - r-base
  - r-curl  # Dependency of lintr, but fails to compile because it cannot find libcurl installed from conda.
  - r-udunits2  # Fails to compile because it cannot find udunits2 installed from conda.<|MERGE_RESOLUTION|>--- conflicted
+++ resolved
@@ -21,14 +21,9 @@
   # Multi language support:
   - python>=3.6
   - libunwind  # Needed for Python3.7+
-<<<<<<< HEAD
   - julia>=1.0.3
-  - tiledb>=1.6.0  # Needed by the new ncl=6.6.2; conda keeps it at 1.2.2
-  - ncl>=6.5.0
-=======
   - tiledb=1.6.0  # Needed by the new ncl=6.6.2; evolved to 1.6.2 but ncl 6.6.2 still needs libtiledb1.6.0.so
   - ncl
->>>>>>> 9cf2713c
   - r-base
   - r-curl  # Dependency of lintr, but fails to compile because it cannot find libcurl installed from conda.
   - r-udunits2  # Fails to compile because it cannot find udunits2 installed from conda.