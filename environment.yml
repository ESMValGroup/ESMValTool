---
name: esmvaltool
channels:
  - conda-forge
  - esmvalgroup

dependencies:
  # Python packages that cannot be installed from PyPI:
  - gdal
  - esmvalcore>=2.0.0b9,<2.1
  # Non-Python dependencies
  - graphviz
  - cdo>=1.9.7
  - imagemagick
  - nco
  - scikit-learn  # may hit hw-specific issue if from pypi https://github.com/scikit-learn/scikit-learn/issues/14485

  # Multi language support:
  - python>=3.6
  - ncl>=6.5.0  # this should always install 6.6.0 though
  - r-base
  - r-curl  # Dependency of lintr, but fails to compile because it cannot find libcurl installed from conda.
<<<<<<< HEAD
  - r-udunits2  # Fails to compile because it cannot find udunits2 installed from conda.
  - julia>=1.0.0
  - libblas=3.8.0=12_openblas  # Does build 13_openblas not seem to work with R requirements
=======
  - r-udunits2  # Fails to compile because it cannot find udunits2 installed from conda.
>>>>>>> 6c940e36
<|MERGE_RESOLUTION|>--- conflicted
+++ resolved
@@ -20,10 +20,6 @@
   - ncl>=6.5.0  # this should always install 6.6.0 though
   - r-base
   - r-curl  # Dependency of lintr, but fails to compile because it cannot find libcurl installed from conda.
-<<<<<<< HEAD
   - r-udunits2  # Fails to compile because it cannot find udunits2 installed from conda.
   - julia>=1.0.0
-  - libblas=3.8.0=12_openblas  # Does build 13_openblas not seem to work with R requirements
-=======
-  - r-udunits2  # Fails to compile because it cannot find udunits2 installed from conda.
->>>>>>> 6c940e36
+  - libblas=3.8.0=12_openblas  # Does build 13_openblas not seem to work with R requirements