---
name: esmvaltool
channels:
  # The release candidate channel should only be activated
  # during the rc phase right before the next release of the
  # ESMValCore.
  # - conda-forge/label/esmvalcore_rc
  - conda-forge
  - nodefaults

dependencies:
  - aiohttp
  - cartopy
  - cdo >=2.3.0
  - cdsapi
  - cf-units
  - cftime
  - cmocean
  - cython
  - dask
  - distributed
  - ecmwf-api-client
  - eofs
<<<<<<< HEAD
  - esmpy !=8.1.0,<8.6.0  # https://github.com/SciTools-incubator/iris-esmf-regrid/pull/342#issuecomment-2092921514
  # - esmvalcore 2.10.*
=======
  - esmpy >=8.6.0  # github.com/SciTools-incubator/iris-esmf-regrid/pull/342
  - esmvalcore 2.10.*
>>>>>>> 75bc55c9
  - fiona
  - fire
  - fsspec
  - gdal
  - iris >=3.6.1
  - iris-esmf-regrid >=0.10.0  # github.com/SciTools-incubator/iris-esmf-regrid/pull/342
  - jinja2
  - joblib
  - lime
  - mapgenerator >=1.0.5
  - matplotlib-base
  - natsort
  - nc-time-axis
  - netCDF4
  - numba
  - numpy !=1.24.3  # severe masking bug
  - openpyxl
  - packaging
  - pandas !=2.2.0,!=2.2.1,!=2.2.2 # github.com/ESMValGroup/ESMValCore/pull/2305
  - pip !=21.3
  - progressbar2
  - prov
  - psyplot >=1.5.0  # earliest Py312 build
  - psy-maps >=1.5.0  # earliest Py312 build
  # - psy-reg >=1.5.0  # earliest Py312 build; not yet at 1.5.0 (4 Apr 2024); needs support for Python 3.12
  - psy-simple >=1.5.0  # earliest Py312 build
  - pyproj >=2.1
  - pys2index  # only from conda-forge
  - python >=3.9
  - python-cdo
  - python-dateutil
  - pyyaml
  - rasterio
  - requests
  - ruamel.yaml
  - scikit-image
  - scikit-learn >= 1.4.0  # github.com/ESMValGroup/ESMValTool/issues/3504
  - scipy
  - seaborn
  - seawater
  - shapely >=2
  - xarray >=0.12.0
  - xesmf >=0.7.1
  - xgboost >1.6.1  # github.com/ESMValGroup/ESMValTool/issues/2779
  - xlsxwriter
  - zarr
  # Python packages needed for unit testing
  - flake8
  - pytest >=3.9,!=6.0.0rc1,!=6.0.0
  - pytest-cov
  - pytest-env
  - pytest-html !=2.1.0
  - pytest-metadata >=1.5.1
  - pytest-mock
  - pytest-xdist
  # Python packages needed for building docs
  - autodocsumm >=0.2.2
  - nbsphinx
  - sphinx >=6.1.3
  - pydata-sphinx-theme
  # Python packages needed for development
  - codespell
  - docformatter
  - imagehash
  - isort
  - pre-commit
  # - prospector  # needs support for Python 3.12
  - pyroma
  # - vprof not on conda-forge
  - yamllint
  - yapf

  # NCL and dependencies
  - ncl
  - cdo
  - imagemagick
  - nco

  # R and dependencies
  - cdo
  - r-base >=3.5
  - r-abind
  - r-akima
  - r-climdex.pcic
  - r-climprojdiags
  - r-docopt
  - r-dotcall64
  - r-functional
  - r-ggplot2
  - r-gridextra
  - r-lintr
  - r-logging
  - r-mapproj
  - r-maps
  - r-multiapply
  - r-ncdf4
  - r-ncdf4.helpers
  - r-pcict
  - r-plyr
  - r-rcolorbrewer
  - r-rcpp
  - r-s2dverification
  - r-snow
  - r-spei
  - r-styler
  - r-udunits2
  - r-yaml
  # R packages needed for development
  - r-git2r  # dependency of lintr
  - r-lintr
  - r-styler

  # Julia (dependencies installed by separate script)
  - julia<|MERGE_RESOLUTION|>--- conflicted
+++ resolved
@@ -21,13 +21,8 @@
   - distributed
   - ecmwf-api-client
   - eofs
-<<<<<<< HEAD
-  - esmpy !=8.1.0,<8.6.0  # https://github.com/SciTools-incubator/iris-esmf-regrid/pull/342#issuecomment-2092921514
+  - esmpy >=8.6.0  # github.com/SciTools-incubator/iris-esmf-regrid/pull/342
   # - esmvalcore 2.10.*
-=======
-  - esmpy >=8.6.0  # github.com/SciTools-incubator/iris-esmf-regrid/pull/342
-  - esmvalcore 2.10.*
->>>>>>> 75bc55c9
   - fiona
   - fire
   - fsspec
