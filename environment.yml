---

name: esmvaltool
channels:
  - conda-forge

dependencies:
  # Python packages that cannot be installed from PyPI:
  - iris=1.13
  - graphviz
  - matplotlib<3
  - python-stratify
  - esmpy
  # Multi language support:
  - ncl
  - ncurses=6.1=hfc679d8_1
  - r-base
  - r-rcpp
<<<<<<< HEAD
  - libgfortran-ng # needed by r packages
  - cdo
=======
>>>>>>> 3cec7581
  # TODO: add julia

  - pip:
      # TODO: include dummydata in esmvaltool repository and move to setup.py
      # dummydata fetched from github as a zip file, contains latest version
      - https://github.com/ESMValGroup/dummydata/archive/dev.zip<|MERGE_RESOLUTION|>--- conflicted
+++ resolved
@@ -16,11 +16,7 @@
   - ncurses=6.1=hfc679d8_1
   - r-base
   - r-rcpp
-<<<<<<< HEAD
-  - libgfortran-ng # needed by r packages
   - cdo
-=======
->>>>>>> 3cec7581
   # TODO: add julia
 
   - pip:
