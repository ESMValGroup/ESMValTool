---
name: esmvaltool
channels:
  # The release candidate channel should only be activated
  # during the rc phase right before the next release of the
  # ESMValCore.
  # - conda-forge/label/esmvalcore_rc
  - conda-forge
  - nodefaults

dependencies:
  - aiohttp
  - cartopy
  - cdo >=1.9.7
  - cdsapi
  - cf-units
  - cftime
  - cmocean
  - cython
  - dask
  - distributed
  - ecmwf-api-client
  - eofs
  - esmpy
  # - esmvalcore 2.10.*
  - fiona
  - fire
  - gdal
  - iris >=3.6.1
  - iris-esmf-regrid >=0.7.0
  - jinja2
  - joblib
  - lime
  - mapgenerator >=1.0.5
  - matplotlib-base
  - natsort
  - nc-time-axis
  - netCDF4
  - numba
  - numpy !=1.24.3  # severe masking bug
  - openpyxl
  - packaging
  - pandas
  - pip !=21.3
  - progressbar2
  - prov
  - psyplot >=1.5.0  # earliest Py312 build
  - psy-maps >=1.5.0  # earliest Py312 build
  # - psy-reg >=1.5.0  # earliest Py312 build; not yet at 1.5.0 (4 Apr 2024)
  - psy-simple >=1.5.0  # earliest Py312 build
  - pyproj >=2.1
  - python >=3.12
  - python-cdo
  - python-dateutil
  - pyyaml
  - rasterio
  - requests
  - ruamel.yaml
  - scikit-image
  - scikit-learn >= 1.4.0  # github.com/ESMValGroup/ESMValTool/issues/3504
  - scipy
  - seaborn
  - seawater
  - shapely >=2
  - xarray >=0.12.0
  - xesmf >=0.7.1
  - xgboost >1.6.1  # github.com/ESMValGroup/ESMValTool/issues/2779
  - xlsxwriter
  - zarr
  # Python packages needed for unit testing
  - flake8
  - pytest >=3.9,!=6.0.0rc1,!=6.0.0
  - pytest-cov
  - pytest-env
  - pytest-html !=2.1.0
  - pytest-metadata >=1.5.1
  - pytest-mock
  - pytest-xdist
  # Python packages needed for building docs
  - autodocsumm >=0.2.2
  - nbsphinx
  - sphinx >=6.1.3
  - pydata-sphinx-theme
  # Python packages needed for development
  - codespell
  - docformatter
  - imagehash
  - isort
  - pre-commit
  # - prospector
  - pyroma
  # - vprof not on conda-forge
  - yamllint
  - yapf

  # NCL and dependencies
  # - ncl
  - cdo
  - imagemagick
  - nco

  # R and dependencies
  - cdo
  - r-base >=3.5
  - r-abind
<<<<<<< HEAD
  - r-akima  # <=0.6-2.3  # see https://github.com/ESMValGroup/ESMValTool/issues/2695
=======
  - r-akima
>>>>>>> ae03fca3
  - r-climdex.pcic
  - r-climprojdiags
  - r-docopt
  - r-dotcall64
  - r-functional
  - r-ggplot2
  - r-gridextra
  - r-lintr
  - r-logging
  - r-mapproj
  - r-maps
  - r-multiapply
  - r-ncdf4
  - r-ncdf4.helpers
  - r-pcict
  - r-plyr
  - r-rcolorbrewer
  - r-rcpp
  - r-s2dverification
  - r-snow
  - r-spei
  - r-styler
  - r-udunits2
  - r-yaml
  # R packages needed for development
  - r-git2r  # dependency of lintr
  - r-lintr
  - r-styler

  # Julia (dependencies installed by separate script)
  - julia<|MERGE_RESOLUTION|>--- conflicted
+++ resolved
@@ -103,11 +103,7 @@
   - cdo
   - r-base >=3.5
   - r-abind
-<<<<<<< HEAD
-  - r-akima  # <=0.6-2.3  # see https://github.com/ESMValGroup/ESMValTool/issues/2695
-=======
   - r-akima
->>>>>>> ae03fca3
   - r-climdex.pcic
   - r-climprojdiags
   - r-docopt
