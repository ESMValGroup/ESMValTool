--- conflicted
+++ resolved
@@ -28,13 +28,8 @@
   - fiona
   - fire
   - gdal
-<<<<<<< HEAD
-  - iris>=3.6
-  - iris-esmf-regrid
-=======
   - iris >=3.6.0
   - iris-esmf-regrid >=0.7.0
->>>>>>> 377f3c14
   - jinja2
   - joblib
   - lime
