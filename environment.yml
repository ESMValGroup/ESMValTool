--- conflicted
+++ resolved
@@ -23,13 +23,4 @@
   # Multi language support:
   - ncl>=6.5.0  # this should always install 6.6.0 though
   - r-base>=3.5
-<<<<<<< HEAD
-  - r-curl  # Dependency of lintr, but fails to compile because it cannot find libcurl installed from conda.
-  - r-udunits2  # Fails to compile because it cannot find udunits2 installed from conda.
-
-  - pip
-  - pip:
-    - SkillMetrics
-=======
-  - r-udunits2  # needed by the docker build
->>>>>>> 0387b5a1
+  - r-udunits2  # needed by the docker build