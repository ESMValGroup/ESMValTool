---
name: esmvaltool
channels:
  - conda-forge
  - esmvalgroup

dependencies:
  # Python packages that cannot be installed from PyPI:
<<<<<<< HEAD
  - cartopy>=0.18
=======
>>>>>>> 9c79cbb3
  - compilers
  - gdal
  - esmpy
  - esmvalcore>=2.1.0,<2.2
  - iris>=2.2.1,<3
  - matplotlib>=3,<3.3
  # Non-Python dependencies
  - cdo>=1.9.7
  - eccodes!=2.19.0  # cdo dependency; something messed up with libeccodes.so
  - imagemagick
  - nco
  - pynio
  - scikit-learn  # may hit hw-specific issue if from pypi https://github.com/scikit-learn/scikit-learn/issues/14485

  # Multi language support:
  - ncl>=6.5.0  # this should always install 6.6.0 though
  - r-base>=3.5<|MERGE_RESOLUTION|>--- conflicted
+++ resolved
@@ -6,16 +6,12 @@
 
 dependencies:
   # Python packages that cannot be installed from PyPI:
-<<<<<<< HEAD
   - cartopy>=0.18
-=======
->>>>>>> 9c79cbb3
   - compilers
   - gdal
   - esmpy
   - esmvalcore>=2.1.0,<2.2
   - iris>=2.2.1,<3
-  - matplotlib>=3,<3.3
   # Non-Python dependencies
   - cdo>=1.9.7
   - eccodes!=2.19.0  # cdo dependency; something messed up with libeccodes.so
