--- conflicted
+++ resolved
@@ -28,14 +28,9 @@
   - fiona
   - fire
   - gdal
-<<<<<<< HEAD
-  - iris>=3.1.0
-  - iris-esmf-regrid
-  - iris-grib
-=======
   - iris >=3.6.0
   - iris-esmf-regrid >=0.7.0
->>>>>>> a9c8a26d
+  - iris-grib
   - jinja2
   - joblib
   - lime
