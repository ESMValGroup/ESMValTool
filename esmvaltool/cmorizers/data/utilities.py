"""Utils module for Python cmorizers."""

import datetime
import gzip
import logging
import os
import re
import shutil
from contextlib import contextmanager
from pathlib import Path

import iris
import numpy as np
import yaml
from cf_units import Unit
from dask import array as da
from esmvalcore.cmor.table import CMOR_TABLES
from iris.cube import Cube

from esmvaltool import __file__ as esmvaltool_file
from esmvaltool import __version__ as version

logger = logging.getLogger(__name__)

REFERENCES_PATH = Path(esmvaltool_file).absolute().parent / "references"


def add_height2m(cube: Cube) -> None:
    """Add scalar coordinate 'height' with value of 2m to cube in-place.

    Parameters
    ----------
    cube: iris.cube.Cube
        Cube which will get the 2m-height coordinate in-place.

    """
    add_scalar_height_coord(cube, height=2.0)


def add_height10m(cube: Cube) -> None:
    """Add scalar coordinate 'height' with value of 10m to cube in-place.

    Parameters
    ----------
    cube: iris.cube.Cube
        Cube which will get the 10m-height coordinate in-place.

    """
    add_scalar_height_coord(cube, height=10.0)


def add_scalar_depth_coord(cube: Cube, depth: float = 0.0) -> None:
    """Add scalar coordinate 'depth' to cube in-place.

    Parameters
    ----------
    cube: iris.cube.Cube
        Cube which will get the depth coordinate in-place.
    depth: float, optional (default: 0.0)
        Value for the depth in meters.

    """
    logger.debug("Adding depth coordinate (%sm)", depth)
    depth_coord = iris.coords.AuxCoord(
        depth,
        var_name="depth",
        standard_name="depth",
        long_name="depth",
        units=Unit("m"),
        attributes={"positive": "down"},
    )
    try:
        cube.coord("depth")
    except iris.exceptions.CoordinateNotFoundError:
        cube.add_aux_coord(depth_coord, ())
    return cube


def add_scalar_height_coord(cube: Cube, height: float = 2.0) -> None:
    """Add scalar coordinate 'height' to cube in-place.

    Parameters
    ----------
    cube: iris.cube.Cube
        Cube which will get the height coordinate in-place.
    height: float, optional (default: 2.0)
        Value for the height in meters.

    """
    logger.debug("Adding height coordinate (%sm)", height)
    height_coord = iris.coords.AuxCoord(
        height,
        var_name="height",
        standard_name="height",
        long_name="height",
        units=Unit("m"),
        attributes={"positive": "up"},
    )
    cube.add_aux_coord(height_coord, ())


def add_typebare(cube, value="bare_ground"):
    """Add scalar coordinate 'typebare' with value of `value`."""
    logger.debug("Adding typebare coordinate (%s)", value)
    typebare_coord = iris.coords.AuxCoord(
        value,
        var_name="typebare",
        standard_name="area_type",
        long_name="surface type",
        units=Unit("no unit"),
    )
    try:
        cube.coord("area_type")
    except iris.exceptions.CoordinateNotFoundError:
        cube.add_aux_coord(typebare_coord, ())
    return cube


@contextmanager
def constant_metadata(cube):
    """Do cube math without modifying units, attributes etc.

    Context manager that should be used when operating on a data cube
    that keeps its metadata constant (units, variable names, attributes etc.).
    Use as with any other context managers: `with constant_metadata(cube):`


    Parameters
    ----------
    cube: iris.cube.Cube
        data cube to be operated on, keeping its
        metadata constant.

    Returns
    -------
    iris.cube.Cube
        Returns the iris cube that was operated on.
    """
    metadata = cube.metadata
    yield metadata
    cube.metadata = metadata


def convert_timeunits(cube, start_year):
    """Convert time axis from malformed Year 0.

    Changes time coordinate with CMOR-like units of
    e.g. `months since START_YEAR-01-01`.

    Parameters
    ----------
    cube: iris.cube.Cube
        data cube to have its time coordinate changed.

    start_year: int
        integer start year as origin of time coordinate

    Returns
    -------
    iris.cube.Cube
        Returns the original iris cube with time coordinate reformatted.
    """
    if cube.coord("time").units == "months since 0000-01-01 00:00:00":
        real_unit = f"months since {str(start_year)}-01-01 00:00:00"
    elif cube.coord("time").units == "days since 0000-01-01 00:00:00":
        real_unit = f"days since {str(start_year)}-01-01 00:00:00"
    elif cube.coord("time").units == "days since 1950-1-1":
        real_unit = "days since 1950-1-1 00:00:00"
    else:
        real_unit = cube.coord("time").units
    cube.coord("time").units = real_unit
    return cube


def fix_coords(
    cube,
    overwrite_time_bounds=True,
    overwrite_lon_bounds=True,
    overwrite_lat_bounds=True,
    overwrite_lev_bounds=True,
    overwrite_airpres_bounds=True,
):
    """Fix coordinates to CMOR standards.

    Fixes coordinates eg time to have correct units, bounds etc;
    longitude to be CMOR-compliant 0-360deg; fixes some attributes
    and bounds - the user can avert bounds fixing by using supplied
    arguments; if bounds are None they will be fixed regardless.

    Parameters
    ----------
    cube: iris.cube.Cube
        data cube with coordinates to be fixed.

    overwrite_time_bounds: bool (optional)
        set to False not to overwrite time bounds.

    overwrite_lon_bounds: bool (optional)
        set to False not to overwrite longitude bounds.

    overwrite_lat_bounds: bool (optional)
        set to False not to overwrite latitude bounds.

    overwrite_lev_bounds: bool (optional)
        set to False not to overwrite depth bounds.

    overwrite_airpres_bounds: bool (optional)
        set to False not to overwrite air pressure bounds.

    Returns
    -------
    cube: iris.cube.Cube
        data cube with fixed coordinates.
    """
    # first fix any completely missing coord var names
    fix_dim_coordnames(cube)
    # fix individual coords
    for cube_coord in cube.coords():
        # fix time
        if cube_coord.var_name == "time":
            logger.info("Fixing time...")
            cube.coord("time").convert_units(
                Unit("days since 1950-1-1 00:00:00", calendar="gregorian")
            )
            if overwrite_time_bounds or not cube.coord("time").has_bounds():
                fix_bounds(cube, cube.coord("time"))

        # fix longitude
        if cube_coord.var_name == "lon":
            logger.info("Fixing longitude...")
            if cube_coord.ndim == 1:
                cube = cube.intersection(longitude=(0.0, 360.0))
            if overwrite_lon_bounds or not cube_coord.has_bounds():
                fix_bounds(cube, cube_coord)

        # fix latitude
        if cube_coord.var_name == "lat":
            logger.info("Fixing latitude...")
            if overwrite_lat_bounds or not cube.coord("latitude").has_bounds():
                fix_bounds(cube, cube.coord("latitude"))
            if cube_coord.core_points()[0] > cube_coord.core_points()[-1]:
                cube = iris.util.reverse(cube, cube_coord)

        # fix depth
        if cube_coord.var_name == "lev":
            logger.info("Fixing depth...")
            if overwrite_lev_bounds or not cube.coord("depth").has_bounds():
                fix_bounds(cube, cube.coord("depth"))

        # fix air_pressure
        if cube_coord.var_name == "air_pressure":
            logger.info("Fixing air pressure...")
            if (
                overwrite_airpres_bounds
                or not cube.coord("air_pressure").has_bounds()
            ):
                fix_bounds(cube, cube.coord("air_pressure"))

    # remove CS
    cube.coord("latitude").coord_system = None
    cube.coord("longitude").coord_system = None

    return cube


def fix_var_metadata(cube, var_info):
    """Fix var metadata from CMOR table.

    Sets var_name, long_name, standard_name and units
    in accordance with CMOR standards from specific CMOR table.

    Parameters
    ----------
    cube: iris.cube.Cube
        data cube to have its metadata changed.

    var_info: class
        CMOR table object holding the information to be changed in the cube.
        Attributes like standard_name, var_name, long_name are used to
        set the new metadata in the input cube.

    Returns
    -------
    iris.cube.Cube
        Returns the masked iris cube.
    """
    if var_info.standard_name == "":
        cube.standard_name = None
    else:
        cube.standard_name = var_info.standard_name
    cube.var_name = var_info.short_name
    cube.long_name = var_info.long_name
    set_units(cube, var_info.units)
    return cube


def flip_dim_coord(cube, coord_name):
    """Flip (reverse) dimensional coordinate of cube."""
    logger.info("Flipping dimensional coordinate %s...", coord_name)
    coord = cube.coord(coord_name, dim_coords=True)
    coord_idx = cube.coord_dims(coord)[0]
    coord.points = np.flip(coord.points)
    if coord.bounds is not None:
        coord.bounds = np.flip(coord.bounds, axis=0)
    cube.data = da.flip(cube.core_data(), axis=coord_idx)


def read_cmor_config(dataset):
    """Read the associated dataset-specific config file."""
    reg_path = os.path.join(
        os.path.dirname(__file__), "cmor_config", dataset + ".yml"
    )
    with open(reg_path, encoding="utf-8") as file:
        cfg = yaml.safe_load(file)
    cfg["cmor_table"] = CMOR_TABLES[cfg["attributes"]["project_id"]]
    if "comment" not in cfg["attributes"]:
        cfg["attributes"]["comment"] = ""
    return cfg


def save_variable(cube, var, outdir, attrs, **kwargs):
    """Saver function.

    Saves iris cubes (data variables) in CMOR-standard named files.

    Parameters
    ----------
    cube: iris.cube.Cube
        data cube to be saved.

    var: str
        Variable short_name e.g. ts or tas.

    outdir: str
        root directory where the file will be saved.

    attrs: dict
        dictionary holding cube metadata attributes like
        project_id, version etc.

    **kwargs: kwargs
        Keyword arguments to be passed to `iris.save`
    """
    fix_dtype(cube)
    # CMOR standard
    try:
        time = cube.coord("time")
    except iris.exceptions.CoordinateNotFoundError:
        time_suffix = None
    else:
        if (
            len(time.points) == 1 and "mon" not in cube.attributes.get("mip")
        ) or cube.attributes.get("frequency") == "yr":
            year = str(time.cell(0).point.year)
            time_suffix = "-".join([year + "01", year + "12"])
        else:
            date1 = (
                f"{time.cell(0).point.year:d}{time.cell(0).point.month:02d}"
            )
            date2 = (
                f"{time.cell(-1).point.year:d}{time.cell(-1).point.month:02d}"
            )
            time_suffix = "-".join([date1, date2])

    name_elements = [
        attrs["project_id"],
        attrs["dataset_id"],
        attrs["modeling_realm"],
        attrs["version"],
        attrs["mip"],
        var,
    ]
    if time_suffix:
        name_elements.append(time_suffix)
    file_name = "_".join(name_elements) + ".nc"
    file_path = os.path.join(outdir, file_name)
    logger.info("Saving: %s", file_path)
    status = "lazy" if cube.has_lazy_data() else "realized"
    logger.info("Cube has %s data [lazy is preferred]", status)
    iris.save(cube, file_path, fill_value=1e20, **kwargs)


def extract_doi_value(tags):
    """Extract doi(s) from a bibtex entry."""
    reference_doi = []
    pattern = r"doi\s*=\s*{([^}]+)}"

    if not isinstance(tags, list):
        tags = [tags]

    for tag in tags:
        bibtex_file = REFERENCES_PATH / f"{tag}.bibtex"
        if bibtex_file.is_file():
            reference_entry = bibtex_file.read_text()
            dois = re.findall(pattern, reference_entry)
            if dois:
                for doi in dois:
                    reference_doi.append(f"doi:{doi}")
            else:
                reference_doi.append("doi not found")
                logger.warning(
                    "The reference file %s does not have a doi.", bibtex_file
                )
        else:
            reference_doi.append("doi not found")
            logger.warning(
                "The reference file %s does not exist.", bibtex_file
            )
    return ", ".join(reference_doi)


def set_global_atts(cube, attrs):
    """Complete the cmorized file with global metadata."""
    logger.debug("Setting global metadata...")
    attrs = dict(attrs)
    cube.attributes.clear()
    timestamp = datetime.datetime.utcnow()
    timestamp_format = "%Y-%m-%d %H:%M:%S"
    now_time = timestamp.strftime(timestamp_format)

    # Necessary attributes
    try:
        glob_dict = {
            "title": (
                f"{attrs.pop('dataset_id')} data reformatted for "
                f"ESMValTool v{version}"
            ),
            "version": attrs.pop("version"),
            "tier": str(attrs.pop("tier")),
            "source": attrs.pop("source"),
            "reference": extract_doi_value(attrs.pop("reference")),
            "comment": attrs.pop("comment"),
            "user": os.environ.get("USER", "unknown user"),
            "host": os.environ.get("HOSTNAME", "unknown host"),
            "history": f"Created on {now_time}",
            "project_id": attrs.pop("project_id"),
        }
    except KeyError as original_error:
        msg = (
            "All CMORized datasets need the global attributes "
            "'dataset_id', 'version', 'tier', 'source', 'reference', "
            "'comment' and 'project_id' "
            "specified in the configuration file"
        )
        raise KeyError(msg) from original_error

    # Additional attributes
    glob_dict.update(attrs)
    cube.attributes.globals = glob_dict


def fix_bounds(cube, dim_coord):
    """Reset and fix all bounds."""
    if len(cube.coord(dim_coord).points) > 1:
        if cube.coord(dim_coord).has_bounds():
            cube.coord(dim_coord).bounds = None
        cube.coord(dim_coord).guess_bounds()

    if cube.coord(dim_coord).has_bounds():
        cube.coord(dim_coord).bounds = da.array(
            cube.coord(dim_coord).core_bounds(), dtype="float64"
        )
    return cube


def fix_dim_coordnames(cube):
    """Perform a check on dim coordinate names."""
    # first check for CMOR standard coord;
    for coord in cube.coords():
        # guess the CMOR-standard x, y, z and t axes if not there
        coord_type = iris.util.guess_coord_axis(coord)
        try:
            coord = cube.coord(axis=coord_type)
        except iris.exceptions.CoordinateNotFoundError:
            logger.warning(
                "Multiple coordinates for axis %s. "
                "This may be an error, specially for regular grids",
                coord_type,
            )
            continue

        if coord_type == "T":
            coord.var_name = "time"
            coord.attributes = {}

        if coord_type == "X":
            coord.var_name = "lon"
            coord.standard_name = "longitude"
            coord.long_name = "longitude coordinate"
            coord.units = Unit("degrees")
            coord.attributes = {}

        if coord_type == "Y":
            coord.var_name = "lat"
            coord.standard_name = "latitude"
            coord.long_name = "latitude coordinate"
            coord.units = Unit("degrees")
            coord.attributes = {}

        if coord_type == "Z":
            if coord.var_name == "depth":
                coord.standard_name = "depth"
                coord.long_name = "ocean depth coordinate"
                coord.var_name = "lev"
                coord.attributes["positive"] = "down"
            if coord.var_name == "pressure":
                coord.standard_name = "air_pressure"
                coord.long_name = "pressure"
                coord.var_name = "air_pressure"
                coord.attributes["positive"] = "up"
    return cube


def fix_dtype(cube):
    """Fix `dtype` of a cube and its coordinates."""
    if cube.dtype != np.float32:
        logger.info(
            "Converting data type of data from '%s' to 'float32'", cube.dtype
        )
        cube.data = cube.core_data().astype(np.float32, casting="same_kind")
    for coord in cube.coords():
        if coord.dtype.kind != "U" and coord.dtype != np.float64:
            logger.info(
                "Converting data type of coordinate points of '%s' from '%s' "
                "to 'float64'",
                coord.name(),
                coord.dtype,
            )
            coord.points = coord.core_points().astype(
                np.float64, casting="same_kind"
            )
        if coord.has_bounds() and coord.bounds_dtype != np.float64:
            logger.info(
                "Converting data type of coordinate bounds of '%s' from '%s' "
                "to 'float64'",
                coord.name(),
                coord.bounds_dtype,
            )
            coord.bounds = coord.core_bounds().astype(
                np.float64, casting="same_kind"
            )


def roll_cube_data(cube, shift, axis):
    """Roll a cube data on specified axis."""
    cube.data = da.roll(cube.core_data(), shift, axis=axis)
    return cube


def set_units(cube, units):
    """Set units in compliance with cf_unit."""
    special = {"psu": 1, "Sv": "1e6 m3 s-1"}
    if units in special:
        cube.units = special[units]
    else:
        cube.units = Unit(units)
    return cube


def unpack_files_in_folder(folder):
    """Unpack all compressed and tarred files in a given folder.

    This function flattens the folder hierarchy, both outside
    and inside the given folder. It also unpack nested files

    Parameters
    ----------
    folder : str
        Path to the folder to unpack
    """
    decompress = True
    while decompress:
        decompress = False
        files = os.listdir(folder)
        files.sort()
        for filename in files:
            full_path = os.path.join(folder, filename)
            if os.path.isdir(full_path):
                logger.info("Moving files from folder %s", filename)
                folder_files = os.listdir(full_path)
                for file_path in folder_files:
                    shutil.move(os.path.join(full_path, file_path), folder)
                os.rmdir(full_path)
                decompress = True
                continue
            if filename.startswith("."):
                continue
<<<<<<< HEAD
            if not filename.endswith(('.gz', '.tgz', '.tar', '.zip')):
=======
            if not filename.endswith((".gz", ".tgz", ".tar")):
>>>>>>> d963f348
                continue
            logger.info("Unpacking %s", filename)
            shutil.unpack_archive(full_path, folder)
            os.remove(full_path)
            decompress = True


def _gunzip(file_name, work_dir):
    filename = os.path.split(file_name)[-1]
    filename = re.sub(r"\.gz$", "", filename, flags=re.IGNORECASE)

    with gzip.open(file_name, "rb") as f_in:
        with open(os.path.join(work_dir, filename), "wb") as f_out:
            shutil.copyfileobj(f_in, f_out)


try:
    shutil.register_unpack_format(
        "gz",
        [
            ".gz",
        ],
        _gunzip,
    )
except shutil.RegistryError:
    logger.debug("Format gz already registered. Skipping...")<|MERGE_RESOLUTION|>--- conflicted
+++ resolved
@@ -585,11 +585,7 @@
                 continue
             if filename.startswith("."):
                 continue
-<<<<<<< HEAD
-            if not filename.endswith(('.gz', '.tgz', '.tar', '.zip')):
-=======
             if not filename.endswith((".gz", ".tgz", ".tar")):
->>>>>>> d963f348
                 continue
             logger.info("Unpacking %s", filename)
             shutil.unpack_archive(full_path, folder)
