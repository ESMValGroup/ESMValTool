---
# Common global attributes for Cmorizer output

attributes:
  dataset_id: ESACCI-WATERVAPOUR
<<<<<<< HEAD
  version: 'CDR2-3.1'
  tier: 2
  modeling_realm: sat
  project_id: OBS6
  source: "https://wui.cmsaf.eu/safira/action/viewDoiDetails?acronym=COMBI_V001"
  reference: 'esacci-watervapour'
=======
  version: CDR2-L3-COMBI-05deg-fv3.1
  tier: 3
  modeling_realm: sat
  project_id: OBS6
  source: https://wui.cmsaf.eu/safira/action/viewDoiDetails?acronym=COMBI_V001
  reference: ["esacci-watervapour"]
  comment: "This CMORizer is for the CDR2 version of dataset (global coverage).
            Download is possible after registration and ordering of the data."
>>>>>>> ec42e892

variables:
<<<<<<< HEAD
  # monthly data
  prw:
    mip: Amon
    raw: tcwv
    filename: HTWmm{year}{month}01000000313WVCCI01GL.nc 
    start_year: 2003
    end_year: 2017
  # daily data
=======
# monthly frequency
  prw_mon:
    short_name: prw
    mip: Amon
    raw: tcwv
    frequency: mon
    filename: HTWmm{year}*000000313WVCCI01GL.nc
    start_year: 2002
    end_year: 2017

# daily frequency 
>>>>>>> ec42e892
  prw_day:
    short_name: prw
    mip: Eday
    raw: tcwv
<<<<<<< HEAD
    filename: HTWdm{year}{month}{day}000000313WVCCI01GL.nc 
    start_year: 2003
    end_year: 2007
=======
    frequency: day
    filename: HTWdm{year}*000000313WVCCI01GL.nc
    start_year: 2002
    end_year: 2017
>>>>>>> ec42e892
<|MERGE_RESOLUTION|>--- conflicted
+++ resolved
@@ -3,14 +3,6 @@
 
 attributes:
   dataset_id: ESACCI-WATERVAPOUR
-<<<<<<< HEAD
-  version: 'CDR2-3.1'
-  tier: 2
-  modeling_realm: sat
-  project_id: OBS6
-  source: "https://wui.cmsaf.eu/safira/action/viewDoiDetails?acronym=COMBI_V001"
-  reference: 'esacci-watervapour'
-=======
   version: CDR2-L3-COMBI-05deg-fv3.1
   tier: 3
   modeling_realm: sat
@@ -19,19 +11,8 @@
   reference: ["esacci-watervapour"]
   comment: "This CMORizer is for the CDR2 version of dataset (global coverage).
             Download is possible after registration and ordering of the data."
->>>>>>> ec42e892
 
 variables:
-<<<<<<< HEAD
-  # monthly data
-  prw:
-    mip: Amon
-    raw: tcwv
-    filename: HTWmm{year}{month}01000000313WVCCI01GL.nc 
-    start_year: 2003
-    end_year: 2017
-  # daily data
-=======
 # monthly frequency
   prw_mon:
     short_name: prw
@@ -43,18 +24,11 @@
     end_year: 2017
 
 # daily frequency 
->>>>>>> ec42e892
   prw_day:
     short_name: prw
     mip: Eday
     raw: tcwv
-<<<<<<< HEAD
-    filename: HTWdm{year}{month}{day}000000313WVCCI01GL.nc 
-    start_year: 2003
-    end_year: 2007
-=======
     frequency: day
     filename: HTWdm{year}*000000313WVCCI01GL.nc
     start_year: 2002
-    end_year: 2017
->>>>>>> ec42e892
+    end_year: 2017