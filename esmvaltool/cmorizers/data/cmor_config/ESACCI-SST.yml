--- conflicted
+++ resolved
@@ -1,25 +1,14 @@
 ---
 # Common global attributes for Cmorizer output
-<<<<<<< HEAD
-attributes:
-  dataset_id: ESACCI-SST
-  version: '3.0-L4-analysis'
-  tier: 3
-=======
 
 attributes:
   dataset_id: ESACCI-SST
   version: 3.0-L4-analysis
   tier: 2
->>>>>>> be1acf16
   modeling_realm: sat
   project_id: OBS6
   source: 'dx.doi.org/10.5285/4a9654136a7148e39b7feb56f8bb02d2'
   reference: ["esacci-sst"]
-<<<<<<< HEAD
-  comment: "Note that the variable tsStderr is an uncertainty not a standard error."
-=======
->>>>>>> be1acf16
 
 # Variables to cmorize (here use only filename ending)
 variables:
@@ -29,11 +18,7 @@
     frequency: day
     filename: ESACCI-L4_GHRSST-SSTdepth-OSTIA-GLOB_CDR3.0-v02.0-fv01.0.nc
     start_year: 1980
-<<<<<<< HEAD
-    end_year: 2023
-=======
     end_year: 2021
->>>>>>> be1acf16
 
   tosStderr:
     mip: [Oday]
@@ -41,8 +26,4 @@
     frequency: day
     filename: ESACCI-L4_GHRSST-SSTdepth-OSTIA-GLOB_CDR3.0-v02.0-fv01.0.nc
     start_year: 1980
-<<<<<<< HEAD
-    end_year: 2023
-=======
-    end_year: 2021
->>>>>>> be1acf16
+    end_year: 2021