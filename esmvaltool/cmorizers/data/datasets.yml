# Dataset information
---
datasets:
  AERONET:
    tier: 3
    source: "https://aeronet.gsfc.nasa.gov/"
    last_access: 2024-04-06
    info: |
      Aerosol Optical Depth information from a worldwide network of stations.

  AGCD:
    tier: 2
    source: "http://dx.doi.org/10.25914/6009600786063"
    last_access: 2023-11-21
    info: |
      Australian Gridded Climate Data (AGCD) version 2 is the Bureau of Meteorology's official dataset for climate
      analyses covering analysis of monthly rainfall. The dataset provides consistent temporal and spatial analyses
      across Australia for each observed data variable. This accounts for spatial and temporal gaps in observations.
      Where possible, the gridded analysis techniques provide useful estimates in data-sparse regions
      such as central Australia.

<<<<<<< HEAD
      Time coverage: Site-based data used to provide gridded climate data at the monthly timescale for rainfall (1900+).
      Reference: Evans, A., Jones, D.A., Smalley, R., and Lellyett, S. 2020. An enhanced gridded rainfall analysis
      scheme for Australia. Bureau of Meteorology Research Report. No. 41.
=======
      Time coverage: Site-based data are used to provide gridded climate data at the monthly timescale for rainfall (1900+).
      Reference: Evans, A., Jones, D.A., Smalley, R., and Lellyett, S. 2020. An enhanced gridded rainfall analysis scheme
      for Australia. Bureau of Meteorology Research Report. No. 41.
>>>>>>> c4b8d025
      National Computational Infrastructure (NCI) - Catalogue Record: http://dx.doi.org/10.25914/6009600786063.
      Data from NCI (National Computing Infrastructure Australia https://nci.org.au/),
      requires an NCI account and access to Gadi(Supercomputer in Canberra) and the project found in catalogue record.
      Access can be requested through NCI. NCI is an ESGF node (https://esgf.nci.org.au/projects/esgf-nci/)

  ANUClimate:
    tier: 3
    source: "https://dx.doi.org/10.25914/60a10aa56dd1b"
    last_access: 2023-11-21
    info: |
      Data from NCI project requiring an NCI account and access to GADI

<<<<<<< HEAD
      ANUClimate 2.0 consists of gridded daily and monthly climate variables across the terrestrial landmass of
      Australia from at least 1970 to the present. Rainfall grids are generated from 1900 to the present. The
      underpinning spatial models have been developed at the Fenner School of Environment and Society of the
      Australian National University.
=======
      ANUClimate 2.0 consists of gridded daily and monthly climate variables across the terrestrial landmass of Australia
      from at least 1970 to the present. Rainfall grids are generated from 1900 to the present. The underpinning spatial
      models have been developed at the Fenner School of Environment and Society of the Australian National University.
>>>>>>> c4b8d025

  APHRO-MA:
    tier: 3
    source: "http://aphrodite.st.hirosaki-u.ac.jp/download/"
    last_access: 2020-03-06
    info: |
      Register at http://aphrodite.st.hirosaki-u.ac.jp/download/create/

      To use the automatic download set your credentials in your .netrc file.
      See https://www.gnu.org/software/inetutils/manual/html_node/The-_002enetrc-file.html.

      To download manually, download the following files from
      http://aphrodite.st.hirosaki-u.ac.jp/product/:
          APHRO_V1808_TEMP/APHRO_MA
              025deg_nc/APHRO_MA_TAVE_025deg_V1808.nc.tgz
              050deg_nc/APHRO_MA_TAVE_050deg_V1808.nc.tgz
          APHRO_V1101/APHRO_MA
              025deg_nc/APHRO_MA_025deg_V1101.1951-2007.nc.gz.tar
              050deg_nc/APHRO_MA_050deg_V1101.1951-2007.nc.gz.tar
          APHRO_V1101EX_R1/APHRO_MA
              025deg_nc/APHRO_MA_025deg_V1101_EXR1.nc.tgz
              050deg_nc/APHRO_MA_050deg_V1101_EXR1.nc.tgz

      Please untar / unzip all *.tar *.tgz *.gz files in the same directory
      (no subdirectories!) prior to running the cmorizer!

  AURA-TES:
    tier: 3
    source: https://search.earthdata.nasa.gov/search?q=TL3O3M
    last_access: 2018-12-08
    info: |
      Download and processing instructions
      Select the V004 and V005 projects.
      Download the script file for both projects.
      To download the data use: wget -i <scriptfile>.
      From the downloaded data, pick only the *.he5 files and put them in
      input_dir_path.
      Data is freely available, but a registration is required.

  BerkeleyEarth:
    tier: 2
    source: http://berkeleyearth.org/data/
    last_access: 2020-02-25
    info: |
      Download the following file:
      http://berkeleyearth.lbl.gov/auto/Global/Gridded/Land_and_Ocean_LatLong1.nc

  CALIPSO-GOCCP:
    tier: 2
    source: ftp://ftp.climserv.ipsl.polytechnique.fr/
    last_access: 2020-01-27
    info: |
      Download the data from:"
        ftp://ftp.climserv.ipsl.polytechnique.fr/
        path: /cfmip/GOCCP_v3/3D_CloudFraction/grid_2x2xL40/yyyy/avg/
      Put all files under a single directory (no subdirectories with years).
        3D_CloudFraction330m_yyyymm_avg_CFMIP2_sat_3.1.2.nc

  CALIPSO-ICECLOUD:
    tier: 3
    source: https://eosweb.larc.nasa.gov/project/CALIPSO/CAL_LID_L3_Ice_Cloud-Standard_V1-00
    last_access: 2022-08-04
    info: |
      Download and processing instructions
      (requires EarthData login; see https://urs.earthdata.nasa.gov/)
      1) Go to https://eosweb.larc.nasa.gov/project/CALIPSO/CAL_LID_L3_Ice_Cloud-Standard_V1-00
      2) Click on "Get Dataset"
      3) Select Granules "A" containing both, day and night (Day/Night filter = "Both")
      4) Download selected granules
      5) Enter EarthData login and password (https://urs.earthdata.nasa.gov/)
      6) Follow download instructions in email from EarthData and put all
         files in the same directory

  CAMS:
    tier: 3
    source: https://ads.atmosphere.copernicus.eu/cdsapp#!/dataset/cams-global-greenhouse-gas-inversion?tab=form
    last_access: 2024-09-09
    info: |
      You will need to make an account with the CDS data store to download the data.
      Then, select carbon dioxide, surface flux, surface air sample, monthly mean,
      as well as the version and years you require to download.

  CAMS-EAC4:
    tier: 3
    source: https://ads.atmosphere.copernicus.eu/datasets/cams-global-reanalysis-eac4-monthly?tab=download
    last_access: 2024-09-30
    info: |
      Requires ECMWF account for the Atmosphere Data Store.
      Select your variables, as well as all pressure levels and download either
        directly or using an API script.

  CDS-SATELLITE-ALBEDO:
    tier: 3
    source: https://cds.climate.copernicus.eu/cdsapp#!/dataset/satellite-albedo?tab=form
    last_access: 2019-04-01
    info: |
      You will need to accept the license prior to use the automatic download.
      If not, it will fail but will provide you the link to do so.

      Download and processing instructions
        - Download the data from source to the right directory
          using the download script.
        - Decompress the files within the directory:
            "find . -name '*.tar.gz' -execdir tar -xzvf '{}' \"

  CDS-SATELLITE-LAI-FAPAR:
    tier: 3
    source: https://cds.climate.copernicus.eu/cdsapp#!/dataset/satellite-lai-fapar?tab=form
    last_access: 2019-07-03
    info: |
      You will need to accept the license prior to use the automatic download.
      If not, it will fail but will provide you the link to do so.

      Download and processing instructions
      - Open in a browser the data source as specified above
      - Put the right ticks:
        - Tick variables LAI and FAPAR
        - Tick satellite SPOT (System Pour l'Observation de la Terre)
        - Tick sensor VGT (Vegetation)
        - Tick horizontal resolution 1km
        - Tick product version V1
        - Tick all available years
        - Tick all available months
        - Tick Nominal day 20
      - Click 'submit form'
      - According to ESMValTool practice, put them in the right rawobsdir folder
      - Request might need to be split into chunks to not exceed download limit
      - Fails setting standard name for variable FAPAR

  CDS-SATELLITE-SOIL-MOISTURE:
    tier: 3
    source: https://cds.climate.copernicus.eu/cdsapp#!/dataset/satellite-soil-moisture?tab=form
    last_access: 2019-03-14
    info: |
      - Use the download command to retrieve the data.
      - Available years: 1992-2019 (ACTIVE) or 1979-2019 (others).
      - Versions: v201812.0.0 and v201912.0.0

  CDS-UERRA:
    tier: 3
    source: https://cds.climate.copernicus.eu/cdsapp#!/dataset/reanalysis-uerra-europe-soil-levels
    last_access: 2019-11-04
    info: |
      - Open in a browser the data source as specified above
      - Put the right ticks:
        - Tick Origin UERRA-HARMONIE
        - Tick Variable 'Volumetric soil moisture'
        - Tick Soil level 1, 2, 3
        - Tick all available years
        - Tick all available months
        - Tick all available days

  CDS-XCH4:
    tier: 3
    source: https://cds.climate.copernicus.eu/cdsapp#!/dataset/satellite-methane?tab=form
    last_access: 2019-03-11
    info: |
      Select Processing level "Level 3", variable "Column-average dry-air mole
      fraction of atmospheric methane (XCH4) and related variables", Sensor and
      algorithm "MERGED and OBS4MIPS".
      A registration is required to download the data.

  CDS-XCO2:
    tier: 3
    source: https://cds.climate.copernicus.eu/cdsapp#!/dataset/satellite-carbon-dioxide?tab=form
    last_access: 2019-03-19
    info: |
      Select Processing level "Level 3", variable "Column-average dry-air mole
      fraction of atmospheric carbon dioxide (XCO2) and related variables",
      Sensor and algorithm "MERGED and OBS4MIPS".
      A registration is required to download the data.

  CERES-EBAF:
    tier: 2
    source: https://ceres-tool.larc.nasa.gov/ord-tool/jsp/EBAFTOA41Selection.jsp
    last_access: 2022-07-01
    info: |
      Select: "TOA Fluxes" (all), "Monthly", "Regional" (0-360, -90-90)
      Enter "Email Address" and click on "Get Data"
      Wait for the processing to be finished and click on "Download"

  CERES-SYN1deg:
    tier: 3
    source: https://ceres-tool.larc.nasa.gov/ord-tool/jsp/SYN1degSelection.jsp
    last_access: 2019-02-07
    info: |
      Monthly data:
        Expand "Compute TOA Fluxes" and select:
          Shortwave Flux, Allsky and Clearsky
          Longwave Flux, Allsky and Clearsky
          Shortwave Flux Down, Allsky
        Expand "Computed Surface Fluxes" and select:
          Shortwave Flux Up, Allsky and Clearsky
          Shortwave Flux Down, Allsky and Clearsky
          Longwave Flux Up, Allsky and Clearsky
          Longwave Flux Down, Allsky and Clearsky
        then click on "Monthly", "Regional" and "Get data". All fields are saved
        in CERES_SYN1deg-Month_Terra-Aqua-MODIS_Ed3A_Subset_200003-201702.nc
      3hr data:
        Select the same fields as above, then click on "Daily 3-Hourly" and
        "Get data". All fields are saved in
        CERES_SYN1deg-3H_Terra-Aqua-MODIS_Ed3A_Subset_YYYYMMDD-YYYYMMDD.nc
      Put all files in input_dir_path (no subdirectories with years).
      For orders larger than 2 GB a registration is required.

  CLARA-AVHRR:
    tier: 3
    source: https://wui.cmsaf.eu/
    last_access: 2021-03-22
    info: |
      Download and processing instructions
        1) Create ("register") an user account at
          https://wui.cmsaf.eu/safira/action/viewLogin?menuName=NUTZER_HOME
        2) login (same URL as above)
        3) Search data using search form at
        https://wui.cmsaf.eu/safira/action/viewProduktHome?menuName=PRODUKT_HOME
          - Product group: Climate Data Records
          - Product family: CLARA-A ed. 2.1
          - Product name: CFC - Factional cloud cover
                          IWP - Ice water path
                          LWP - Liquid water path
          - Area: Global
          - Temporal resolution: Monthly
        4) Select "CLARA-A ed. 2.1 AVHRR on polar orbiting satellites" from
          list of results.
        5) Click on "Add to order cart"
        6) Follow download instructions in automatic email received when data
          are ready for download.
        7) Untar all .tar files into a single directory.

  CLOUDSAT-L2:
    tier: 3
    source: https://www.cloudsat.cira.colostate.edu/
    last_access: 2022-08-10
    info: |
      Download and processing instructions
      1) Create an account at the CloudSat Data Processing Center
         (https://www.cloudsat.cira.colostate.edu/)
      2) Download the datasets '2B-CWC-RO' and '2C-PRECIP-COLUMN' from
         www.cloudsat.cira.colostate.edu (via sftp) following the instructions
         given here: https://www.cloudsat.cira.colostate.edu/order/sftp-access
      3) Put all files for a specific year under a single directory
         named like the year (e.g. 2007), no subdirectories with
         days etc.

  CowtanWay:
    tier: 2
    source: https://www-users.york.ac.uk/~kdc3/papers/coverage2013/series.html
    last_access: 2020-02-26
    info: |
      Download the following files:
        'had4_krig_v1_0_0.nc.gz'
        'had4_uah_v1_0_0.nc.gz'
        'had4_short_krig_v2_0_0.nc.gz'
        'had4_short_uah_v2_0_0.nc.gz'
        'ghcn_short_krig_v2_0_0.nc.gz'
        'ghcn_short_uah_v2_0_0.nc.gz'
        'had4sst4_krig_v2_0_0.nc.gz'
        'had4_krig_v2_0_0.nc.gz'

  CRU:
    tier: 2
    source: https://crudata.uea.ac.uk/cru/data/hrg/cru_ts_4.07/cruts.2304141047.v4.07/
    last_access: 2023-11-06
    info: |
      Files can be downloaded using the download script (latest version only)
      or manually:
        {raw_name}/cru_ts4.07.1901.2022.{raw_name}.dat.nc.gz
      where {raw_name} is the name of the desired variable(s).
      Previous versions can be downloaded from the corresponding folders in
      https://crudata.uea.ac.uk/cru/data/hrg/. ESMValTools formatter can be used
      for older versions with minor adjustments of
      ``esmvaltool/cmorizers/data/cmor_config/CRU.yml``
      Exact time coordinates and number of stations are not available version
      TS4.02.

  CT2019:
    tier: 2
    source: https://www.esrl.noaa.gov/gmd/ccgg/carbontracker/index.php
    last_access: 2020-03-23
    info: |
      Create a new empty directory ``$RAWOBSPATH/Tier2/CT2019`` (where
      ``$RAWOBSPATH`` is given by your configuration) where the raw
      data will be stored. The download of the data is automatically handled by
      this script. If data is already present in this directory, the download is
      skipped (to force a new download delete your old files).

  Duveiller2018:
    tier: 2
    source: https://ndownloader.figshare.com/files/9969496
    last_access: 2019-04-30
    info: |
      - Download the dataset albedo_IGBPgen.nc and save in the right directory
        according to ESMValTool practices.
      - Complete the CMOR-config specifications (see instructions in the file
        itself)

  E-OBS:
    tier: 2
    source: http://surfobs.climate.copernicus.eu/dataaccess/access_eobs.php#datafiles
    last_access: 2020-02-25
    info: |
      Download the ensemble mean files for:
        TG TN TX RR PP

  Eppley-VGPM-MODIS:
    tier: 2
    source: http://orca.science.oregonstate.edu/data/1x2/monthly/eppley.r2018.m.chl.m.sst/hdf
    last_access: 2019-05-15
    info: |
      Download and unpack all the *.tar files under a single directory
      (no subdirectories with years) in ${RAWOBS}/Tier2/Eppley-VGPM-MODIS

  ERA-Interim-Land:
    tier: 3
    source: https://apps.ecmwf.int/datasets/data/interim-land/type=fc/
    last_access: 2019-11-04
    info: |
      See script cmorize_obs_era_interim.py

  ERA-Interim:
    tier: 3
    source: http://apps.ecmwf.int/datasets/data/interim-full-moda/
    last_access: 2019-09-05
    info: |
      Select "ERA Interim Fields":
        Daily: for daily values
        Invariant: for time invariant variables (like land-sea mask)
        Monthly Means of Daily Means: for monthly values
        Monthly Means of Daily Forecast Accumulation: for accumulated variables
        like precipitation or radiation fluxes
      Select "Type of level" (Surface or Pressure levels)
      Download the data on a single variable and single year basis, and save
      them as ERA-Interim_<var>_<mean>_YYYY.nc, where <var> is the ERA-Interim
      variable name and <mean> is either monthly or daily. Further download
      "land-sea mask" from the "Invariant" data and save it in
      ERA-Interim_lsm.nc.
      It is also possible to download data in an automated way, see:
          https://confluence.ecmwf.int/display/WEBAPI/Access+ECMWF+Public+Datasets
          https://confluence.ecmwf.int/display/WEBAPI/Python+ERA-interim+examples
      A registration is required for downloading the data.
      It is also possible to use the script in:
      esmvaltool/cmorizers/data/download_scripts/download_era-interim.py
      This cmorization script currently supports daily and monthly data of
      the following variables:
        10m u component of wind
        10m v component of wind
        2m dewpoint temperature
        2m temperature
        evaporation
        maximum 2m temperature since previous post processing
        mean sea level pressure
        minimum 2m temperature since previous post processing
        skin temperature
        snowfall
        surface net solar radiation
        surface solar radiation downwards
        temperature of snow layer
        toa incident solar radiation
        total cloud cover
        total precipitation
      and daily, monthly (not invariant) data of:
            Geopotential

      and monthly data of:
          Fraction of cloud cover (3-dim)
            Inst. eastward turbulent surface stress
            Inst. northward turbulent surface stress
          Net top solar radiation
          Net top solar radiation clear-sky
          Sea surface temperature
          Specific cloud ice water content
          Specific cloud liquid water content
          Specific humidity
          Surface net thermal radiation
          Surface latent heat flux
          Surface sensible heat flux
          Relative humidity
          Temperature
          Top net thermal radiation clear-sky
          Total column water wapour
          U component of wind
          V component of wind
          Vertical integral of cloud condensed water (ice and liquid)
          Vertical integral of cloud liquid water
          Vertical integral of cloud frozen water
          Vertical velocity

      Caveats
        Make sure to select the right steps for accumulated fluxes, see:
            https://confluence.ecmwf.int/pages/viewpage.action?pageId=56658233
            https://confluence.ecmwf.int/display/CKB/ERA-Interim%3A+monthly+means
        for a detailed explanation.
        The data are updated regularly: recent years are added, but also the past
        years are sometimes corrected. To have a consistent timeseries, it is
        therefore recommended to download the full timeseries and not just add
        new years to a previous version of the data.

      For further details on obtaining daily values from ERA-Interim,
        see:
        https://confluence.ecmwf.int/display/CKB/ERA-Interim
        https://confluence.ecmwf.int/display/CKB/ERA-Interim+documentation#ERA-Interimdocumentation-Monthlymeans
        https://confluence.ecmwf.int/display/CKB/ERA-Interim%3A+How+to+calculate+daily+total+precipitation

  ERA5:
    tier: 3
    source: https://cds.climate.copernicus.eu
    last_access: 2021-11-29
    info: |
      Reformat preprocessor output from the native6 project to follow the OBS6
      conventions.

  ESACCI-AEROSOL:
    tier: 2
    source: ftp://anon-ftp.ceda.ac.uk/neodc/esacci/aerosol/data/
    last_access: 2019-01-24
    info: |
      Download the data from:
        ATSR2_SU/L3/v4.21/MONTHLY/ (1997-2002)
        AATSR_SU/L3/v4.21/MONTHLY/ (2003-2011)
      Other years are not considered since they are not complete.
      Put all files in input_dir_path (no subdirectories with years).

  ESACCI-CLOUD:
    tier: 2
    source: https://public.satproj.klima.dwd.de/data/ESA_Cloud_CCI/CLD_PRODUCTS/v3.0/
    last_access: 2019-02-01
    info: |
      Download the data from:
        L3C/AVHRR-PM/
      To fill the gap 199409-199501, also download:
        L3C/AVHRR-AM/AVHRR_NOAA-12/1994/ \
          199409-ESACCI-L3C_CLOUD-CLD_PRODUCTS-AVHRR_NOAA-12-fv3.0.nc
        L3C/AVHRR-AM/AVHRR_NOAA-12/1994/ \
          199410-ESACCI-L3C_CLOUD-CLD_PRODUCTS-AVHRR_NOAA-12-fv3.0.nc
        L3C/AVHRR-AM/AVHRR_NOAA-12/1994/ \
          199411-ESACCI-L3C_CLOUD-CLD_PRODUCTS-AVHRR_NOAA-12-fv3.0.nc
        L3C/AVHRR-AM/AVHRR_NOAA-12/1994/ \
          199412-ESACCI-L3C_CLOUD-CLD_PRODUCTS-AVHRR_NOAA-12-fv3.0.nc
        L3C/AVHRR-AM/AVHRR_NOAA-12/1995/ \
          199501-ESACCI-L3C_CLOUD-CLD_PRODUCTS-AVHRR_NOAA-12-fv3.0.nc
      Put all files under a single directory (no subdirectories with years).

  ESACCI-FIRE:
    tier: 2
    source: ftp://anon-ftp.ceda.ac.uk/neodc/esacci/fire/data/
    last_access: 2019-01-24
    info: |
      Download the data from:
        burned_area/MERIS/grid/v4.1/
      Put all files in input_dir_path (no subdirectories with years).

  ESACCI-LANDCOVER:
    tier: 2
    source: ftp://anon-ftp.ceda.ac.uk/neodc/esacci/land_cover/data/pft/v2.0.8/
    last_access: 2024-07-11
    info: |
        Download and processing instructions:
        Use the following CLI to download all the files:
        esmvaltool data download ESACCI-LANDCOVER
        The underlying downloader is located here:
        /ESMValTool/esmvaltool/cmorizers/data/downloaders/datasets/esacci_landcover.py
        and it will download all the files currently available on CEDA (1992-2020)
        under a single directory as follow: ${RAWOBS}/Tier2/ESACCI-LANDCOVER

  ESACCI-LST:
    tier: 2
    source: On CEDA-JASMIN, /gws/nopw/j04/esacci_lst/public
    last_access: 2022-01-26
    info: |
      For access to this JASMIN group workspace please register at:
        https://accounts.jasmin.ac.uk/services/group_workspaces/esacci_lst/
      Download and processing instructions:
        Put all files under a single directory (no subdirectories with years)
        in ${RAWOBS}/Tier2/ESACCI-LST
        BOTH DAY and NIGHT files are needed for each month

      Caveats
        Currently set to work with only the MODIS AQUA L3 monthly data

  ESACCI-OC:
    tier: 2
    source: ftp://oceancolour.org/occci-v5.0/geographic/netcdf/monthly/chlor_a/
    last_access: 2021-02-02
    info: |
      In case of issues with data download, check also the information provided at
        OceanColour webpage https://esa-oceancolour-cci.org/
      Username and password are provided on this website
      Put all files under a single directory (no subdirectories with years)
      in ${RAWOBS}/Tier2/ESACCI-OC

  ESACCI-OZONE:
    tier: 2
    source: ftp://anon-ftp.ceda.ac.uk/neodc/esacci/ozone/data/
    last_access: 2019-02-01
    info: |
      Download the data from:
        total_columns/l3/merged/v0100/
        limb_profiles/l3/merged/merged_monthly_zonal_mean/v0002
      Put all files under a single directory (no subdirectories with years).

  ESACCI-SOILMOISTURE:
    tier: 2
    source: ftp://anon-ftp.ceda.ac.uk/neodc/esacci/soil_moisture/data/
    last_access: 2024-06-19
    info: |
      Download the data from:
        daily_files/COMBINED/v08.1/
        ancillary/v08.1/
      Put all files under a single directory (no subdirectories with years).

  ESACCI-SEA-SURFACE-SALINITY:
    tier: 2
    source: ftp://anon-ftp.ceda.ac.uk/neodc/esacci/sea_surface_salinity/data
    last_access: 2020-09-21
    info: |
      Download the data from:
        v01.8/30days/
        v02.31/30days/
      Put all files under a single directory (no subdirectories with years).

  ESACCI-SST:
    tier: 2
    source: ftp://anon-ftp.ceda.ac.uk/neodc/esacci/sst/data/
    last_access: 2019-02-01
    info: |
      Download the data from:
        lt/Analysis/L4/v01.1/
      Put all files under a single directory (no subdirectories with years).

  ESACCI-WATERVAPOUR:
    tier: 3
    source: https://wui.cmsaf.eu/safira/action/viewDoiDetails?acronym=COMBI_V001
    last_access: 2024-02-21
    info: |
      CDR2 requires registration at EUMETSAT CM SAF, the information on how to
          download the order will be emailed once the order is ready.
      All files need to be in one directory, not in yearly subdirectories.

  ESDC:
    tier: 2
    source: http://data.rsc4earth.de/EarthSystemDataCube/
    last_access: 2023-01-26
    info: |
      It is not necessary to download the data, as the cmorizer script can access
      it directly from the cloud if it is not available locally.

      To download a dataset, the dataset folder can be explored on the source
      website, and downloaded using wget:
        ```wget -m -nH -np -R "index.html*" http://data.rsc4earth.de/EarthSystemDataCube/v3.0.1/```

  ESRL:
    tier: 2
    source: http://www.esrl.noaa.gov/gmd/dv/data/index.php
    last_access: 2020-06-30
    info: |
      (1) Select the following filters:
          Category: Greenhouse Gases.
          Parameter name: Carbon Dioxide.
          Type: Insitu.
          Frequency: Monthly Averages.
          Site: BRW, MLO, SMO, SPO.
      (2) Get stations properties at http://www.esrl.noaa.gov/gmd/obop/
          and compile a station list as comma separated value table containing:
          station code, station name, latitude, longitude (0-360), elevation (m)

          Example (ESRL_stations.csv):
          ----------------------------
          BRW,    Barrow Alaska,        71.3230,       203.3886,        11
          THD,    Trinidad Head,        41.0541,       235.849,        107
          SUM,    Summit Greenland,     72.5962,       321.578,       3210
          MLO,    Mauna Loa,            19.5362,       204.4237,      3397
          SMO,    American Samoa,       -14.2474,      189.4356,        42
          SPO,    South Pole,           -90.00,        301.0,         2840

          (3) This list must be manually created (format: comma separated values)
              and saved to the path + filename given by "FILE_STAT" below.

          (4) Check the period covered by the data and give it below as YEAR1 and
              YEAR2.

  FLUXCOM:
    tier: 3
    source: http://www.bgc-jena.mpg.de/geodb/BGI/Home
    last_access: 2019-07-27
    info: |
      From the website, select FLUXCOM as the data choice and click download.
      Two files will be displayed. One for Land Carbon Fluxes and one for
      Land Energy fluxes. The Land Carbon Flux file (RS + METEO) using
      CRUNCEP data file has several data files for different variables.
      The data for GPP generated using the
      Artificial Neural Network Method will be in files with name:
      GPP.ANN.CRUNCEPv6.monthly.*.nc
      A registration is required for downloading the data.
      Users in the UK with a CEDA-JASMIN account may request access to the jules
      workspace and access the data.
      Note : This data may require rechunking of the netcdf files.
      This constraint will not exist once iris is updated to
      version 2.3.0 Aug 2019

  GCP2018:
    tier: 2
    source: https://www.icos-cp.eu/GCP/2018
    last_access: 2019-10-17
    info: |
      Download the following file: '2018 Global Budget v1.0'

  GCP2020:
    tier: 2
    source: https://www.icos-cp.eu/GCP/2020
    last_access: 2019-10-17
    info: |
      Download the following file: '2020 Global Budget v1.0'

  GHCN-CAMS:
    tier: 2
    source: |
      https://www.esrl.noaa.gov/psd/data/gridded/data.ghcncams.html
      ftp://ftp.cdc.noaa.gov/Datasets/ghcncams/air.mon.mean.nc
    last_access: 2020-03-04
    info: Use automatic download feature to get the data

  GHCN:
    tier: 2
    source: https://www.esrl.noaa.gov/psd/data/gridded/data.ghcngridded.html
    last_access: 2019-03-08
    info: |
      Download the dataset "precip.mon.total.nc" (precipitation, total, surface,
      1900-2015 on a 5x5 grid).

  GISTEMP:
    tier: 2
    source: https://data.giss.nasa.gov/gistemp/ https://data.giss.nasa.gov/pub/gistemp/gistemp250_GHCNv4.nc.gz
    last_access: 2020-03-03
    info: "Use automatic download feature to get the data"

  GLODAP:
    tier: 2
    source: https://www.glodap.info/index.php/mapped-data-product/
    last_access: 2020-03-03
    info: "Use automatic download feature to get the data"

  GPCC:
    tier: 2
    source: |
      https://opendata.dwd.de/climate_environment/GPCC/html/fulldata-monthly_v2018_doi_download.html
      https://opendata.dwd.de/climate_environment/GPCC/full_data_2018/full_data_monthly_v2018_[025 05 10 25].nc.gz
    last_access: 2020-02-25
    info: |
      Download the following files:
        full_data_monthly_{version}.nc.gz

  GPCP-SG:
    tier: 2
    source: |
      https://psl.noaa.gov/data/gridded/data.gpcp.html
      https://downloads.psl.noaa.gov/Datasets/gpcp/precip.mon.mean.nc
    last_access: 2023-02-15
    info: |
      Download the file precip.mon.mean.nc

  GRACE:
    tier: 3
    source: https://podaac.jpl.nasa.gov/dataset/TELLUS_GRAC-GRFO_MASCON_CRI_GRID_RL06_V2
    last_access: 2020-11-27
    info: |
      Download and processing instructions
      - Go to the source link
      - Click the tab "Data Access"
      - Log in with Earthdata account
      - Download the following files:
          - CLM4.SCALE_FACTOR.JPL.MSCNv02CRI.nc
          - GRCTellus.JPL.200204_202004.GLO.RL06M.MSCNv02CRI.nc
          - LAND_MASK.CRI.nc
      - Download the grace months table  which holds important information
        on data coverage. Save it in the RAWOBSDIR.
            https://podaac-tools.jpl.nasa.gov/drive/files/allData/tellus/L3/docs/GRACE_GRACE-FO_Months_RL06.csv
      - Manually inspect and check the months table

  HadCRUT3:
    tier: 2
    source: http://www.metoffice.gov.uk/hadobs/hadcrut3/data/download.html
    last_access: 2019-02-21
    info: |
      Download the HadCRUT3v.nc file (variance adjusted dataset).
      Caveats
        The HadCRUT3v variance-adjusted dataset for tas is actually the anomaly
        with respect to the period 1958-2001.

  HadCRUT4:
    tier: 2
    source: https://crudata.uea.ac.uk/cru/data/temperature/
    last_access: 2019-02-08
    info: |
      Download the dataset "HadCRUT4" (median temperature anomalies) and
        the dataset "Absolute" (absolute temperatures for the base period
        1961-90 on a 5x5 grid).

      Caveats
        In contrast to the HadCRUT3 reformat script which produces temperature
        anomalies (relative to the 1961-90 climatology), this script calculates
        absolute tas by adding the climatology ("absolute.nc") to the anomalies
        ("HadCRUT.4.6.0.0.median.nc"). It creates 2 output, one with the
        temperature time-series and one with the anomaly time-series

  HadCRUT5:
    tier: 2
    source: https://crudata.uea.ac.uk/cru/data/temperature
    last_access: 2022-03-28
    info: |
      Download the following files:
        infilling
            [Source]/HadCRUT.5.0.1.0.analysis.anomalies.ensemble_mean.nc
        no-infilling
            [Source]/HadCRUT.5.0.1.0.anomalies.ensemble_mean.nc
        climatology
            [Source]/absolute_v5.nc

  HadISST:
    tier: 2
    source: http://www.metoffice.gov.uk/hadobs/hadisst/data/download.html
    last_access: 2019-02-08
    info: |
      Download and unzip "HadISST_ice.nc.gz" and "HadISST_sst.nc.gz".

  HALOE:
    tier: 2
    source: Grooss, J.-U. and Russell III, J. M., Atmos. Chem. Phys., 5, 2797-2807, doi:10.5194/acp-5-2797-2005, 2005.
    last_access: 2020-03-11
    info: |
      Download and processing instructions
        Download and untar the supplementary material of the above reference.

      Caveats
        The time period includes incomplete years. According to the given
        reference (Section 3): "Between October 1991 and August 2002, a total of
        78600 HALOE profiles of O3, CH4, H2O, HCl, and HF mixing ratio were then
        combined into bins of 5 degree equivalent latitude for 22 pressure levels
        between 316 and 0.1 hPa and 12 months".
        In order to create T3M fields a fake longitude coordinate is added.

  HWSD:
    tier: 3
    source: https://daac.ornl.gov/cgi-bin/dsviewer.pl?ds_id=1247
    last_access: 2019-10-15
    info: |
      Download the following file:
        HWSD_SOIL_CLM_RES.nc4
      A registration is required

  ISCCP-FH:
    tier: 2
    source: https://isccp.giss.nasa.gov/pub/flux-fh/tar-nc4_MPF/
    last_access: 2019-11-07
    info: |
      To use the automatic download set your credentials in your .netrc file.
      See https://www.gnu.org/software/inetutils/manual/html_node/The-_002enetrc-file.html.

      To download manually:
      1) Go to https://isccp.giss.nasa.gov/projects/flux.html and click on
        "FH On-line Data"
      2) username and password are provided on this website
      3) go to directory tar-nc4_MPF/ (= monthly files)
      3) download and unpack files

  JMA-TRANSCOM:
    tier: 3
    source: http://www.globalcarbonatlas.org/en/content/atmospheric-inversions
    last_access: 2019-07-02
    info: |
      To obtain the data sets it is necessary to contact Takashi Maki
      (Department of Atmosphere, Ocean and Earth System Modeling Research,
      Meteorological Research Institute, Tsukuba City, Japan). See link above
      for more information.

  JRA-25:
    tier: 2
    source: https://esgf.nccs.nasa.gov/thredds/fileServer/CREATE-IP/reanalysis/JMA/JRA-25/JRA-25/
    last_access: 2022-11-17
    info: |
      Download the following files:
        mon/atmos/clt/clt_Amon_reanalysis_JRA-25_197901-201312.nc
        mon/atmos/hus/hus_Amon_reanalysis_JRA-25_197901-201312.nc
        mon/atmos/prw/prw_Amon_reanalysis_JRA-25_197901-201312.nc
        mon/atmos/rlut/rlut_Amon_reanalysis_JRA-25_197901-201312.nc
        mon/atmos/rlutcs/rlutcs_Amon_reanalysis_JRA-25_197901-201312.nc
        mon/atmos/rsut/rsut_Amon_reanalysis_JRA-25_197901-201312.nc
        mon/atmos/rsutcs/rsutcs_Amon_reanalysis_JRA-25_197901-201312.nc

  JRA-55:
    tier: 2
    source: https://rda.ucar.edu/datasets/ds628.1/
    last_access: 2023-03-22
    info: |
      Create an account on the research data archive (RDA) in order to be able
      to download the data (1.25 degree, pressure levels). See
      https://rda.ucar.edu/login/register/ for more details.

  Kadow2020:
    tier: 2
    source: http://users.met.fu-berlin.de/~ChristopherKadow/
    last_access: 2022-03-29
    info: |
      Download the following file:
      [SOURCE]/HadCRUT.5.0.1.0.anomalies.Kadow_et_al_2020_20crAI-infilled.ensemble_mean_185001-202012.nc

  LAI3g:
    tier: 3
    source: http://cliveg.bu.edu/modismisr/lai3g-fpar3g.html
    last_access: 2019-05-03
    info: |
      To obtain the data sets it is necessary to contact Ranga B. Myneni
      (Department of Earth and Environment, Boston University). See link above
      for more information.

      By default, this dataset is regridded to a 1°x1° grid (original resolution
      is 1/12°). If you want to use the original resolution, remove the `regrid`
      section in the configuration file (`LAI3g.yml`). Note that in this case,
      preprocessing the dataset with ESMValTool (i.e. every time you run the
      tool) can take a very long time (> 30 min).

  LandFlux-EVAL:
    tier: 3
    source: https://data.iac.ethz.ch/landflux/
    last_access: 2019-05-16
    info: |
      To use the automatic download set your credentials in your .netrc file.
      See https://www.gnu.org/software/inetutils/manual/html_node/The-_002enetrc-file.html.

      Download the following files:
        LandFluxEVAL.merged.89-05.monthly.all.nc
      A registration is required for downloading the data (see
      <http://www.iac.ethz.ch/group/land-climate-dynamics/research/
      landflux-eval.html>).

  Landschuetzer2016:
    tier: 2
    source: https://www.nodc.noaa.gov/archive/arc0105/0160558/3.3/data/0-data/
    last_access: 2019-03-08
    info: |
      Download the file spco2_1982-2015_MPI_SOM-FFN_v2016.nc

  Landschuetzer2020:
    tier: 2
    source: https://www.ncei.noaa.gov/data/oceans/ncei/ocads/data/0209633/
    last_access: 2022-11-02
    info: |
      Download the file MPI-ULB-SOM_FFN_clim.nc

  MAC-LWP:
    tier: 3
    source: https://search.earthdata.nasa.gov/search?q=MAC-LWP
    last_access: 2020-01-30
    info: |
      Select the MACLWP-mean dataset.
      Download the script file for both projects.
      Download the data using http either by selecting each granule
      individually or by using the option "download all".
      Data is freely available, but a registration is required.

  MERRA:
    tier: 3
    source: https://goldsmr3.gesdisc.eosdis.nasa.gov/data/MERRA_MONTHLY/
    last_access: 2023-02-01
    info: |
      Use automatic download. That will download monthly data.

  MERRA2:
    tier: 3
    source: |
      https://goldsmr4.gesdisc.eosdis.nasa.gov/data/MERRA2_MONTHLY/
      https://goldsmr5.gesdisc.eosdis.nasa.gov/data/MERRA2_MONTHLY/
    last_access: 2022-09-13
    info: |
      Use automatic download. That will download monthly data but with
      yearly granularity. Note that some (most) variables are on the goldsmr4 server,
      whereas others are on the goldsmr5 server.

  MLS-AURA:
    tier: 3
    source: https://disc.gsfc.nasa.gov/datasets/ML2RHI_004/summary https://disc.gsfc.nasa.gov/datasets/ML2T_004/summary
    last_access: 2020-02-03
    info: |
      Select "Data Access" -> "Subset/Get Data" -> "Get Data" and follow the
      "Instructions for downloading". All *.he5 files need to be saved in the
      $RAWOBS/Tier3/MLS-AURA directory, where $RAWOBS refers to the RAWOBS
      directory defined in the configuration. Apply this procedure to both
      links provided above. The temperature fields are necessary for quality
      control of the RHI data (see Data Quality Document for MLS-AURA for more
      information).
      A registration is required.

  MOBO-DIC_MPIM:
    tier: 2
    source: https://www.ncei.noaa.gov/data/oceans/ncei/ocads/data/0221526/
    last_access: 2022-11-03
    info: |
      Download the file MOBO-DIC_MPIM_monthly_clim.nc

  MOBO-DIC2004-2019:
    tier: 2
    source: https://www.nodc.noaa.gov/archive/arc0211/0277099/2.3/data/0-data/
    last_access: 2023-10-09
    info: |
      Download the file MPI_MOBO-DIC_2004-2019_v2.nc

  MODIS:
    tier: 3
    source: https://ladsweb.modaps.eosdis.nasa.gov/search/order
    last_access: 2019-02-09
    info: |
      In Products: select "MODIS Aqua", "Collection 6.1" and
        "L3 Atmosphere Product", click on MYD08_M3.
      In Time: select from 2000-01-01 to today.
      In Location: skip, the global domain will be applied.
      In Files: select all.
      Submit the order.
      A registration is required to download the data.

      Caveats
        clwvi and clivi data are in-cloud values whereas CMIP5 models provide
        grid-box averages --> multiply MODIS clwvi and clivi values with cloud
        fraction as a first guess

  MTE:
    tier: 3
    source: http://www.bgc-jena.mpg.de/geodb/BGI/Home
    last_access: 2019-05-07
    info: |
      Download the following files:
        EnsembleGPP_GL.nc
      A registration is required for

  NCEP-DOE-R2:
    tier: 2
    source: https://psl.noaa.gov/data/gridded/data.ncep.reanalysis2.html
    last_access: 2022-09-06
    info: |
      To facilitate the download, the links to the https server are provided.

      https://downloads.psl.noaa.gov/Datasets/ncep.reanalysis2/Monthlies/
      pressure/
        rhum.mon.mean.nc
        air.mon.mean.nc
      https://downloads.psl.noaa.gov/Datasets/ncep.reanalysis2/Monthlies/
      gaussian_grid
        tcdc.eatm.mon.mean.nc
      https://downloads.psl.noaa.gov/Datasets/ncep.reanalysis2/Monthlies/
      surface
        pr_wtr.eatm.mon.mean.nc


  NCEP-NCAR-R1:
    tier: 2
    source: https://psl.noaa.gov/data/gridded/data.ncep.reanalysis.html
    last_access: 2022-11-22
    info: |
      To facilitate the download, the links to the ftp server are provided.
      Since the filenames are sometimes identical across different
      save the data in two subdirectories in input_dir_path.
      Subdirectory pressure/:
        ftp://ftp.cdc.noaa.gov/Projects/Datasets/data.ncep.reanalysis/pressure/
          air.mon.mean.nc
          hgt.mon.mean.nc
          rhum.mon.mean.nc
          shum.mon.mean.nc
          uwnd.mon.mean.nc
          vwnd.mon.mean.nc
          omega.mon.mean.nc
        ftp://ftp.cdc.noaa.gov/Datasets/ncep.reanalysis.dailyavgs/pressure/
          uwnd.*.nc
          vwnd.*.nc
      Subdirectory surface/:
        ftp://ftp.cdc.noaa.gov/Datasets/ncep.reanalysis.derived/surface/
          air.mon.mean.nc
          pr_wtr.mon.mean.nc
          slp.mon.mean.nc
          wspd.mon.mean.nc
          rhum.mon.mean.nc
        ftp://ftp.cdc.noaa.gov/Datasets/ncep.reanalysis.derived/surface_gauss/
          air.2m.mon.mean.nc
          prate.sfc.mon.mean.nc
          tmax.2m.mon.mean.nc
          tmin.2m.mon.mean.nc
        ftp://ftp.cdc.noaa.gov/Datasets/ncep.reanalysis.derived/other_gauss/
          tcdc.eatm.mon.mean.nc
        ftp://ftp.cdc.noaa.gov/Datasets/ncep.reanalysis.dailyavgs/surface_gauss/
          prate.sft.gauss.*.nc
        ftp://ftp.cdc.noaa.gov/Datasets/ncep.reanalysis.dailyavgs/other_gauss/
          ulwrf.ntat.gauss.*.nc

      Select the section "Pressure" and "Surface" and download the variables
      listed below. Since raw data on pressure levels and for surface have the
      same file and variable name, save the data in two different subdirectories
      "press" and "surf" in input_dir_path.

  NDP:
    tier: 3
    source: https://data.ess-dive.lbl.gov/view/doi:10.3334/CDIAC/LUE.NDP017.2006
    last_access: 2019-10-14
    info: |
      Download the following file:
        ndp017b.tar.gz
      A registration is required for downloading the data.

  NIWA-BS:
    tier: 3
    source: http://www.bodekerscientific.com/data/total-column-ozone
    last_access: 2019-02-07
    info: |
      To get the access data send an email to datasets@bodekerscientific.com
      Download all files from
        ftp://ftp.bodekerscientific.com/CombinedTCOV3.3/Monthly/Patched/NetCDF/
      Newer versions may become available over time, but make sure to download
      the patched one. Only complete years should be downloaded.

  NSIDC-0116-nh:
    tier: 3
    source: https://nsidc.org/data/NSIDC-0116
    last_access: 2019-05-13
    info: |
      Download daily data from:
      https://nsidc.org/data/NSIDC-0116
      Login required for download, and also requires citation only to use

  NOAA-CIRES-20CR-V2:
    tier: 2
    source: ftp.cdc.noaa.gov/Projects/20thC_ReanV2/Monthlies/
    last_access: 2022-11-17
    info: |
      Download the following files:
        monolevel/cldwtr.eatm.mon.mean.nc
        monolevel/pr_wtr.eatm.mon.mean.nc
        pressure/shum.mon.mean.nc
        gaussian/monolevel/tcdc.eatm.mon.mean.nc
        gaussian/monolevel/ulwrf.ntat.mon.mean.nc
        gaussian/monolevel/uswrf.ntat.mon.mean.nc
        gaussian/monolevel/prate.mon.mean.nc
        gaussian/monolevel/uflx.mon.mean.nc
        gaussian/monolevel/vflx.mon.mean.nc
  NOAA-CIRES-20CR-V3:
    tier: 2
    source: ftp.cdc.noaa.gov/Projects/20thC_ReanV3/Monthlies/
    last_access: 2023-03-27
    info: |
      Download the following files:
        miscSI-MO/cldwtr.eatm.mon.mean.nc
        miscSI-MO/pr_wtr.eatm.mon.mean.nc
        prsSI-MO/shum.mon.mean.nc
        miscMO/tcdc.eatm.mon.mean.nc
        ntatFlxSI-MO/ulwrf.ntat.mon.mean.nc
        ntatFlxSI-MO/uswrf.ntat.mon.mean.nc
        ntatFlxSI-MO/csulf.ntat.mon.mean.nc
        ntatFlxSI-MO/csusf.ntat.mon.mean.nc

  NOAA-ERSSTv3b:
    tier: 2
    source: https://www1.ncdc.noaa.gov/pub/data/cmb/ersst/v3b/netcdf/
    last_access: 2023-12-04
    info: |
      Download the following files:
        ersst.yyyymm.nc
        for years 1854 to 2020

  NOAA-ERSSTv5:
    tier: 2
    source: https://www1.ncdc.noaa.gov/pub/data/cmb/ersst/v5/netcdf/
    last_access: 2023-12-04
    info: |
      Download the following files:
        ersst.v5.yyyymm.nc
        for years 1854 onwards

  NOAAGlobalTemp:
    tier: 2
    source: https://www.ncei.noaa.gov/data/noaa-global-surface-temperature/v5/access/
    last_access: 2022-06-28
    info: |
      Download the following files:
      [SOURCE]/gridded/NOAAGlobalTemp_v5.0.0_gridded_s188001_e202205_c20220608T133245.nc

  NOAA-MBL-CH4:
    tier: 2
    source: https://gml.noaa.gov/webdata/ccgg/trends/ch4/ch4_mm_gl.csv
    last_access: 2023-07-17
    info: |
      Download the following file:
      https://gml.noaa.gov/webdata/ccgg/trends/ch4/ch4_mm_gl.csv

  NSIDC-0116-sh:
    tier: 3
    source: https://nsidc.org/data/NSIDC-0116
    last_access: 2019-05-13
    info: |
      Download daily data from:
      https://nsidc.org/data/NSIDC-0116
      Login required for download, and also requires citation only to use

  NSIDC-G02202-sh:
    tier: 3
    source: https://polarwatch.noaa.gov/erddap/griddap/nsidcG02202v4shmday
    last_access: 2023-05-13
    info: |
      Download monthly data.
      Login required for download, and also requires citation only to use

  OceanSODA-ETHZ:
    tier: 2
    source: https://www.ncei.noaa.gov/data/oceans/ncei/ocads/data/0220059/
    last_access: 2024-02-15
    info: |
      Download the file OceanSODA_ETHZ-v2023.OCADS.01_1982-2022.nc

  OSI-450-nh:
    tier: 2
    source: http://osisaf.met.no/p/ice/
    last_access: 2019-05-02
    info: |
      Download the desired years from the following ftp:
        ftp://osisaf.met.no/reprocessed/ice/conc/v2p0
      Please, keep folder structure.

      If you want to use only the nh data download only the nh files,
      using, e.g., wget -r -A '*_nh*.nc'.

      If you also want to cmorize the sh, download everything and create a link
      for OSI-450-sh pointing to the data folder. Both cmorizers will ignore
      files belonging to the other hemisphere

  OSI-450-sh:
    tier: 2
    source: http://osisaf.met.no/p/ice/
    last_access: 2019-05-02
    info: |
      Download the desired years from the following ftp:
        ftp://osisaf.met.no/reprocessed/ice/conc/v2p0
      Please, keep folder structure.

      If you want to use only the nh data download only the nh files,
      using, e.g., wget -r -A '*_nh*.nc'.

      If you also want to cmorize the nh, download everything and create a link
      for OSI-450-nh pointing to the data folder. Both cmorizers will ignore
      files belonging to the other hemisphere

  PATMOS-x:
    tier: 2
    source: https://www.ncdc.noaa.gov/cdr/atmospheric/avhrr-cloud-properties-patmos-x
    last_access: 2019-02-10
    info: |
      Click on Download and download all the NOAA data, excluding the
      preliminary, e.g. with:
        wget -r --accept '*NOAA*.nc' --reject '*preliminary*' <source>
      Put all files in input_dir_path (no subdirectories with years).
      Select only complete years for both ascending and descending orbit.

      Caveats
        The data are processed by calculating the average of the ascending and the
        descending orbit on each day. Multiple files are available for some days,
        in this case the most recent version (NOAA-vv) is chosen.

  PERSIANN-CDR:
    tier: 2
    source: https://www.ncei.noaa.gov/data/precipitation-persiann/access/
    last_access: 2020-04-22
    info: |
      Files are available free for download on the indicated site.
      Files are stored as daily nc-files in individual year
        folders.
      Please copy all files in a single directory.

  PHC:
    tier: 2
    source: http://psc.apl.washington.edu/nonwp_projects/PHC/Data3.html
    last_access: 2019-01-31
    info: |
      Go to `DOWNLOAD DATA (NetCDF)` and download the `ANNUAL` fields
      for both `TEMPERATURE` and `SALINITY`.

  PIOMAS:
    tier: 2
    source: http://psc.apl.uw.edu/research/projects/arctic-sea-ice-volume-anomaly/data/model_grid
    last_access: 2019-05-10
    info: |
      Download and unpack the sithick files from:
      https://pscfiles.apl.washington.edu/zhang/PIOMAS/data/v2.1/hiday/

      And the grid info files from:
      https://pscfiles.apl.washington.edu/zhang/PIOMAS/utilities/grid.dat
      https://pscfiles.apl.washington.edu/zhang/PIOMAS/utilities/grid.dat.pop

      Other variables provided by PIOMAS are not supported, but extending support
      should be achievable for most of them just modifying the config file

  REGEN:
    tier: 2
    source: https://researchdata.ands.org.au/rainfall-estimates-gridded-v1-2019/1408744
    last_access: 2020-02-26
    info: |
      Download the following files:
        REGEN_AllStns_{version}_[1950..2016].nc

  Scripps-CO2-KUM:
    tier: 2
    source: https://scrippsco2.ucsd.edu/data/atmospheric_co2/kum.html
    last_access: 2020-11-25
    info: |
      Download the following file:
        monthly_flask_co2_kum.csv

  TCOM-CH4:
    tier: 2
    source: https://zenodo.org/record/7293740
    last_access: 2023-01-17
    info: |
      Download the file zmch4_TCOM_plev_T2Dz_1991_2021.nc

  TCOM-N2O:
    tier: 2
    source: https://zenodo.org/record/7386001
    last_access: 2023-01-17
    info: |
      Download the file zmn2o_TCOM_plev_T2Dz_1991_2021.nc.

  UWisc:
    tier: 3
    source: Data provided by Ralf Bennartz.
    last_access: 2015-04-15
    info: |
      Contact Ralf Bennartz (Earth and Environmental Sciences, Vanderbilt
      University, USA).

  WFDE5:
    tier: 2
    source: https://doi.org/10.24381/cds.20d54e34
    last_access: 2021-04-16
    info: |
      Download and processing instructions
        Download the following variables from the cds:
            Near-surface air temperature ("CRU")
            Rainfall flux ("CRU" as well as "CRU and GPCC")
            Snowfall flux ("CRU" as well as "CRU and GPCC")
        unzip the downloaded files
        rename to follow syntax '{raw_name}_WFDE5_{reference}_*_v1.0.nc'

  WOA:
    tier: 2
    source: https://data.nodc.noaa.gov/woa/WOA18/DATA/
    last_access: 2019-01-31
    info: |
      Download the following files:
        temperature/netcdf/decav81B0/1.00/woa18_decav81B0_t00_01.nc
        salinity/netcdf/decav81B0/1.00/woa18_decav81B0_s00_01.nc
        oxygen/netcdf/all/1.00/woa18_all_o00_01.nc
        nitrate/netcdf/all/1.00/woa18_all_n00_01.nc
        phosphate/netcdf/all/1.00/woa18_all_p00_01.nc
        silicate/netcdf/all/1.00/woa18_all_i00_01.nc
      (To get WOA13, replace filenames prefix woa18 with woa13 and source with
      https://www.ncei.noaa.gov/data/oceans/woa/WOA13/DATAv2)<|MERGE_RESOLUTION|>--- conflicted
+++ resolved
@@ -18,16 +18,9 @@
       across Australia for each observed data variable. This accounts for spatial and temporal gaps in observations.
       Where possible, the gridded analysis techniques provide useful estimates in data-sparse regions
       such as central Australia.
-
-<<<<<<< HEAD
-      Time coverage: Site-based data used to provide gridded climate data at the monthly timescale for rainfall (1900+).
-      Reference: Evans, A., Jones, D.A., Smalley, R., and Lellyett, S. 2020. An enhanced gridded rainfall analysis
-      scheme for Australia. Bureau of Meteorology Research Report. No. 41.
-=======
       Time coverage: Site-based data are used to provide gridded climate data at the monthly timescale for rainfall (1900+).
       Reference: Evans, A., Jones, D.A., Smalley, R., and Lellyett, S. 2020. An enhanced gridded rainfall analysis scheme
       for Australia. Bureau of Meteorology Research Report. No. 41.
->>>>>>> c4b8d025
       National Computational Infrastructure (NCI) - Catalogue Record: http://dx.doi.org/10.25914/6009600786063.
       Data from NCI (National Computing Infrastructure Australia https://nci.org.au/),
       requires an NCI account and access to Gadi(Supercomputer in Canberra) and the project found in catalogue record.
@@ -39,17 +32,10 @@
     last_access: 2023-11-21
     info: |
       Data from NCI project requiring an NCI account and access to GADI
-
-<<<<<<< HEAD
-      ANUClimate 2.0 consists of gridded daily and monthly climate variables across the terrestrial landmass of
-      Australia from at least 1970 to the present. Rainfall grids are generated from 1900 to the present. The
-      underpinning spatial models have been developed at the Fenner School of Environment and Society of the
-      Australian National University.
-=======
       ANUClimate 2.0 consists of gridded daily and monthly climate variables across the terrestrial landmass of Australia
       from at least 1970 to the present. Rainfall grids are generated from 1900 to the present. The underpinning spatial
       models have been developed at the Fenner School of Environment and Society of the Australian National University.
->>>>>>> c4b8d025
+
 
   APHRO-MA:
     tier: 3
