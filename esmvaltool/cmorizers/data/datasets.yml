--- conflicted
+++ resolved
@@ -551,7 +551,6 @@
             Version = "v0008"
       Put all files under a single directory (no subdirectories with years).
 
-<<<<<<< HEAD
   ESACCI-PERMAFROST:
     tier: 2
     source: ftp://anon-ftp.ceda.ac.uk/neodc/esacci/permafrost/data
@@ -562,7 +561,7 @@
         ground_temperature/L4/area4/pp/v03.0
         permafrost_extent/L4/area4/pp/v03.0
       Put all files in a single directory.
-=======
+
   ESACCI-SEAICE:
     tier: 2
     source: ftp://anon-ftp.ceda.ac.uk/neodc/esacci/sea_ice/data/
@@ -571,7 +570,6 @@
       Download the data from:
         sea_ice_concentration/L4/ssmi_ssmis/12.5km/v3.0/*/
       Put all files under a single directory (no subdirectories with years / months).
->>>>>>> c3cf3252
 
   ESACCI-SOILMOISTURE:
     tier: 2
