# Dataset information
---
datasets:
<<<<<<< HEAD
  AERONET:
    tier: 3
    source: "https://aeronet.gsfc.nasa.gov/"
    last_access: 2023-06-13
    info: |
      Aerosol Optical Depth information from a worldwide network of stations.
=======
  AGCD:
    tier: 2
    source: "http://dx.doi.org/10.25914/6009600786063"
    last_access: 2023-11-21
    info: |
      Australian Gridded Climate Data (AGCD) version 2 is the Bureau of Meteorology's official dataset for climate
      analyses covering analysis of monthly rainfall. The dataset provides consistent temporal and spatial analyses
      across Australia for each observed data variable. This accounts for spatial and temporal gaps in observations.
      Where possible, the gridded analysis techniques provide useful estimates in data-sparse regions
      such as central Australia. 
      
      Time coverage: Site-based data are used to provide gridded climate data at the monthly timescale for rainfall (1900+).
      Reference: Evans, A., Jones, D.A., Smalley, R., and Lellyett, S. 2020. An enhanced gridded rainfall analysis scheme
      for Australia. Bureau of Meteorology Research Report. No. 41.
      National Computational Infrastructure (NCI) - Catalogue Record: http://dx.doi.org/10.25914/6009600786063.
      Data from NCI (National Computing Infrastructure Australia https://nci.org.au/), 
      requires an NCI account and access to Gadi(Supercomputer in Canberra) and the project found in catalogue record.
      Access can be requested through NCI. NCI is an ESGF node (https://esgf.nci.org.au/projects/esgf-nci/)
>>>>>>> ae03fca3

  APHRO-MA:
    tier: 3
    source: "http://aphrodite.st.hirosaki-u.ac.jp/download/"
    last_access: 2020-03-06
    info: |
      Register at http://aphrodite.st.hirosaki-u.ac.jp/download/create/

      To use the automatic download set your credentials in your .netrc file.
      See https://www.gnu.org/software/inetutils/manual/html_node/The-_002enetrc-file.html.

      To download manually, download the following files from
      http://aphrodite.st.hirosaki-u.ac.jp/product/:
          APHRO_V1808_TEMP/APHRO_MA
              025deg_nc/APHRO_MA_TAVE_025deg_V1808.nc.tgz
              050deg_nc/APHRO_MA_TAVE_050deg_V1808.nc.tgz
          APHRO_V1101/APHRO_MA
              025deg_nc/APHRO_MA_025deg_V1101.1951-2007.nc.gz.tar
              050deg_nc/APHRO_MA_050deg_V1101.1951-2007.nc.gz.tar
          APHRO_V1101EX_R1/APHRO_MA
              025deg_nc/APHRO_MA_025deg_V1101_EXR1.nc.tgz
              050deg_nc/APHRO_MA_050deg_V1101_EXR1.nc.tgz

      Please untar / unzip all *.tar *.tgz *.gz files in the same directory
      (no subdirectories!) prior to running the cmorizer!

  AURA-TES:
    tier: 3
    source: https://search.earthdata.nasa.gov/search?q=TL3O3M
    last_access: 2018-12-08
    info: |
      Download and processing instructions
      Select the V004 and V005 projects.
      Download the script file for both projects.
      To download the data use: wget -i <scriptfile>.
      From the downloaded data, pick only the *.he5 files and put them in
      input_dir_path.
      Data is freely available, but a registration is required.

  BerkeleyEarth:
    tier: 2
    source: http://berkeleyearth.org/data/
    last_access: 2020-02-25
    info: |
      Download the following file:
      http://berkeleyearth.lbl.gov/auto/Global/Gridded/Land_and_Ocean_LatLong1.nc

  CALIPSO-GOCCP:
    tier: 2
    source: ftp://ftp.climserv.ipsl.polytechnique.fr/
    last_access: 2020-01-27
    info: |
      Download the data from:"
        ftp://ftp.climserv.ipsl.polytechnique.fr/
        path: /cfmip/GOCCP_v3/3D_CloudFraction/grid_2x2xL40/yyyy/avg/
      Put all files under a single directory (no subdirectories with years).
        3D_CloudFraction330m_yyyymm_avg_CFMIP2_sat_3.1.2.nc

  CALIPSO-ICECLOUD:
    tier: 3
    source: https://eosweb.larc.nasa.gov/project/CALIPSO/CAL_LID_L3_Ice_Cloud-Standard_V1-00
    last_access: 2022-08-04
    info: |
      Download and processing instructions
      (requires EarthData login; see https://urs.earthdata.nasa.gov/)
      1) Go to https://eosweb.larc.nasa.gov/project/CALIPSO/CAL_LID_L3_Ice_Cloud-Standard_V1-00
      2) Click on "Get Dataset"
      3) Select Granules "A" containing both, day and night (Day/Night filter = "Both")
      4) Download selected granules
      5) Enter EarthData login and password (https://urs.earthdata.nasa.gov/)
      6) Follow download instructions in email from EarthData and put all
         files in the same directory

  CDS-SATELLITE-ALBEDO:
    tier: 3
    source: https://cds.climate.copernicus.eu/cdsapp#!/dataset/satellite-albedo?tab=form
    last_access: 2019-04-01
    info: |
      You will need to accept the license prior to use the automatic download.
      If not, it will fail but will provide you the link to do so.

      Download and processing instructions
        - Download the data from source to the right directory
          using the download script.
        - Decompress the files within the directory:
            "find . -name '*.tar.gz' -execdir tar -xzvf '{}' \"

  CDS-SATELLITE-LAI-FAPAR:
    tier: 3
    source: https://cds.climate.copernicus.eu/cdsapp#!/dataset/satellite-lai-fapar?tab=form
    last_access: 2019-07-03
    info: |
      You will need to accept the license prior to use the automatic download.
      If not, it will fail but will provide you the link to do so.

      Download and processing instructions
      - Open in a browser the data source as specified above
      - Put the right ticks:
        - Tick variables LAI and FAPAR
        - Tick satellite SPOT (System Pour l'Observation de la Terre)
        - Tick sensor VGT (Vegetation)
        - Tick horizontal resolution 1km
        - Tick product version V1
        - Tick all available years
        - Tick all available months
        - Tick Nominal day 20
      - Click 'submit form'
      - According to ESMValTool practice, put them in the right rawobsdir folder
      - Request might need to be split into chunks to not exceed download limit
      - Fails setting standard name for variable FAPAR

  CDS-SATELLITE-SOIL-MOISTURE:
    tier: 3
    source: https://cds.climate.copernicus.eu/cdsapp#!/dataset/satellite-soil-moisture?tab=form
    last_access: 2019-03-14
    info: |
      - Use the download command to retrieve the data.
      - Available years: 1992-2019 (ACTIVE) or 1979-2019 (others).
      - Versions: v201812.0.0 and v201912.0.0

  CDS-UERRA:
    tier: 3
    source: https://cds.climate.copernicus.eu/cdsapp#!/dataset/reanalysis-uerra-europe-soil-levels
    last_access: 2019-11-04
    info: |
      - Open in a browser the data source as specified above
      - Put the right ticks:
        - Tick Origin UERRA-HARMONIE
        - Tick Variable 'Volumetric soil moisture'
        - Tick Soil level 1, 2, 3
        - Tick all available years
        - Tick all available months
        - Tick all available days

  CDS-XCH4:
    tier: 3
    source: https://cds.climate.copernicus.eu/cdsapp#!/dataset/satellite-methane?tab=form
    last_access: 2019-03-11
    info: |
      Select Processing level "Level 3", variable "Column-average dry-air mole
      fraction of atmospheric methane (XCH4) and related variables", Sensor and
      algorithm "MERGED and OBS4MIPS".
      A registration is required to download the data.

  CDS-XCO2:
    tier: 3
    source: https://cds.climate.copernicus.eu/cdsapp#!/dataset/satellite-carbon-dioxide?tab=form
    last_access: 2019-03-19
    info: |
      Select Processing level "Level 3", variable "Column-average dry-air mole
      fraction of atmospheric carbon dioxide (XCO2) and related variables",
      Sensor and algorithm "MERGED and OBS4MIPS".
      A registration is required to download the data.

  CERES-EBAF:
    tier: 2
    source: https://ceres-tool.larc.nasa.gov/ord-tool/jsp/EBAFTOA41Selection.jsp
    last_access: 2022-07-01
    info: |
      Select: "TOA Fluxes" (all), "Monthly", "Regional" (0-360, -90-90)
      Enter "Email Address" and click on "Get Data"
      Wait for the processing to be finished and click on "Download"

  CERES-SYN1deg:
    tier: 3
    source: https://ceres-tool.larc.nasa.gov/ord-tool/jsp/SYN1degSelection.jsp
    last_access: 2019-02-07
    info: |
      Monthly data:
        Expand "Compute TOA Fluxes" and select:
          Shortwave Flux, Allsky and Clearsky
          Longwave Flux, Allsky and Clearsky
          Shortwave Flux Down, Allsky
        Expand "Computed Surface Fluxes" and select:
          Shortwave Flux Up, Allsky and Clearsky
          Shortwave Flux Down, Allsky and Clearsky
          Longwave Flux Up, Allsky and Clearsky
          Longwave Flux Down, Allsky and Clearsky
        then click on "Monthly", "Regional" and "Get data". All fields are saved
        in CERES_SYN1deg-Month_Terra-Aqua-MODIS_Ed3A_Subset_200003-201702.nc
      3hr data:
        Select the same fields as above, then click on "Daily 3-Hourly" and
        "Get data". All fields are saved in
        CERES_SYN1deg-3H_Terra-Aqua-MODIS_Ed3A_Subset_YYYYMMDD-YYYYMMDD.nc
      Put all files in input_dir_path (no subdirectories with years).
      For orders larger than 2 GB a registration is required.

  CLARA-AVHRR:
    tier: 3
    source: https://wui.cmsaf.eu/
    last_access: 2021-03-22
    info: |
      Download and processing instructions
        1) Create ("register") an user account at
          https://wui.cmsaf.eu/safira/action/viewLogin?menuName=NUTZER_HOME
        2) login (same URL as above)
        3) Search data using search form at
        https://wui.cmsaf.eu/safira/action/viewProduktHome?menuName=PRODUKT_HOME
          - Product group: Climate Data Records
          - Product family: CLARA-A ed. 2.1
          - Product name: CFC - Factional cloud cover
                          IWP - Ice water path
                          LWP - Liquid water path
          - Area: Global
          - Temporal resolution: Monthly
        4) Select "CLARA-A ed. 2.1 AVHRR on polar orbiting satellites" from
          list of results.
        5) Click on "Add to order cart"
        6) Follow download instructions in automatic email received when data
          are ready for download.
        7) Untar all .tar files into a single directory.

  CLOUDSAT-L2:
    tier: 3
    source: https://www.cloudsat.cira.colostate.edu/
    last_access: 2022-08-10
    info: |
      Download and processing instructions
      1) Create an account at the CloudSat Data Processing Center
         (https://www.cloudsat.cira.colostate.edu/)
      2) Download the datasets '2B-CWC-RO' and '2C-PRECIP-COLUMN' from
         www.cloudsat.cira.colostate.edu (via sftp) following the instructions
         given here: https://www.cloudsat.cira.colostate.edu/order/sftp-access
      3) Put all files for a specific year under a single directory
         named like the year (e.g. 2007), no subdirectories with
         days etc.

  CowtanWay:
    tier: 2
    source: https://www-users.york.ac.uk/~kdc3/papers/coverage2013/series.html
    last_access: 2020-02-26
    info: |
      Download the following files:
        'had4_krig_v1_0_0.nc.gz'
        'had4_uah_v1_0_0.nc.gz'
        'had4_short_krig_v2_0_0.nc.gz'
        'had4_short_uah_v2_0_0.nc.gz'
        'ghcn_short_krig_v2_0_0.nc.gz'
        'ghcn_short_uah_v2_0_0.nc.gz'
        'had4sst4_krig_v2_0_0.nc.gz'
        'had4_krig_v2_0_0.nc.gz'

  CRU:
    tier: 2
    source: https://crudata.uea.ac.uk/cru/data/hrg/cru_ts_4.02/cruts.1811131722.v4.02/
    last_access: 2019-05-16
    info: |
      Download the following files:
        {raw_name}/cru_ts4.02.1901.2017.{raw_name}.dat.nc.gz
      where {raw_name} is the name of the desired variable(s).

  CT2019:
    tier: 2
    source: https://www.esrl.noaa.gov/gmd/ccgg/carbontracker/index.php
    last_access: 2020-03-23
    info: |
      Create a new empty directory ``$RAWOBSPATH/Tier2/CT2019`` (where
      ``$RAWOBSPATH`` is given by your user configuration file) where the raw
      data will be stored. The download of the data is automatically handled by
      this script. If data is already present in this directory, the download is
      skipped (to force a new download delete your old files).

  Duveiller2018:
    tier: 2
    source: https://ndownloader.figshare.com/files/9969496
    last_access: 2019-04-30
    info: |
      - Download the dataset albedo_IGBPgen.nc and save in the right directory
        according to ESMValTool practices.
      - Complete the CMOR-config specifications (see instructions in the file
        itself)

  E-OBS:
    tier: 2
    source: http://surfobs.climate.copernicus.eu/dataaccess/access_eobs.php#datafiles
    last_access: 2020-02-25
    info: |
      Download the ensemble mean files for:
        TG TN TX RR PP

  Eppley-VGPM-MODIS:
    tier: 2
    source: http://orca.science.oregonstate.edu/data/1x2/monthly/eppley.r2018.m.chl.m.sst/hdf
    last_access: 2019-05-15
    info: |
      Download and unpack all the *.tar files under a single directory
      (no subdirectories with years) in ${RAWOBS}/Tier2/Eppley-VGPM-MODIS

  ERA-Interim-Land:
    tier: 3
    source: https://apps.ecmwf.int/datasets/data/interim-land/type=fc/
    last_access: 2019-11-04
    info: |
      See script cmorize_obs_era_interim.py

  ERA-Interim:
    tier: 3
    source: http://apps.ecmwf.int/datasets/data/interim-full-moda/
    last_access: 2019-09-05
    info: |
      Select "ERA Interim Fields":
        Daily: for daily values
        Invariant: for time invariant variables (like land-sea mask)
        Monthly Means of Daily Means: for monthly values
        Monthly Means of Daily Forecast Accumulation: for accumulated variables
        like precipitation or radiation fluxes
      Select "Type of level" (Surface or Pressure levels)
      Download the data on a single variable and single year basis, and save
      them as ERA-Interim_<var>_<mean>_YYYY.nc, where <var> is the ERA-Interim
      variable name and <mean> is either monthly or daily. Further download
      "land-sea mask" from the "Invariant" data and save it in
      ERA-Interim_lsm.nc.
      It is also possible to download data in an automated way, see:
          https://confluence.ecmwf.int/display/WEBAPI/Access+ECMWF+Public+Datasets
          https://confluence.ecmwf.int/display/WEBAPI/Python+ERA-interim+examples
      A registration is required for downloading the data.
      It is also possible to use the script in:
      esmvaltool/cmorizers/data/download_scripts/download_era-interim.py
      This cmorization script currently supports daily and monthly data of
      the following variables:
        10m u component of wind
        10m v component of wind
        2m dewpoint temperature
        2m temperature
        evaporation
        maximum 2m temperature since previous post processing
        mean sea level pressure
        minimum 2m temperature since previous post processing
        skin temperature
        snowfall
        surface net solar radiation
        surface solar radiation downwards
        temperature of snow layer
        toa incident solar radiation
        total cloud cover
        total precipitation
      and daily, monthly (not invariant) data of:
            Geopotential

      and monthly data of:
          Fraction of cloud cover (3-dim)
            Inst. eastward turbulent surface stress
            Inst. northward turbulent surface stress
          Net top solar radiation
          Net top solar radiation clear-sky
          Sea surface temperature
          Specific cloud ice water content
          Specific cloud liquid water content
          Specific humidity
          Surface net thermal radiation
          Surface latent heat flux
          Surface sensible heat flux
          Relative humidity
          Temperature
          Top net thermal radiation clear-sky
          Total column water wapour
          U component of wind
          V component of wind
          Vertical integral of cloud condensed water (ice and liquid)
          Vertical integral of cloud liquid water
          Vertical integral of cloud frozen water
          Vertical velocity

      Caveats
        Make sure to select the right steps for accumulated fluxes, see:
            https://confluence.ecmwf.int/pages/viewpage.action?pageId=56658233
            https://confluence.ecmwf.int/display/CKB/ERA-Interim%3A+monthly+means
        for a detailed explanation.
        The data are updated regularly: recent years are added, but also the past
        years are sometimes corrected. To have a consistent timeseries, it is
        therefore recommended to download the full timeseries and not just add
        new years to a previous version of the data.

      For further details on obtaining daily values from ERA-Interim,
        see:
        https://confluence.ecmwf.int/display/CKB/ERA-Interim
        https://confluence.ecmwf.int/display/CKB/ERA-Interim+documentation#ERA-Interimdocumentation-Monthlymeans
        https://confluence.ecmwf.int/display/CKB/ERA-Interim%3A+How+to+calculate+daily+total+precipitation

  ERA5:
    tier: 3
    source: https://cds.climate.copernicus.eu
    last_access: 2021-11-29
    info: |
      Reformat preprocessor output from the native6 project to follow the OBS6
      conventions.

  ESACCI-AEROSOL:
    tier: 2
    source: ftp://anon-ftp.ceda.ac.uk/neodc/esacci/aerosol/data/
    last_access: 2019-01-24
    info: |
      Download the data from:
        ATSR2_SU/L3/v4.21/MONTHLY/ (1997-2002)
        AATSR_SU/L3/v4.21/MONTHLY/ (2003-2011)
      Other years are not considered since they are not complete.
      Put all files in input_dir_path (no subdirectories with years).

  ESACCI-CLOUD:
    tier: 2
    source: https://public.satproj.klima.dwd.de/data/ESA_Cloud_CCI/CLD_PRODUCTS/v3.0/
    last_access: 2019-02-01
    info: |
      Download the data from:
        L3C/AVHRR-PM/
      To fill the gap 199409-199501, also download:
        L3C/AVHRR-AM/AVHRR_NOAA-12/1994/ \
          199409-ESACCI-L3C_CLOUD-CLD_PRODUCTS-AVHRR_NOAA-12-fv3.0.nc
        L3C/AVHRR-AM/AVHRR_NOAA-12/1994/ \
          199410-ESACCI-L3C_CLOUD-CLD_PRODUCTS-AVHRR_NOAA-12-fv3.0.nc
        L3C/AVHRR-AM/AVHRR_NOAA-12/1994/ \
          199411-ESACCI-L3C_CLOUD-CLD_PRODUCTS-AVHRR_NOAA-12-fv3.0.nc
        L3C/AVHRR-AM/AVHRR_NOAA-12/1994/ \
          199412-ESACCI-L3C_CLOUD-CLD_PRODUCTS-AVHRR_NOAA-12-fv3.0.nc
        L3C/AVHRR-AM/AVHRR_NOAA-12/1995/ \
          199501-ESACCI-L3C_CLOUD-CLD_PRODUCTS-AVHRR_NOAA-12-fv3.0.nc
      Put all files under a single directory (no subdirectories with years).

  ESACCI-FIRE:
    tier: 2
    source: ftp://anon-ftp.ceda.ac.uk/neodc/esacci/fire/data/
    last_access: 2019-01-24
    info: |
      Download the data from:
        burned_area/MERIS/grid/v4.1/
      Put all files in input_dir_path (no subdirectories with years).

  ESACCI-LANDCOVER:
    tier: 2
    source: ftp://anon-ftp.ceda.ac.uk/neodc/esacci/land_cover/data/land_cover_maps/
    last_access: 2019-01-10
    info: |
      Download the 3 NetCDF files for 2000, 2005 and 2010.
      Download the CCI-LC Tools from:
        http://maps.elie.ucl.ac.be/CCI/viewer/download/lc-user-tools-3.14.zip
      Unpack and run the CCI-LC Tools on each of the NetCDF files as follows:
        bash lc-user-tools-3.14/bin/aggregate-map.sh \
          -PgridName=GEOGRAPHIC_LAT_LON -PnumMajorityClasses=1 \
          -PoutputAccuracy=false -PoutputPFTClasses=true \
          -PoutputLCCSClasses=false -PnumRows=360 <inputfile.nc>
      Put the resulting processed data in input_dir_path.

      Caveats
        The CCI-LC Tools must be applied before running this script.
        The CCI-LC Tools require Java Version 7 or higher.
        The input data are available for a single year and are copied over to
        generate a time series over their time range of validity.

  ESACCI-LST:
    tier: 2
    source: On CEDA-JASMIN, /gws/nopw/j04/esacci_lst/public
    last_access: 2022-01-26
    info: |
      For access to this JASMIN group workspace please register at:
        https://accounts.jasmin.ac.uk/services/group_workspaces/esacci_lst/
      Download and processing instructions:
        Put all files under a single directory (no subdirectories with years)
        in ${RAWOBS}/Tier2/ESACCI-LST
        BOTH DAY and NIGHT files are needed for each month

      Caveats
        Currently set to work with only the MODIS AQUA L3 monthly data

  ESACCI-OC:
    tier: 2
    source: ftp://oceancolour.org/occci-v5.0/geographic/netcdf/monthly/chlor_a/
    last_access: 2021-02-02
    info: |
      In case of issues with data download, check also the information provided at
        OceanColour webpage https://esa-oceancolour-cci.org/
      Username and password are provided on this website
      Put all files under a single directory (no subdirectories with years)
      in ${RAWOBS}/Tier2/ESACCI-OC

  ESACCI-OZONE:
    tier: 2
    source: ftp://anon-ftp.ceda.ac.uk/neodc/esacci/ozone/data/
    last_access: 2019-02-01
    info: |
      Download the data from:
        total_columns/l3/merged/v0100/
        limb_profiles/l3/merged/merged_monthly_zonal_mean/v0002
      Put all files under a single directory (no subdirectories with years).

  ESACCI-SOILMOISTURE:
    tier: 2
    source: ftp://anon-ftp.ceda.ac.uk/neodc/esacci/soil_moisture/data/
    last_access: 2019-02-01
    info: |
      Download the data from:
        daily_files/COMBINED/v04.2/
        ancillary/v04.2/
      Put all files under a single directory (no subdirectories with years).

  ESACCI-SEA-SURFACE-SALINITY:
    tier: 2
    source: ftp://anon-ftp.ceda.ac.uk/neodc/esacci/sea_surface_salinity/data
    last_access: 2020-09-21
    info: |
      Download the data from:
        v01.8/30days/
        v02.31/30days/
      Put all files under a single directory (no subdirectories with years).

  ESACCI-SST:
    tier: 2
    source: ftp://anon-ftp.ceda.ac.uk/neodc/esacci/sst/data/
    last_access: 2019-02-01
    info: |
      Download the data from:
        lt/Analysis/L4/v01.1/
      Put all files under a single directory (no subdirectories with years).

  ESACCI-WATERVAPOUR:
    tier: 3
    source: https://wui.cmsaf.eu/safira/action/viewDoiDetails?acronym=COMBI_V001
    last_access: 2024-02-21
    info: |
      CDR2 requires registration at EUMETSAT CM SAF, the information on how to 
          download the order will be emailed once the order is ready.
      All files need to be in one directory, not in yearly subdirectories.

  ESDC:
    tier: 2
    source: http://data.rsc4earth.de/EarthSystemDataCube/
    last_access: 2023-01-26
    info: |
      It is not necessary to download the data, as the cmorizer script can access
      it directly from the cloud if it is not available locally.

      To download a dataset, the dataset folder can be explored on the source
      website, and downloaded using wget:
        ```wget -m -nH -np -R "index.html*" http://data.rsc4earth.de/EarthSystemDataCube/v3.0.1/```

  ESRL:
    tier: 2
    source: http://www.esrl.noaa.gov/gmd/dv/data/index.php
    last_access: 2020-06-30
    info: |
      (1) Select the following filters:
          Category: Greenhouse Gases.
          Parameter name: Carbon Dioxide.
          Type: Insitu.
          Frequency: Monthly Averages.
          Site: BRW, MLO, SMO, SPO.
      (2) Get stations properties at http://www.esrl.noaa.gov/gmd/obop/
          and compile a station list as comma separated value table containing:
          station code, station name, latitude, longitude (0-360), elevation (m)

          Example (ESRL_stations.csv):
          ----------------------------
          BRW,    Barrow Alaska,        71.3230,       203.3886,        11
          THD,    Trinidad Head,        41.0541,       235.849,        107
          SUM,    Summit Greenland,     72.5962,       321.578,       3210
          MLO,    Mauna Loa,            19.5362,       204.4237,      3397
          SMO,    American Samoa,       -14.2474,      189.4356,        42
          SPO,    South Pole,           -90.00,        301.0,         2840

          (3) This list must be manually created (format: comma separated values)
              and saved to the path + filename given by "FILE_STAT" below.

          (4) Check the period covered by the data and give it below as YEAR1 and
              YEAR2.

  FLUXCOM:
    tier: 3
    source: http://www.bgc-jena.mpg.de/geodb/BGI/Home
    last_access: 2019-07-27
    info: |
      From the website, select FLUXCOM as the data choice and click download.
      Two files will be displayed. One for Land Carbon Fluxes and one for
      Land Energy fluxes. The Land Carbon Flux file (RS + METEO) using
      CRUNCEP data file has several data files for different variables.
      The data for GPP generated using the
      Artificial Neural Network Method will be in files with name:
      GPP.ANN.CRUNCEPv6.monthly.*.nc
      A registration is required for downloading the data.
      Users in the UK with a CEDA-JASMIN account may request access to the jules
      workspace and access the data.
      Note : This data may require rechunking of the netcdf files.
      This constraint will not exist once iris is updated to
      version 2.3.0 Aug 2019

  GCP2018:
    tier: 2
    source: https://www.icos-cp.eu/GCP/2018
    last_access: 2019-10-17
    info: |
      Download the following file: '2018 Global Budget v1.0'

  GCP2020:
    tier: 2
    source: https://www.icos-cp.eu/GCP/2020
    last_access: 2019-10-17
    info: |
      Download the following file: '2020 Global Budget v1.0'

  GHCN-CAMS:
    tier: 2
    source: |
      https://www.esrl.noaa.gov/psd/data/gridded/data.ghcncams.html
      ftp://ftp.cdc.noaa.gov/Datasets/ghcncams/air.mon.mean.nc
    last_access: 2020-03-04
    info: Use automatic download feature to get the data

  GHCN:
    tier: 2
    source: https://www.esrl.noaa.gov/psd/data/gridded/data.ghcngridded.html
    last_access: 2019-03-08
    info: |
      Download the dataset "precip.mon.total.nc" (precipitation, total, surface,
      1900-2015 on a 5x5 grid).

  GISTEMP:
    tier: 2
    source: https://data.giss.nasa.gov/gistemp/ https://data.giss.nasa.gov/pub/gistemp/gistemp250_GHCNv4.nc.gz
    last_access: 2020-03-03
    info: "Use automatic download feature to get the data"

  GLODAP:
    tier: 2
    source: https://www.glodap.info/index.php/mapped-data-product/
    last_access: 2020-03-03
    info: "Use automatic download feature to get the data"

  GPCC:
    tier: 2
    source: |
      https://opendata.dwd.de/climate_environment/GPCC/html/fulldata-monthly_v2018_doi_download.html
      https://opendata.dwd.de/climate_environment/GPCC/full_data_2018/full_data_monthly_v2018_[025 05 10 25].nc.gz
    last_access: 2020-02-25
    info: |
      Download the following files:
        full_data_monthly_{version}.nc.gz

  GPCP-SG:
    tier: 2
    source: |
      https://psl.noaa.gov/data/gridded/data.gpcp.html
      https://downloads.psl.noaa.gov/Datasets/gpcp/precip.mon.mean.nc
    last_access: 2023-02-15
    info: |
      Download the file precip.mon.mean.nc

  GRACE:
    tier: 3
    source: https://podaac.jpl.nasa.gov/dataset/TELLUS_GRAC-GRFO_MASCON_CRI_GRID_RL06_V2
    last_access: 2020-11-27
    info: |
      Download and processing instructions
      - Go to the source link
      - Click the tab "Data Access"
      - Log in with Earthdata account
      - Download the following files:
          - CLM4.SCALE_FACTOR.JPL.MSCNv02CRI.nc
          - GRCTellus.JPL.200204_202004.GLO.RL06M.MSCNv02CRI.nc
          - LAND_MASK.CRI.nc
      - Download the grace months table  which holds important information
        on data coverage. Save it in the RAWOBSDIR.
            https://podaac-tools.jpl.nasa.gov/drive/files/allData/tellus/L3/docs/GRACE_GRACE-FO_Months_RL06.csv
      - Manually inspect and check the months table

  HadCRUT3:
    tier: 2
    source: http://www.metoffice.gov.uk/hadobs/hadcrut3/data/download.html
    last_access: 2019-02-21
    info: |
      Download the HadCRUT3v.nc file (variance adjusted dataset).
      Caveats
        The HadCRUT3v variance-adjusted dataset for tas is actually the anomaly
        with respect to the period 1958-2001.

  HadCRUT4:
    tier: 2
    source: https://crudata.uea.ac.uk/cru/data/temperature/
    last_access: 2019-02-08
    info: |
      Download the dataset "HadCRUT4" (median temperature anomalies) and
        the dataset "Absolute" (absolute temperatures for the base period
        1961-90 on a 5x5 grid).

      Caveats
        In contrast to the HadCRUT3 reformat script which produces temperature
        anomalies (relative to the 1961-90 climatology), this script calculates
        absolute tas by adding the climatology ("absolute.nc") to the anomalies
        ("HadCRUT.4.6.0.0.median.nc"). It creates 2 output, one with the
        temperature time-series and one with the anomaly time-series

  HadCRUT5:
    tier: 2
    source: https://crudata.uea.ac.uk/cru/data/temperature
    last_access: 2022-03-28
    info: |
      Download the following files:
        infilling
            [Source]/HadCRUT.5.0.1.0.analysis.anomalies.ensemble_mean.nc
        no-infilling
            [Source]/HadCRUT.5.0.1.0.anomalies.ensemble_mean.nc
        climatology
            [Source]/absolute_v5.nc

  HadISST:
    tier: 2
    source: http://www.metoffice.gov.uk/hadobs/hadisst/data/download.html
    last_access: 2019-02-08
    info: |
      Download and unzip "HadISST_ice.nc.gz" and "HadISST_sst.nc.gz".

  HALOE:
    tier: 2
    source: Grooss, J.-U. and Russell III, J. M., Atmos. Chem. Phys., 5, 2797-2807, doi:10.5194/acp-5-2797-2005, 2005.
    last_access: 2020-03-11
    info: |
      Download and processing instructions
        Download and untar the supplementary material of the above reference.

      Caveats
        The time period includes incomplete years. According to the given
        reference (Section 3): "Between October 1991 and August 2002, a total of
        78600 HALOE profiles of O3, CH4, H2O, HCl, and HF mixing ratio were then
        combined into bins of 5 degree equivalent latitude for 22 pressure levels
        between 316 and 0.1 hPa and 12 months".
        In order to create T3M fields a fake longitude coordinate is added.

  HWSD:
    tier: 3
    source: https://daac.ornl.gov/cgi-bin/dsviewer.pl?ds_id=1247
    last_access: 2019-10-15
    info: |
      Download the following file:
        HWSD_SOIL_CLM_RES.nc4
      A registration is required

  ISCCP-FH:
    tier: 2
    source: https://isccp.giss.nasa.gov/pub/flux-fh/tar-nc4_MPF/
    last_access: 2019-11-07
    info: |
      To use the automatic download set your credentials in your .netrc file.
      See https://www.gnu.org/software/inetutils/manual/html_node/The-_002enetrc-file.html.

      To download manually:
      1) Go to https://isccp.giss.nasa.gov/projects/flux.html and click on
        "FH On-line Data"
      2) username and password are provided on this website
      3) go to directory tar-nc4_MPF/ (= monthly files)
      3) download and unpack files

  JMA-TRANSCOM:
    tier: 3
    source: http://www.globalcarbonatlas.org/en/content/atmospheric-inversions
    last_access: 2019-07-02
    info: |
      To obtain the data sets it is necessary to contact Takashi Maki
      (Department of Atmosphere, Ocean and Earth System Modeling Research,
      Meteorological Research Institute, Tsukuba City, Japan). See link above
      for more information.

  JRA-25:
    tier: 2
    source: https://esgf.nccs.nasa.gov/thredds/fileServer/CREATE-IP/reanalysis/JMA/JRA-25/JRA-25/
    last_access: 2022-11-17
    info: |
      Download the following files:
        mon/atmos/clt/clt_Amon_reanalysis_JRA-25_197901-201312.nc
        mon/atmos/hus/hus_Amon_reanalysis_JRA-25_197901-201312.nc
        mon/atmos/prw/prw_Amon_reanalysis_JRA-25_197901-201312.nc
        mon/atmos/rlut/rlut_Amon_reanalysis_JRA-25_197901-201312.nc
        mon/atmos/rlutcs/rlutcs_Amon_reanalysis_JRA-25_197901-201312.nc
        mon/atmos/rsut/rsut_Amon_reanalysis_JRA-25_197901-201312.nc
        mon/atmos/rsutcs/rsutcs_Amon_reanalysis_JRA-25_197901-201312.nc

  Kadow2020:
    tier: 2
    source: http://users.met.fu-berlin.de/~ChristopherKadow/
    last_access: 2022-03-29
    info: |
      Download the following file:
      [SOURCE]/HadCRUT.5.0.1.0.anomalies.Kadow_et_al_2020_20crAI-infilled.ensemble_mean_185001-202012.nc

  LAI3g:
    tier: 3
    source: http://cliveg.bu.edu/modismisr/lai3g-fpar3g.html
    last_access: 2019-05-03
    info: |
      To obtain the data sets it is necessary to contact Ranga B. Myneni
      (Department of Earth and Environment, Boston University). See link above
      for more information.

      By default, this dataset is regridded to a 1°x1° grid (original resolution
      is 1/12°). If you want to use the original resolution, remove the `regrid`
      section in the configuration file (`LAI3g.yml`). Note that in this case,
      preprocessing the dataset with ESMValTool (i.e. every time you run the
      tool) can take a very long time (> 30 min).

  LandFlux-EVAL:
    tier: 3
    source: https://data.iac.ethz.ch/landflux/
    last_access: 2019-05-16
    info: |
      To use the automatic download set your credentials in your .netrc file.
      See https://www.gnu.org/software/inetutils/manual/html_node/The-_002enetrc-file.html.

      Download the following files:
        LandFluxEVAL.merged.89-05.monthly.all.nc
      A registration is required for downloading the data (see
      <http://www.iac.ethz.ch/group/land-climate-dynamics/research/
      landflux-eval.html>).

  Landschuetzer2016:
    tier: 2
    source: https://www.nodc.noaa.gov/archive/arc0105/0160558/3.3/data/0-data/
    last_access: 2019-03-08
    info: |
      Download the file spco2_1982-2015_MPI_SOM-FFN_v2016.nc

  Landschuetzer2020:
    tier: 2
    source: https://www.ncei.noaa.gov/data/oceans/ncei/ocads/data/0209633/
    last_access: 2022-11-02
    info: |
      Download the file MPI-ULB-SOM_FFN_clim.nc

  MAC-LWP:
    tier: 3
    source: https://search.earthdata.nasa.gov/search?q=MAC-LWP
    last_access: 2020-01-30
    info: |
      Select the MACLWP-mean dataset.
      Download the script file for both projects.
      Download the data using http either by selecting each granule
      individually or by using the option "download all".
      Data is freely available, but a registration is required.

  MERRA:
    tier: 3
    source: https://goldsmr3.gesdisc.eosdis.nasa.gov/data/MERRA_MONTHLY/
    last_access: 2023-02-01
    info: |
      Use automatic download. That will download monthly data.

  MERRA2:
    tier: 3
    source: https://goldsmr4.gesdisc.eosdis.nasa.gov/data/MERRA2_MONTHLY/ https://goldsmr5.gesdisc.eosdis.nasa.gov/data/MERRA2_MONTHLY/
    last_access: 2022-09-13
    info: |
      Use automatic download. That will download monthly data but with
      yearly granularity. Note that some (most) variables are on the goldsmr4 server,
      whereas others are on the goldsmr5 server.

  MLS-AURA:
    tier: 3
    source: https://disc.gsfc.nasa.gov/datasets/ML2RHI_004/summary https://disc.gsfc.nasa.gov/datasets/ML2T_004/summary
    last_access: 2020-02-03
    info: |
      Select "Data Access" -> "Subset/Get Data" -> "Get Data" and follow the
      "Instructions for downloading". All *.he5 files need to be saved in the
      $RAWOBS/Tier3/MLS-AURA directory, where $RAWOBS refers to the RAWOBS
      directory defined in the user configuration file. Apply this procedure to
      both links provided above. The temperature fields are necessary for quality
      control of the RHI data (see Data Quality Document for MLS-AURA for more
      information).
      A registration is required

  MOBO-DIC_MPIM:
    tier: 2
    source: https://www.ncei.noaa.gov/data/oceans/ncei/ocads/data/0221526/
    last_access: 2022-11-03
    info: |
      Download the file MOBO-DIC_MPIM_monthly_clim.nc

  MOBO-DIC2004-2019:
    tier: 2
    source: https://www.nodc.noaa.gov/archive/arc0211/0277099/2.3/data/0-data/
    last_access: 2023-10-09
    info: |
      Download the file MPI_MOBO-DIC_2004-2019_v2.nc

  MODIS:
    tier: 3
    source: https://ladsweb.modaps.eosdis.nasa.gov/search/order
    last_access: 2019-02-09
    info: |
      In Products: select "MODIS Aqua", "Collection 6.1" and
        "L3 Atmosphere Product", click on MYD08_M3.
      In Time: select from 2000-01-01 to today.
      In Location: skip, the global domain will be applied.
      In Files: select all.
      Submit the order.
      A registration is required to download the data.

      Caveats
        clwvi and clivi data are in-cloud values whereas CMIP5 models provide
        grid-box averages --> multiply MODIS clwvi and clivi values with cloud
        fraction as a first guess

  MTE:
    tier: 3
    source: http://www.bgc-jena.mpg.de/geodb/BGI/Home
    last_access: 2019-05-07
    info: |
      Download the following files:
        EnsembleGPP_GL.nc
      A registration is required for

  NCEP-DOE-R2:
    tier: 2
    source: https://psl.noaa.gov/data/gridded/data.ncep.reanalysis2.html
    last_access: 2022-09-06
    info: |
      To facilitate the download, the links to the https server are provided.

      https://downloads.psl.noaa.gov/Datasets/ncep.reanalysis2/Monthlies/
      pressure/
        rhum.mon.mean.nc
        air.mon.mean.nc
      https://downloads.psl.noaa.gov/Datasets/ncep.reanalysis2/Monthlies/
      gaussian_grid
        tcdc.eatm.mon.mean.nc
      https://downloads.psl.noaa.gov/Datasets/ncep.reanalysis2/Monthlies/
      surface
        pr_wtr.eatm.mon.mean.nc


  NCEP-NCAR-R1:
    tier: 2
    source: https://psl.noaa.gov/data/gridded/data.ncep.reanalysis.html
    last_access: 2022-11-22
    info: |
      To facilitate the download, the links to the ftp server are provided.
      Since the filenames are sometimes identical across different
      save the data in two subdirectories in input_dir_path.
      Subdirectory pressure/:
        ftp://ftp.cdc.noaa.gov/Projects/Datasets/data.ncep.reanalysis/pressure/
          air.mon.mean.nc
          hgt.mon.mean.nc
          rhum.mon.mean.nc
          shum.mon.mean.nc
          uwnd.mon.mean.nc
          vwnd.mon.mean.nc
          omega.mon.mean.nc
        ftp://ftp.cdc.noaa.gov/Datasets/ncep.reanalysis.dailyavgs/pressure/
          uwnd.*.nc
          vwnd.*.nc
      Subdirectory surface/:
        ftp://ftp.cdc.noaa.gov/Datasets/ncep.reanalysis.derived/surface/
          air.mon.mean.nc
          pr_wtr.mon.mean.nc
          slp.mon.mean.nc
          wspd.mon.mean.nc
          rhum.mon.mean.nc
        ftp://ftp.cdc.noaa.gov/Datasets/ncep.reanalysis.derived/surface_gauss/
          air.2m.mon.mean.nc
          prate.sfc.mon.mean.nc
          tmax.2m.mon.mean.nc
          tmin.2m.mon.mean.nc
        ftp://ftp.cdc.noaa.gov/Datasets/ncep.reanalysis.derived/other_gauss/
          tcdc.eatm.mon.mean.nc
        ftp://ftp.cdc.noaa.gov/Datasets/ncep.reanalysis.dailyavgs/surface_gauss/
          prate.sft.gauss.*.nc
        ftp://ftp.cdc.noaa.gov/Datasets/ncep.reanalysis.dailyavgs/other_gauss/
          ulwrf.ntat.gauss.*.nc

      Select the section "Pressure" and "Surface" and download the variables
      listed below. Since raw data on pressure levels and for surface have the
      same file and variable name, save the data in two different subdirectories
      "press" and "surf" in input_dir_path.

  NDP:
    tier: 3
    source: https://data.ess-dive.lbl.gov/view/doi:10.3334/CDIAC/LUE.NDP017.2006
    last_access: 2019-10-14
    info: |
      Download the following file:
        ndp017b.tar.gz
      A registration is required for downloading the data.

  NIWA-BS:
    tier: 3
    source: http://www.bodekerscientific.com/data/total-column-ozone
    last_access: 2019-02-07
    info: |
      To get the access data send an email to datasets@bodekerscientific.com
      Download all files from
        ftp://ftp.bodekerscientific.com/CombinedTCOV3.3/Monthly/Patched/NetCDF/
      Newer versions may become available over time, but make sure to download
      the patched one. Only complete years should be downloaded.

  NSIDC-0116-nh:
    tier: 3
    source: https://nsidc.org/data/NSIDC-0116
    last_access: 2019-05-13
    info: |
      Download daily data from:
      https://nsidc.org/data/NSIDC-0116
      Login required for download, and also requires citation only to use

  NOAA-CIRES-20CR-V2:
    tier: 2
    source: ftp.cdc.noaa.gov/Projects/20thC_ReanV2/Monthlies/
    last_access: 2022-11-17
    info: |
      Download the following files:
        monolevel/cldwtr.eatm.mon.mean.nc
        monolevel/pr_wtr.eatm.mon.mean.nc
        pressure/shum.mon.mean.nc
        gaussian/monolevel/tcdc.eatm.mon.mean.nc
        gaussian/monolevel/ulwrf.ntat.mon.mean.nc
        gaussian/monolevel/uswrf.ntat.mon.mean.nc

  NOAA-CIRES-20CR-V3:
    tier: 2
    source: ftp.cdc.noaa.gov/Projects/20thC_ReanV3/Monthlies/
    last_access: 2023-03-27
    info: |
      Download the following files:
        miscSI-MO/cldwtr.eatm.mon.mean.nc
        miscSI-MO/pr_wtr.eatm.mon.mean.nc
        prsSI-MO/shum.mon.mean.nc
        miscMO/tcdc.eatm.mon.mean.nc
        ntatFlxSI-MO/ulwrf.ntat.mon.mean.nc
        ntatFlxSI-MO/uswrf.ntat.mon.mean.nc
        ntatFlxSI-MO/csulf.ntat.mon.mean.nc
        ntatFlxSI-MO/csusf.ntat.mon.mean.nc

  NOAA-ERSSTv3b:
    tier: 2
    source: https://www1.ncdc.noaa.gov/pub/data/cmb/ersst/v3b/netcdf/
    last_access: 2023-12-04
    info: |
      Download the following files:
        ersst.yyyymm.nc 
        for years 1854 to 2020

  NOAA-ERSSTv5:
    tier: 2
    source: https://www1.ncdc.noaa.gov/pub/data/cmb/ersst/v5/netcdf/
    last_access: 2023-12-04
    info: |
      Download the following files:
        ersst.v5.yyyymm.nc 
        for years 1854 onwards

  NOAAGlobalTemp:
    tier: 2
    source: https://www.ncei.noaa.gov/data/noaa-global-surface-temperature/v5/access/
    last_access: 2022-06-28
    info: |
      Download the following files:
      [SOURCE]/gridded/NOAAGlobalTemp_v5.0.0_gridded_s188001_e202205_c20220608T133245.nc

  NOAA-MBL-CH4:
    tier: 2
    source: https://gml.noaa.gov/webdata/ccgg/trends/ch4/ch4_mm_gl.csv
    last_access: 2023-07-17
    info: |
      Download the following file:
      https://gml.noaa.gov/webdata/ccgg/trends/ch4/ch4_mm_gl.csv

  NSIDC-0116-sh:
    tier: 3
    source: https://nsidc.org/data/NSIDC-0116
    last_access: 2019-05-13
    info: |
      Download daily data from:
      https://nsidc.org/data/NSIDC-0116
      Login required for download, and also requires citation only to use
   
  NSIDC-G02202-sh:
    tier: 3
    source: https://polarwatch.noaa.gov/erddap/griddap/nsidcG02202v4shmday
    last_access: 2023-05-13
    info: |
      Download monthly data. 
      Login required for download, and also requires citation only to use

  OceanSODA-ETHZ:
    tier: 2
    source: https://www.ncei.noaa.gov/data/oceans/ncei/ocads/data/0220059/
    last_access: 2024-02-15
    info: |
      Download the file OceanSODA_ETHZ-v2023.OCADS.01_1982-2022.nc

  OSI-450-nh:
    tier: 2
    source: http://osisaf.met.no/p/ice/
    last_access: 2019-05-02
    info: |
      Download the desired years from the following ftp:
        ftp://osisaf.met.no/reprocessed/ice/conc/v2p0
      Please, keep folder structure.

      If you want to use only the nh data download only the nh files,
      using, e.g., wget -r -A '*_nh*.nc'.

      If you also want to cmorize the sh, download everything and create a link
      for OSI-450-sh pointing to the data folder. Both cmorizers will ignore
      files belonging to the other hemisphere

  OSI-450-sh:
    tier: 2
    source: http://osisaf.met.no/p/ice/
    last_access: 2019-05-02
    info: |
      Download the desired years from the following ftp:
        ftp://osisaf.met.no/reprocessed/ice/conc/v2p0
      Please, keep folder structure.

      If you want to use only the nh data download only the nh files,
      using, e.g., wget -r -A '*_nh*.nc'.

      If you also want to cmorize the nh, download everything and create a link
      for OSI-450-nh pointing to the data folder. Both cmorizers will ignore
      files belonging to the other hemisphere

  PATMOS-x:
    tier: 2
    source: https://www.ncdc.noaa.gov/cdr/atmospheric/avhrr-cloud-properties-patmos-x
    last_access: 2019-02-10
    info: |
      Click on Download and download all the NOAA data, excluding the
      preliminary, e.g. with:
        wget -r --accept '*NOAA*.nc' --reject '*preliminary*' <source>
      Put all files in input_dir_path (no subdirectories with years).
      Select only complete years for both ascending and descending orbit.

      Caveats
        The data are processed by calculating the average of the ascending and the
        descending orbit on each day. Multiple files are available for some days,
        in this case the most recent version (NOAA-vv) is chosen.

  PERSIANN-CDR:
    tier: 2
    source: https://www.ncei.noaa.gov/data/precipitation-persiann/access/
    last_access: 2020-04-22
    info: |
      Files are available free for download on the indicated site.
      Files are stored as daily nc-files in individual year
        folders.
      Please copy all files in a single directory.

  PHC:
    tier: 2
    source: http://psc.apl.washington.edu/nonwp_projects/PHC/Data3.html
    last_access: 2019-01-31
    info: |
      Go to `DOWNLOAD DATA (NetCDF)` and download the `ANNUAL` fields
      for both `TEMPERATURE` and `SALINITY`.

  PIOMAS:
    tier: 2
    source: http://psc.apl.uw.edu/research/projects/arctic-sea-ice-volume-anomaly/data/model_grid
    last_access: 2019-05-10
    info: |
      Download and unpack the sithick files from:
      https://pscfiles.apl.washington.edu/zhang/PIOMAS/data/v2.1/hiday/

      And the grid info files from:
      https://pscfiles.apl.washington.edu/zhang/PIOMAS/utilities/grid.dat
      https://pscfiles.apl.washington.edu/zhang/PIOMAS/utilities/grid.dat.pop

      Other variables provided by PIOMAS are not supported, but extending support
      should be achievable for most of them just modifying the config file

  REGEN:
    tier: 2
    source: https://researchdata.ands.org.au/rainfall-estimates-gridded-v1-2019/1408744
    last_access: 2020-02-26
    info: |
      Download the following files:
        REGEN_AllStns_{version}_[1950..2016].nc

  Scripps-CO2-KUM:
    tier: 2
    source: https://scrippsco2.ucsd.edu/data/atmospheric_co2/kum.html
    last_access: 2020-11-25
    info: |
      Download the following file:
        monthly_flask_co2_kum.csv

  TCOM-CH4:
    tier: 2
    source: https://zenodo.org/record/7293740
    last_access: 2023-01-17
    info: |
      Download the file zmch4_TCOM_plev_T2Dz_1991_2021.nc

  TCOM-N2O:
    tier: 2
    source: https://zenodo.org/record/7386001
    last_access: 2023-01-17
    info: |
      Download the file zmn2o_TCOM_plev_T2Dz_1991_2021.nc.

  UWisc:
    tier: 3
    source: Data provided by Ralf Bennartz.
    last_access: 2015-04-15
    info: |
      Contact Ralf Bennartz (Earth and Environmental Sciences, Vanderbilt
      University, USA).

  WFDE5:
    tier: 2
    source: https://doi.org/10.24381/cds.20d54e34
    last_access: 2021-04-16
    info: |
      Download and processing instructions
        Download the following variables from the cds:
            Near-surface air temperature ("CRU")
            Rainfall flux ("CRU" as well as "CRU and GPCC")
            Snowfall flux ("CRU" as well as "CRU and GPCC")
        unzip the downloaded files
        rename to follow syntax '{raw_name}_WFDE5_{reference}_*_v1.0.nc'

  WOA:
    tier: 2
    source: https://data.nodc.noaa.gov/woa/WOA18/DATA/
    last_access: 2019-01-31
    info: |
      Download the following files:
        temperature/netcdf/decav81B0/1.00/woa18_decav81B0_t00_01.nc
        salinity/netcdf/decav81B0/1.00/woa18_decav81B0_s00_01.nc
        oxygen/netcdf/all/1.00/woa18_all_o00_01.nc
        nitrate/netcdf/all/1.00/woa18_all_n00_01.nc
        phosphate/netcdf/all/1.00/woa18_all_p00_01.nc
        silicate/netcdf/all/1.00/woa18_all_i00_01.nc
      (To get WOA13, replace filenames prefix woa18 with woa13 and source with
      https://www.ncei.noaa.gov/data/oceans/woa/WOA13/DATAv2)<|MERGE_RESOLUTION|>--- conflicted
+++ resolved
@@ -1,14 +1,13 @@
 # Dataset information
 ---
 datasets:
-<<<<<<< HEAD
   AERONET:
     tier: 3
     source: "https://aeronet.gsfc.nasa.gov/"
     last_access: 2023-06-13
     info: |
       Aerosol Optical Depth information from a worldwide network of stations.
-=======
+
   AGCD:
     tier: 2
     source: "http://dx.doi.org/10.25914/6009600786063"
@@ -27,7 +26,6 @@
       Data from NCI (National Computing Infrastructure Australia https://nci.org.au/), 
       requires an NCI account and access to Gadi(Supercomputer in Canberra) and the project found in catalogue record.
       Access can be requested through NCI. NCI is an ESGF node (https://esgf.nci.org.au/projects/esgf-nci/)
->>>>>>> ae03fca3
 
   APHRO-MA:
     tier: 3
