--- conflicted
+++ resolved
@@ -93,15 +93,9 @@
         """
         if wget_options is None:
             wget_options = []
-<<<<<<< HEAD
-        wget_options = self._wget_common_options + ["-np", "--accept=nc,nc4,HDF5"
-                                                    ] + wget_options
+        wget_options = self._wget_common_options + [
+            "-np", "--accept=nc,nc4,hdf,HDF5"] + wget_options
         super().download_folder(server_path, wget_options, out_folder)
-=======
-        wget_options = self._wget_common_options + [
-            "-np", "--accept=nc,nc4,hdf"] + wget_options
-        super().download_folder(server_path, wget_options)
->>>>>>> b3e73c9b
 
     def download_file(self, server_path, wget_options=None, out_folder=''):
         """Download file.
