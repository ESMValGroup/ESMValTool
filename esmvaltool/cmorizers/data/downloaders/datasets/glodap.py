"""Script to download GLODAP."""

from esmvaltool.cmorizers.data.downloaders.wget import WGetDownloader
from esmvaltool.cmorizers.data.utilities import unpack_files_in_folder

logger = logging.getLogger(__name__)

<<<<<<< HEAD

# pylint: disable=invalid-name
def download_dataset(config, dataset, dataset_info, _, __, overwrite):
=======
def download_dataset(config, dataset, dataset_info, start_date, end_date,
                     overwrite):
>>>>>>> 1163bbf1
    """Download dataset.

    Parameters
    ----------
    config : dict
        ESMValTool's user configuration
    dataset : str
        Name of the dataset
    dataset_info : dict
         Dataset information from the datasets.yml file
    start_date : datetime
        Start of the interval to download
    end_date : datetime
        End of the interval to download
    overwrite : bool
        Overwrite already downloaded files
    """
    downloader = WGetDownloader(
        config=config,
        dataset=dataset,
        dataset_info=dataset_info,
        overwrite=overwrite,
    )
    downloader.download_file(
        "https://www.ncei.noaa.gov/data/oceans/ncei/ocads/data/0162565/mapped/"
        "GLODAPv2.2016b_MappedClimatologies.tar.gz",
        wget_options=[])
    unpack_files_in_folder(downloader.local_folder)<|MERGE_RESOLUTION|>--- conflicted
+++ resolved
@@ -5,14 +5,9 @@
 
 logger = logging.getLogger(__name__)
 
-<<<<<<< HEAD
 
-# pylint: disable=invalid-name
-def download_dataset(config, dataset, dataset_info, _, __, overwrite):
-=======
 def download_dataset(config, dataset, dataset_info, start_date, end_date,
                      overwrite):
->>>>>>> 1163bbf1
     """Download dataset.
 
     Parameters
