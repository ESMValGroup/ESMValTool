--- conflicted
+++ resolved
@@ -51,7 +51,6 @@
 
     loop_date = start_date
     while loop_date <= end_date:
-<<<<<<< HEAD
         if loop_date.year < 2003:
             instrument = 'ATSR2'
         else:
@@ -64,13 +63,6 @@
         else:
             logger.info('%d: no data found', loop_date.year)
         loop_date += relativedelta.relativedelta(years=1)
-=======
-        year = loop_date.year
-        if year < 2003:
-            downloader.set_cwd("ATSR2_SU/L3/v4.21/MONTHLY")
-        else:
-            downloader.set_cwd("AATSR_SU/L3/v4.21/MONTHLY")
->>>>>>> be1acf16
 
     # download daily data
 
