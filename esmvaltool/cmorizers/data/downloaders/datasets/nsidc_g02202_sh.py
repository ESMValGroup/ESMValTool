"""Script to download NSIDC-G02202-sh."""

import logging
from datetime import datetime

from dateutil import relativedelta

from esmvaltool.cmorizers.data.downloaders.wget import WGetDownloader

logger = logging.getLogger(__name__)


def download_dataset(
    config, dataset, dataset_info, start_date, end_date, overwrite
):
    """Download dataset.

    Parameters
    ----------
    config : dict
        ESMValTool's user configuration
    dataset : str
        Name of the dataset
    dataset_info : dict
         Dataset information from the datasets.yml file
    start_date : datetime
        Start of the interval to download
    end_date : datetime
        End of the interval to download
    overwrite : bool
        Overwrite already downloaded files
    """
    if start_date is None:
        start_date = datetime(1979, 1, 1)
    if end_date is None:
        end_date = datetime(2024, 6, 1)

    loop_date = start_date

    downloader = WGetDownloader(
        config=config,
        dataset=dataset,
        dataset_info=dataset_info,
        overwrite=overwrite,
    )

    # need area file
    area_dat = (
        "ftp://sidads.colorado.edu/DATASETS/seaice"
        "/polar-stereo/tools/pss25area_v3.dat"
    )
    downloader.download_folder(area_dat, [])

<<<<<<< HEAD
    anc_path = ('https://noaadata.apps.nsidc.org/NOAA/G02202_V5/'
                'ancillary/G02202-ancillary-pss25-v05r00.nc')
    downloader.download_folder(anc_path, [])

    base_path = ('https://noaadata.apps.nsidc.org/NOAA/G02202_V5/south/monthly'
                 '/sic_pss25_{year}{month:02d}_{other}_v05r00.nc')

    datels = [datetime(1978, 11, 1), datetime(1987, 7, 30),
              datetime(1991, 12, 30), datetime(1995, 9, 30),
              datetime(2007, 12, 30), end_date]
    suffls = ['n07', 'F08', 'F11', 'F13', 'F17']
=======
    anc_path = (
        "https://noaadata.apps.nsidc.org/NOAA/G02202_V4/"
        "ancillary/G02202-cdr-ancillary-sh.nc"
    )
    downloader.download_folder(anc_path, [])

    base_path = (
        "https://noaadata.apps.nsidc.org/NOAA/G02202_V4/south/monthly"
        "/seaice_conc_monthly_sh_{year}{month:02d}_{other}_v04r00.nc"
    )

    # regex for n07 changes to f08.. file names
    # bins #{'197811':'n07','198708':'f08',
    # '199201':'f11','199510':'f13', '200801':'f17'}
    datels = [
        datetime(1978, 11, 1),
        datetime(1987, 7, 30),
        datetime(1991, 12, 30),
        datetime(1995, 9, 30),
        datetime(2007, 12, 30),
        end_date,
    ]
    suffls = ["n07", "f08", "f11", "f13", "f17"]
>>>>>>> 1b218827
    isuf = 0
    suffix = suffls[isuf]
    # initialize suffix if dates start higher than initial
    while loop_date >= datels[isuf]:
        suffix = suffls[isuf]
        isuf += 1

    while loop_date <= end_date:
        if loop_date > datels[isuf]:
            suffix = suffls[isuf]
            isuf += 1

        downloader.download_folder(
<<<<<<< HEAD
            base_path.format(year=loop_date.year, month=loop_date.month,
                             other=suffix), [])
        loop_date += relativedelta.relativedelta(months=1)
=======
            base_path.format(
                year=loop_date.year, month=loop_date.month, other=suffix
            ),
            [],
        )
        loop_date += relativedelta.relativedelta(months=1)
        # check loop_date is => next bin
>>>>>>> 1b218827
<|MERGE_RESOLUTION|>--- conflicted
+++ resolved
@@ -51,7 +51,6 @@
     )
     downloader.download_folder(area_dat, [])
 
-<<<<<<< HEAD
     anc_path = ('https://noaadata.apps.nsidc.org/NOAA/G02202_V5/'
                 'ancillary/G02202-ancillary-pss25-v05r00.nc')
     downloader.download_folder(anc_path, [])
@@ -63,31 +62,7 @@
               datetime(1991, 12, 30), datetime(1995, 9, 30),
               datetime(2007, 12, 30), end_date]
     suffls = ['n07', 'F08', 'F11', 'F13', 'F17']
-=======
-    anc_path = (
-        "https://noaadata.apps.nsidc.org/NOAA/G02202_V4/"
-        "ancillary/G02202-cdr-ancillary-sh.nc"
-    )
-    downloader.download_folder(anc_path, [])
 
-    base_path = (
-        "https://noaadata.apps.nsidc.org/NOAA/G02202_V4/south/monthly"
-        "/seaice_conc_monthly_sh_{year}{month:02d}_{other}_v04r00.nc"
-    )
-
-    # regex for n07 changes to f08.. file names
-    # bins #{'197811':'n07','198708':'f08',
-    # '199201':'f11','199510':'f13', '200801':'f17'}
-    datels = [
-        datetime(1978, 11, 1),
-        datetime(1987, 7, 30),
-        datetime(1991, 12, 30),
-        datetime(1995, 9, 30),
-        datetime(2007, 12, 30),
-        end_date,
-    ]
-    suffls = ["n07", "f08", "f11", "f13", "f17"]
->>>>>>> 1b218827
     isuf = 0
     suffix = suffls[isuf]
     # initialize suffix if dates start higher than initial
@@ -101,16 +76,9 @@
             isuf += 1
 
         downloader.download_folder(
-<<<<<<< HEAD
-            base_path.format(year=loop_date.year, month=loop_date.month,
-                             other=suffix), [])
-        loop_date += relativedelta.relativedelta(months=1)
-=======
             base_path.format(
                 year=loop_date.year, month=loop_date.month, other=suffix
             ),
             [],
         )
-        loop_date += relativedelta.relativedelta(months=1)
-        # check loop_date is => next bin
->>>>>>> 1b218827
+        loop_date += relativedelta.relativedelta(months=1)