"""ESMValtool task definition."""
import contextlib
import datetime
import errno
import logging
import numbers
import os
import pprint
import subprocess
import threading
import time
from multiprocessing import Pool, cpu_count

import psutil
import yaml

from ._config import TAGS, replace_tags
from ._provenance import TrackedFile, get_task_provenance

logger = logging.getLogger(__name__)

DATASET_KEYS = {
    'mip',
}


def which(executable):
    """Find executable in PATH."""
    for path in os.environ["PATH"].split(os.pathsep):
        if os.access(os.path.join(path, executable), os.X_OK):
            return os.path.join(path, executable)

    return None


def _get_resource_usage(process, start_time, children=True):
    """Get resource usage."""
    # yield header first
    entries = [
        'Date and time (UTC)',
        'Real time (s)',
        'CPU time (s)',
        'CPU (%)',
        'Memory (GB)',
        'Memory (%)',
        'Disk read (GB)',
        'Disk write (GB)',
    ]
    fmt = '{}\t' * len(entries[:-1]) + '{}\n'
    yield fmt.format(*entries)

    # Compute resource usage
    gigabyte = float(2**30)
    precision = [1, 1, None, 1, None, 3, 3]
    cache = {}
    while process.is_running():
        try:
            if children:
                # Include child processes
                processes = process.children(recursive=True)
                processes.append(process)
            else:
                processes = [process]

            # Update resource usage
            for proc in cache:
                # Set cpu percent and memory usage to 0 for old processes
                if proc not in processes:
                    cache[proc][1] = 0
                    cache[proc][2] = 0
                    cache[proc][3] = 0
            for proc in processes:
                # Update current processes
                cache[proc] = [
                    proc.cpu_times().user + proc.cpu_times().system,
                    proc.cpu_percent(),
                    proc.memory_info().rss / gigabyte,
                    proc.memory_percent(),
                    proc.io_counters().read_bytes / gigabyte,
                    proc.io_counters().write_bytes / gigabyte,
                ]
        except (OSError, psutil.AccessDenied, psutil.NoSuchProcess):
            # Try again if an error occurs because some process died
            continue

        # Create and yield log entry
        entries = [sum(entry) for entry in zip(*cache.values())]
        entries.insert(0, time.time() - start_time)
        entries = [round(entry, p) for entry, p in zip(entries, precision)]
        entries.insert(0, datetime.datetime.utcnow())
        yield fmt.format(*entries)


@contextlib.contextmanager
def resource_usage_logger(pid, filename, interval=1, children=True):
    """Log resource usage."""
    halt = threading.Event()

    def _log_resource_usage():
        """Write resource usage to file."""
        process = psutil.Process(pid)
        start_time = time.time()
        with open(filename, 'w') as file:
            for msg in _get_resource_usage(process, start_time, children):
                file.write(msg)
                time.sleep(interval)
                if halt.is_set():
                    return

    thread = threading.Thread(target=_log_resource_usage)
    thread.start()
    try:
        yield
    finally:
        halt.set()
        thread.join()


<<<<<<< HEAD
def write_ncl_settings(settings, filename, mode='wt'):
    """Write settings to NCL file."""
    logger.debug("Writing NCL configuration file %s", filename)

    def _format(value):
        """Format string or list as NCL."""
        if value is None or isinstance(value, str):
            txt = '"{}"'.format(value)
        elif isinstance(value, (list, tuple)):
            # TODO: convert None to fill value?
            # If an array contains a str, make all items str
            if any(isinstance(v, str) or v is None for v in value):
                value = [(str(v)) for v in value]
            if not value:
                txt = 'NewList("fifo")'
            else:
                txt = '(/{}/)'.format(', '.join(_format(v) for v in value))
=======
def _py2ncl(value, var_name=''):
    """Format a structure of Python list/dict/etc items as NCL."""
    txt = var_name + ' = ' if var_name else ''
    if value is None:
        txt += '_Missing'
    elif isinstance(value, str):
        txt += '"{}"'.format(value)
    elif isinstance(value, (list, tuple)):
        if not value:
            txt += '_Missing'
>>>>>>> 92f84fc3
        else:
            if isinstance(value[0], numbers.Real):
                type_ = numbers.Real
            else:
                type_ = type(value[0])
            if any(not isinstance(v, type_) for v in value):
                raise ValueError(
                    "NCL array cannot be mixed type: {}".format(value))
            txt += '(/{}/)'.format(', '.join(_py2ncl(v) for v in value))
    elif isinstance(value, dict):
        if not var_name:
            raise ValueError(
                "NCL does not support nested dicts: {}".format(value))
        txt += 'True\n'
        for key in value:
            txt += '{}@{} = {}\n'.format(var_name, key, _py2ncl(value[key]))
    else:
        txt += str(value)
    return txt

<<<<<<< HEAD
    def _format_dict(name, dictionary):
        """Format dict as NCL."""
        lines = ['{} = True'.format(name)]
        for key, value in sorted(dictionary.items()):
            lines.append('{}@{} = {}'.format(name, key, _format(value)))
        txt = '\n'.join(lines)
        return txt
=======
>>>>>>> 92f84fc3

def write_ncl_settings(settings, filename, mode='wt'):
    """Write a dictionary with generic settings to NCL file."""
    logger.debug("Writing NCL configuration file %s", filename)

    def _ncl_type(value):
        """Convert some Python types to NCL types."""
        typemap = {
            bool: 'logical',
            str: 'string',
            float: 'double',
            int: 'int64',
            dict: 'logical',
        }
        for type_ in typemap:
            if isinstance(value, type_):
                return typemap[type_]
        raise ValueError("Unable to map {} to an NCL type".format(type(value)))

    lines = []
    for var_name, value in sorted(settings.items()):
        if isinstance(value, (list, tuple)):
            # Create an NCL list that can span multiple files
            lines.append('if (.not. isdefined("{var_name}")) then\n'
                         '  {var_name} = NewList("fifo")\n'
                         'end if\n'.format(var_name=var_name))
            for item in value:
                lines.append('ListAppend({var_name}, new(1, {type}))\n'
                             'i = ListCount({var_name}) - 1'.format(
                                 var_name=var_name, type=_ncl_type(item)))
                lines.append(_py2ncl(item, var_name + '[i]'))
        else:
            # Create an NCL variable that overwrites previous variables
            lines.append('if (isvar("{var_name}")) then\n'
                         '  delete({var_name})\n'
                         'end if\n'.format(var_name=var_name))
            lines.append(_py2ncl(value, var_name))

    with open(filename, mode) as file:
        file.write('\n'.join(lines))
        file.write('\n')


class BaseTask(object):
    """Base class for defining task classes."""

    def __init__(self, ancestors=None, name=''):
        """Initialize task."""
        self.ancestors = [] if ancestors is None else ancestors
        self.output_files = None
        self.name = name
        self.activity = None

    def initialize_provenance(self, recipe_entity):
        """Initialize task provenance activity."""
        if self.activity is not None:
            raise ValueError(
                "Provenance of {} already initialized".format(self))
        self.activity = get_task_provenance(self, recipe_entity)

    def flatten(self):
        """Return a flattened set of all ancestor tasks and task itself."""
        tasks = set()
        for task in self.ancestors:
            tasks.update(task.flatten())
        tasks.add(self)
        return tasks

    def run(self, input_files=None):
        """Run task."""
        if not self.output_files:
            if input_files is None:
                input_files = []
            for task in self.ancestors:
                input_files.extend(task.run())
            self.output_files = self._run(input_files)

        return self.output_files

    def _run(self, input_files):
        raise NotImplementedError(
            "Method should be implemented by child class")

    def str(self):
        """Return a nicely formatted description."""

        def _indent(txt):
            return '\n'.join('\t' + line for line in txt.split('\n'))

        txt = 'ancestors:\n{}'.format(
            '\n\n'.join(_indent(str(task)) for task in self.ancestors)
            if self.ancestors else 'None', )
        return txt


class DiagnosticError(Exception):
    """Error in diagnostic."""


class DiagnosticTask(BaseTask):
    """Task for running a diagnostic."""

    def __init__(self, script, settings, output_dir, ancestors=None, name=''):
        """Create a diagnostic task."""
        super(DiagnosticTask, self).__init__(ancestors=ancestors, name=name)
        self.script = script
        self.settings = settings
        self.products = None
        self.output_dir = output_dir
        self.cmd = self._initialize_cmd(script)
        self.log = os.path.join(settings['run_dir'], 'log.txt')
        self.resource_log = os.path.join(settings['run_dir'],
                                         'resource_usage.txt')

    def _initialize_cmd(self, script):
        """Create a an executable command from script."""
        diagnostics_root = os.path.join(
            os.path.dirname(__file__), 'diag_scripts')
        script_file = os.path.abspath(os.path.join(diagnostics_root, script))

        if not os.path.isfile(script_file):
            raise DiagnosticError(
                "Cannot execute script {} ({}): file does not exist.".format(
                    script, script_file))

        cmd = []
        if not os.access(script_file, os.X_OK):  # if not executable
            extension = os.path.splitext(script)[1].lower()[1:]
            if not self.settings['profile_diagnostic']:
                executables = {
                    'py': [which('python')],
                    'ncl': [which('ncl'), '-n', '-p'],
                    'r': [which('Rscript')],
                }
            else:
                profile_file = os.path.join(self.settings['run_dir'],
                                            'profile.bin')
                executables = {
                    'py': [
                        which('python'), '-m', 'vmprof', '--lines', '-o',
                        profile_file
                    ],
                    'ncl': [which('ncl'), '-n', '-p'],
                    'r': [which('Rscript')],
                }

            if extension not in executables:
                raise DiagnosticError(
                    "Cannot execute script {} ({}): non-executable file "
                    "with unknown extension.".format(script, script_file))

            cmd = executables[extension]

        cmd.append(script_file)

        return cmd

    def write_settings(self):
        """Write settings to file."""
        run_dir = self.settings['run_dir']
        if not os.path.exists(run_dir):
            os.makedirs(run_dir)

        filename = os.path.join(run_dir, 'settings.yml')

        with open(filename, 'w') as file:
            yaml.safe_dump(self.settings, file)

        # If running an NCL script:
        if self.script.lower().endswith('.ncl'):
            # Also write an NCL file and return the name of that instead.
            return self._write_ncl_settings()

        return filename

    def _write_ncl_settings(self):
        """Write settings to NCL file."""
        filename = os.path.join(self.settings['run_dir'], 'settings.ncl')

        config_user_keys = {
            'run_dir',
            'plot_dir',
            'work_dir',
            'max_data_filesize',
            'output_file_type',
            'log_level',
            'write_plots',
            'write_netcdf',
        }
        settings = {'diag_script_info': {}, 'config_user_info': {}}
        for key, value in self.settings.items():
            if key in config_user_keys:
                settings['config_user_info'][key] = value
            elif not isinstance(value, dict):
                settings['diag_script_info'][key] = value
            else:
                settings[key] = value

        write_ncl_settings(settings, filename)

        return filename

    def _control_ncl_execution(self, process, lines):
        """Check if an error has occurred in an NCL script.

        Apparently NCL does not automatically exit with a non-zero exit code
        if an error occurs, so we take care of that here.
        """
        ignore_warnings = [
            warning.strip()
            for warning in self.settings.get('ignore_ncl_warnings', [])
        ]

        errors = ['error:', 'fatal:']
        if self.settings['exit_on_ncl_warning']:
            errors.append('warning:')

        msg = ("An error occurred during execution of NCL script {}, "
               "see the log in {}".format(self.script, self.log))

        warned = False
        for line in lines:
            if line.strip() in ignore_warnings:
                continue
            if 'warning:' in line:
                logger.warning("NCL: %s", line)
                warned = True
            for error in errors:
                if error in line:
                    logger.error(msg)
                    logger.error("NCL: %s", line)
                    try:
                        process.kill()
                    except OSError:  # ignore error if process already exited
                        pass
                    else:
                        logger.error("Killed process.")
                    raise DiagnosticError(msg)

        if warned:
            logger.warning(
                "There were warnings during the execution of NCL script %s, "
                "for details, see the log %s", self.script, self.log)

    def _start_diagnostic_script(self, cmd, env, cwd):
        """Start the diagnostic script."""
        logger.info("Running command %s", cmd)
        logger.debug("in environment\n%s", pprint.pformat(env))
        logger.debug("in current working directory: %s", cwd)
        logger.info("Writing output to %s", self.output_dir)
        logger.info("Writing plots to %s", self.settings['plot_dir'])
        logger.info("Writing log to %s", self.log)

        rerun_msg = '' if cwd is None else 'cd {}; '.format(cwd)
        if env:
            rerun_msg += ' '.join('{}="{}"'.format(k, env[k]) for k in env
                                  if k not in os.environ)
        rerun_msg += ' ' + ' '.join(cmd)
        logger.info("To re-run this diagnostic script, run:\n%s", rerun_msg)

        try:
            process = subprocess.Popen(
                cmd,
                stdout=subprocess.PIPE,
                stderr=subprocess.STDOUT,
                cwd=cwd,
                env=env)
        except OSError as exc:
            if exc.errno == errno.ENOEXEC:
                logger.error(
                    "Diagnostic script has its executable bit set, but is "
                    "not executable. To fix this run:\nchmod -x %s", cmd[0])
                logger.error(
                    "You may also need to fix this in the git repository.")
            raise

        return process

    def _run(self, input_files):
        """Run the diagnostic script."""
        if self.script is None:  # Run only preprocessor
            output_files = []
            return output_files

        is_ncl_script = self.script.lower().endswith('.ncl')
        if is_ncl_script:
            input_files = [
                f for f in input_files
                if f.endswith('.ncl') or os.path.isdir(f)
            ]
        else:
            input_files = [
                f for f in input_files
                if f.endswith('.yml') or os.path.isdir(f)
            ]

        self.settings['input_files'] = input_files

        cmd = list(self.cmd)
        cwd = None
        env = None

        settings_file = self.write_settings()

        if not self.script.lower().endswith('.py'):
            env = dict(os.environ)
            env['diag_scripts'] = os.path.join(
                os.path.dirname(__file__), 'diag_scripts')

        if is_ncl_script:
            cwd = os.path.dirname(__file__)
            env['settings'] = settings_file
        else:
            cmd.append(settings_file)

        process = self._start_diagnostic_script(cmd, env, cwd)

        returncode = None
        last_line = ['']

        with resource_usage_logger(process.pid, self.resource_log),\
                open(self.log, 'at') as log:
            while returncode is None:
                returncode = process.poll()
                txt = process.stdout.read()
                txt = txt.decode(encoding='utf-8', errors='ignore')
                log.write(txt)

                # Check if an error occurred in an NCL script
                # Last line is treated separately to avoid missing
                # error messages spread out over multiple lines.
                lines = txt.split('\n')
                if is_ncl_script:
                    self._control_ncl_execution(process, last_line + lines)
                last_line = lines[-1:]

                # wait, but not long because the stdout buffer may fill up:
                # https://docs.python.org/3.6/library/subprocess.html#subprocess.Popen.stdout
                time.sleep(0.001)

        if returncode == 0:
            self._collect_provenance()
            return [self.output_dir]

        raise DiagnosticError(
            "Diagnostic script {} failed with return code {}. See the log "
            "in {}".format(self.script, returncode, self.log))

    def _collect_provenance(self):
        """Process provenance information provided by the diagnostic script."""
        self.products = set()
        provenance_file = os.path.join(self.settings['run_dir'],
                                       'diagnostic_provenance.yml')
        if not os.path.exists(provenance_file):
            logger.warning("No provenance information was written to %s",
                           provenance_file)
            return

        with open(provenance_file, 'r') as file:
            table = yaml.safe_load(file)

        ignore = (
            'exit_on_ncl_warning',
            'input_files',
            'log_level',
            'max_data_filesize',
            'output_file_type',
            'plot_dir',
            'profile_diagnostic',
            'recipe',
            'run_dir',
            'version',
            'write_netcdf',
            'write_ncl_interface',
            'write_plots',
            'work_dir',
        )
        attrs = {
            'script_file': self.script,
        }
        for key in self.settings:
            if key not in ignore:
                attrs[key] = self.settings[key]

        ancestor_products = {p for a in self.ancestors for p in a.products}

        for filename, attributes in table.items():
            ancestor_files = attributes.pop('ancestors', [])
            ancestors = {
                p
                for p in ancestor_products if p.filename in ancestor_files
            }

            attributes.update(attrs)
            for key in attributes:
                if key in TAGS:
                    attributes[key] = replace_tags(key, attributes[key])

            product = TrackedFile(filename, attributes, ancestors)
            product.initialize_provenance(self.activity)
            product.save_provenance()
            self.products.add(product)

    def __str__(self):
        """Get human readable description."""
        txt = "{}:\nscript: {}\n{}\nsettings:\n{}\n".format(
            self.__class__.__name__,
            self.script,
            pprint.pformat(self.settings, indent=2),
            super(DiagnosticTask, self).str(),
        )
        return txt


def get_flattened_tasks(tasks):
    """Return a set of all tasks and their ancestors in `tasks`."""
    return set(t for task in tasks for t in task.flatten())


def get_independent_tasks(tasks):
    """Return a set of independent tasks."""
    independent_tasks = set()
    all_tasks = get_flattened_tasks(tasks)
    for task in all_tasks:
        if not any(task in t.ancestors for t in all_tasks):
            independent_tasks.add(task)
    return independent_tasks


def run_tasks(tasks, max_parallel_tasks=None):
    """Run tasks."""
    if max_parallel_tasks == 1:
        _run_tasks_sequential(tasks)
    else:
        _run_tasks_parallel(tasks, max_parallel_tasks)


def _run_tasks_sequential(tasks):
    """Run tasks sequentially."""
    n_tasks = len(get_flattened_tasks(tasks))
    logger.info("Running %s tasks sequentially", n_tasks)

    for task in get_independent_tasks(tasks):
        task.run()


def _run_tasks_parallel(tasks, max_parallel_tasks=None):
    """Run tasks in parallel."""
    scheduled = get_flattened_tasks(tasks)
    running = []
    results = []

    n_scheduled, n_running = len(scheduled), len(running)
    n_tasks = n_scheduled

    pool = Pool(processes=max_parallel_tasks)

    logger.info("Running %s tasks using at most %s processes", n_tasks,
                max_parallel_tasks or cpu_count())

    def done(task):
        """Assume a task is done if it not scheduled or running."""
        return not (task in scheduled or task in running)

    while scheduled or running:
        # Submit new tasks to pool
        just_scheduled = []
        for task in scheduled:
            if not task.ancestors or all(done(t) for t in task.ancestors):
                result = pool.apply_async(_run_task, [task])
                results.append(result)
                running.append(task)
                just_scheduled.append(task)
        for task in just_scheduled:
            scheduled.remove(task)

        # Handle completed tasks
        for task, result in zip(running, results):
            if result.ready():
                task.output_files = result.get()
                running.remove(task)
                results.remove(result)

        # Wait if there are still tasks running
        if running:
            time.sleep(0.1)

        # Log progress message
        if len(scheduled) != n_scheduled or len(running) != n_running:
            n_scheduled, n_running = len(scheduled), len(running)
            n_done = n_tasks - n_scheduled - n_running
            logger.info(
                "Progress: %s tasks running or queued, %s tasks waiting for "
                "ancestors, %s/%s done", n_running, n_scheduled, n_done,
                n_tasks)

    pool.close()
    pool.join()


def _run_task(task):
    """Run task and return the result."""
    return task.run()<|MERGE_RESOLUTION|>--- conflicted
+++ resolved
@@ -116,25 +116,6 @@
         thread.join()
 
 
-<<<<<<< HEAD
-def write_ncl_settings(settings, filename, mode='wt'):
-    """Write settings to NCL file."""
-    logger.debug("Writing NCL configuration file %s", filename)
-
-    def _format(value):
-        """Format string or list as NCL."""
-        if value is None or isinstance(value, str):
-            txt = '"{}"'.format(value)
-        elif isinstance(value, (list, tuple)):
-            # TODO: convert None to fill value?
-            # If an array contains a str, make all items str
-            if any(isinstance(v, str) or v is None for v in value):
-                value = [(str(v)) for v in value]
-            if not value:
-                txt = 'NewList("fifo")'
-            else:
-                txt = '(/{}/)'.format(', '.join(_format(v) for v in value))
-=======
 def _py2ncl(value, var_name=''):
     """Format a structure of Python list/dict/etc items as NCL."""
     txt = var_name + ' = ' if var_name else ''
@@ -145,7 +126,6 @@
     elif isinstance(value, (list, tuple)):
         if not value:
             txt += '_Missing'
->>>>>>> 92f84fc3
         else:
             if isinstance(value[0], numbers.Real):
                 type_ = numbers.Real
@@ -166,16 +146,6 @@
         txt += str(value)
     return txt
 
-<<<<<<< HEAD
-    def _format_dict(name, dictionary):
-        """Format dict as NCL."""
-        lines = ['{} = True'.format(name)]
-        for key, value in sorted(dictionary.items()):
-            lines.append('{}@{} = {}'.format(name, key, _format(value)))
-        txt = '\n'.join(lines)
-        return txt
-=======
->>>>>>> 92f84fc3
 
 def write_ncl_settings(settings, filename, mode='wt'):
     """Write a dictionary with generic settings to NCL file."""
