--- conflicted
+++ resolved
@@ -176,9 +176,6 @@
         return 90 <= (time.bound[1] - time.bound[0]).days <= 92
 
     three_months_bound = iris.Constraint(time=spans_three_months)
-<<<<<<< HEAD
-    return cube.extract(three_months_bound)
-=======
     return cube.extract(three_months_bound)
 
 
@@ -279,5 +276,4 @@
                                                         'time', get_decade)
         return cube.aggregated_by('decade', iris.analysis.MEAN)
 
-    return cube.aggregated_by('year', iris.analysis.MEAN)
->>>>>>> 67750910
+    return cube.aggregated_by('year', iris.analysis.MEAN)