"""multimodel statistics

Functions for multi-model operations
supports a multitude of multimodel statistics
computations; the only requisite is the ingested
cubes have (TIME-LAT-LON) or (TIME-PLEV-LAT-LON)
dimensions; and obviously consistent units.

It operates on different (time) spans:
- full: computes stats on full dataset time;
- overlap: computes common time overlap between datasets;

"""

import logging
from datetime import datetime, timedelta
from functools import reduce

import cf_units
import iris
import numpy as np
<<<<<<< HEAD
=======
import yaml

from .. import use_legacy_iris
from ._io import save
>>>>>>> cfcb139a

logger = logging.getLogger(__name__)


def _get_time_offset(time_unit):
    """Return a datetime object equivalent to tunit"""
    # tunit e.g. 'day since 1950-01-01 00:00:00.0000000 UTC'
    cfunit = cf_units.Unit(time_unit, calendar=cf_units.CALENDAR_STANDARD)
    time_offset = cfunit.num2date(0)
    return time_offset


def _plev_fix(dataset, pl_idx):
    """Extract valid plev data

    this function takes care of situations
    in which certain plevs are completely
    masked due to unavailable interpolation
    boundaries.
    """
    if np.ma.is_masked(dataset):
        # keep only the valid plevs
        if not np.all(dataset.mask[pl_idx]):
            statj = np.ma.array(dataset[pl_idx], mask=dataset.mask[pl_idx])
        else:
            logger.debug('All vals in plev are masked, ignoring.')
            statj = None
    else:
        mask = np.zeros_like(dataset[pl_idx], bool)
        statj = np.ma.array(dataset[pl_idx], mask=mask)

    return statj


def _compute_statistic(datas, name):
    """Compute multimodel statistic"""
    datas = np.ma.array(datas)
    statistic = datas[0]

    if name == 'median':
        statistic_function = np.ma.median
    elif name == 'mean':
        statistic_function = np.ma.mean
    else:
        raise NotImplementedError

    # no plevs
    if len(datas[0].shape) < 3:
        # get all NOT fully masked data - u_data
        # datas is per time point
        # so we can safely NOT compute stats for single points
        if datas.ndim == 1:
            u_datas = [data for data in datas]
        else:
            u_datas = [data for data in datas if not np.all(data.mask)]
        if len(u_datas) > 1:
            statistic = statistic_function(datas, axis=0)
        else:
            statistic.mask = True
        return statistic

    # plevs
    for j in range(statistic.shape[0]):
        plev_check = []
        for cdata in datas:
            fixed_data = _plev_fix(cdata, j)
            if fixed_data is not None:
                plev_check.append(fixed_data)

        # check for nr datasets
        if len(plev_check) > 1:
            plev_check = np.ma.array(plev_check)
            statistic[j] = statistic_function(plev_check, axis=0)
        else:
            statistic.mask[j] = True

    return statistic


<<<<<<< HEAD
def _put_in_cube(template_cube, cube_data, stat_name, time_bounds, t_axis):
    """Quick cube building and saving"""
=======
def _put_in_cube(template_cube, cube_data, stat_name, file_name, time_bounds,
                 t_axis):
    """Quick cube building and saving."""
>>>>>>> cfcb139a
    # grab coordinates from any cube
    times = template_cube.coord('time')
    # or get the FULL time axis
    if t_axis is not None:
        times = iris.coords.DimCoord(
            t_axis,
            standard_name='time',
            units=template_cube.coord('time').units)
    lats = template_cube.coord('latitude')
    lons = template_cube.coord('longitude')

    # no plevs
    if len(template_cube.shape) == 3:
        cspec = [(times, 0), (lats, 1), (lons, 2)]
    # plevs
    elif len(template_cube.shape) == 4:
        plev = template_cube.coord('air_pressure')
        cspec = [(times, 0), (plev, 1), (lats, 2), (lons, 3)]
    elif len(template_cube.shape) == 1:
        cspec = [
            (times, 0),
        ]
    elif len(template_cube.shape) == 2:
        # If you're going to hardwire air_pressure into this,
        # might as well have depth here too.
        plev = template_cube.coord('depth')
        cspec = [
            (times, 0),
            (plev, 1),
        ]

    # correct dspec if necessary
    fixed_dspec = np.ma.fix_invalid(cube_data, copy=False, fill_value=1e+20)
    # put in cube
    stats_cube = iris.cube.Cube(
        fixed_dspec, dim_coords_and_dims=cspec, long_name=stat_name)
    coord_names = [coord.name() for coord in template_cube.coords()]
    if 'air_pressure' in coord_names:
        if len(template_cube.shape) == 3:
            stats_cube.add_aux_coord(template_cube.coord('air_pressure'))
<<<<<<< HEAD

=======
    stats_cube.attributes['_filename'] = file_name

    metadata = {
        'dataset': 'MultiModel' + stat_name.title(),
        'filename': file_name
    }
    metadata_template = yaml.safe_load(template_cube.attributes['metadata'])
    for attr in ('short_name', 'standard_name', 'long_name', 'units', 'field',
                 'start_year', 'end_year', 'diagnostic', 'preprocessor'):
        if attr in metadata_template:
            metadata[attr] = metadata_template[attr]
            metadata['start_year'] = time_bounds[0]
            metadata['end_year'] = time_bounds[1]
    stats_cube.attributes['metadata'] = yaml.safe_dump(metadata)
    # complete metadata
>>>>>>> cfcb139a
    stats_cube.var_name = template_cube.var_name
    stats_cube.long_name = template_cube.long_name
    stats_cube.standard_name = template_cube.standard_name
    stats_cube.units = template_cube.units
    return stats_cube


def _datetime_to_int_days(cube):
    """Return list of int(days) converted from cube datetime cells"""
<<<<<<< HEAD
    # TODO replace the block when using iris 2.0
    # time_cells = [cell.point for cell in cube.coord('time').cells()]
    time_cells = [
        cube.coord('time').units.num2date(cell.point)
        for cell in cube.coord('time').cells()
    ]
=======
    if use_legacy_iris():
        time_cells = [
            cube.coord('time').units.num2date(cell.point)
            for cell in cube.coord('time').cells()
        ]
    else:
        time_cells = [cell.point for cell in cube.coord('time').cells()]
>>>>>>> cfcb139a
    time_unit = cube.coord('time').units.name
    time_offset = _get_time_offset(time_unit)

    # extract date info
    real_dates = []
    for date_obj in time_cells:
        # real_date resets the actual data point day
        # to the 1st of the month so that there are no
        # wrong overlap indeces
        # NOTE: this workaround is good only
        # for monthly data
        real_date = datetime(date_obj.year, date_obj.month, 1, 0, 0, 0)
        real_dates.append(real_date)

    days = [(date_obj - time_offset).days for date_obj in real_dates]
    return days


def _get_overlap(cubes):
    """
    Get discrete time overlaps.

    This method gets the bounds of coord time
    from the cube and assembles a continuous time
    axis with smallest unit 1; then it finds the
    overlaps by doing a 1-dim intersect;
    takes the floor of first date and
    ceil of last date.
    """
    all_times = []
    for cube in cubes:
        span = _datetime_to_int_days(cube)
        start, stop = span[0], span[-1]
        all_times.append([start, stop])
    bounds = [range(b[0], b[-1] + 1) for b in all_times]
    time_pts = reduce(np.intersect1d, bounds)
    if len(time_pts) > 1:
        time_bounds_list = [time_pts[0], time_pts[-1]]
        return time_bounds_list


def _slice_cube(cube, t_1, t_2):
    """
    Efficient slicer

    Simple cube data slicer on indices
    of common time-data elements
    """
    time_pts = [t for t in cube.coord('time').points]
    converted_t = _datetime_to_int_days(cube)
    idxs = sorted([
        time_pts.index(ii) for ii, jj in zip(time_pts, converted_t)
        if t_1 <= jj <= t_2
    ])
    return [idxs[0], idxs[-1]]


def _monthly_t(cubes):
    """Rearrange time points for monthly data"""
    # get original cubes tpoints
    days = {day for cube in cubes for day in _datetime_to_int_days(cube)}
    return sorted(days)


def _full_time_slice(cubes, ndat, indices, ndatarr, t_idx):
    """Construct a contiguous collection over time"""
    for idx_cube, cube in enumerate(cubes):
        # reset mask
        ndat.mask = True
        ndat[indices[idx_cube]] = cube.data
        if np.ma.is_masked(cube.data):
            ndat.mask[indices[idx_cube]] = cube.data.mask
        else:
            ndat.mask[indices[idx_cube]] = False
        ndatarr[idx_cube] = ndat[t_idx]

    # return time slice
    return ndatarr


def _assemble_overlap_data(cubes, ovlp, stat_type, time_bounds):
    """Get statistical data in iris cubes for OVERLAP"""
    start, stop = ovlp
    sl_1, sl_2 = _slice_cube(cubes[0], start, stop)
    stats_dats = np.ma.zeros(cubes[0].data[sl_1:sl_2 + 1].shape)

    for i in range(stats_dats.shape[0]):
        indices = [_slice_cube(cube, start, stop) for cube in cubes]
        time_data = [
            cube.data[indx[0]:indx[1] + 1][i]
            for cube, indx in zip(cubes, indices)
        ]
        stats_dats[i] = _compute_statistic(time_data, stat_type)
    stats_cube = _put_in_cube(
        cubes[0][sl_1:sl_2 + 1],
        stats_dats,
        stat_type,
<<<<<<< HEAD
=======
        filename,
>>>>>>> cfcb139a
        time_bounds,
        t_axis=None)
    return stats_cube


def _assemble_full_data(cubes, stat_type, time_bounds):
    """Get statistical data in iris cubes for FULL"""
    # all times, new MONTHLY data time axis
    time_axis = [float(fl) for fl in _monthly_t(cubes)]

    # new big time-slice array shape
    new_shape = [len(time_axis)] + list(cubes[0].shape[1:])

    # assemble an array to hold all time data
    # for all cubes; shape is (ncubes,(plev), lat, lon)
    new_arr = np.ma.empty([len(cubes)] + list(new_shape[1:]))

    # data array for stats computation
    stats_dats = np.ma.zeros(new_shape)

    # assemble indices list to chop new_arr on
    indices_list = []

    # empty data array to hold time slices
    empty_arr = np.ma.empty(new_shape)

    # loop through cubes and populate empty_arr with points
    for cube in cubes:
        time_redone = _datetime_to_int_days(cube)
        oidx = [time_axis.index(s) for s in time_redone]
        indices_list.append(oidx)
    for i in range(new_shape[0]):
        # hold time slices only
        new_datas_array = _full_time_slice(cubes, empty_arr, indices_list,
                                           new_arr, i)
        # list to hold time slices
        time_data = []
        for j in range(len(cubes)):
            time_data.append(new_datas_array[j])
        stats_dats[i] = _compute_statistic(time_data, stat_type)
    stats_cube = _put_in_cube(cubes[0], stats_dats, stat_type, time_bounds,
                              time_axis)
    return stats_cube


def _update_filename(filename, interval, time_unit):
    """Update netCDF file names based on time properties"""
    start, stop = [(_get_time_offset(time_unit) + timedelta(int(ts))).year
                   for ts in interval]
    filename = "{}_{}-{}.nc".format(filename.rpartition('_')[0], start, stop)
    return filename, start, stop


def multi_model_statistics(products, span, output_products, statistics):
    """Compute multi-model mean and median."""
    logger.debug('Multimodel statistics: computing: %s', statistics)
    if len(products) < 2:
        logger.info("Single dataset in list: will not compute statistics.")
        return products

    # unify units
    cubes = [cube for product in products for cube in product.cubes]
    iris.util.unify_time_units(cubes)

    # check if we have any time overlap
    interval = _get_overlap(cubes)
    if interval is None:
        logger.info("Time overlap between cubes is none or a single point."
                    "check datasets: will not compute statistics.")
        return products

    if span == 'overlap':
        logger.debug("Using common time overlap between "
                     "datasets to compute statistics.")
<<<<<<< HEAD
    elif span == 'full':
        logger.debug("Using full time spans to compute statistics.")
    else:
        raise ValueError(
            "Unexpected value for span {}, choose from 'overlap', 'full'"
            .format(span))

    time_unit = cubes[0].coord('time').units.name

    statistic_products = set()
    for stat_name in statistics:
        statistic_product = output_products[stat_name]
        filename, start, stop = _update_filename(statistic_product.filename,
                                                 interval, time_unit)
        # Compute statistic
        time_bounds = [start, stop]
        if span == 'overlap':
            statistic_cube = _assemble_overlap_data(cubes, interval, stat_name,
                                                    time_bounds)
        elif span == 'full':
            statistic_cube = _assemble_full_data(cubes, stat_name, time_bounds)
        statistic_cube.data = np.ma.array(
            statistic_cube.data, dtype=np.dtype('float32'))

        # Add to output product and log provenance
        statistic_product.cubes = [statistic_cube]
        logger.info("Generated %s", statistic_product)
        statistic_products.add(statistic_product)

    products |= statistic_products

    return products
=======

        # assemble data
        for stat_name in statistics:
            filename, startT, stopT = _update_filename(filenames[stat_name],
                                                       interval, time_unit)
            time_bounds = [startT, stopT]
            cube_of_stats = _assemble_overlap_data(
                selection, interval, stat_name, filename, time_bounds)
            cube_of_stats.data = np.ma.array(
                cube_of_stats.data, dtype=np.dtype('float32'))
            save([cube_of_stats])
            files.append(filename)

    elif span == 'full':
        logger.debug("Using full time spans " "to compute statistics.")
        # assemble data
        time_points = _monthly_t(selection)
        interval = [min(time_points), max(time_points)]
        for stat_name in statistics:
            filename, startT, stopT = _update_filename(filenames[stat_name],
                                                       interval, time_unit)
            time_bounds = [startT, stopT]
            cube_of_stats = _assemble_full_data(selection, stat_name, filename,
                                                time_bounds)
            cube_of_stats.data = np.ma.array(
                cube_of_stats.data, dtype=np.dtype('float32'))
            save([cube_of_stats])
            files.append(filename)

    cubes.extend(files)
    return cubes
>>>>>>> cfcb139a
<|MERGE_RESOLUTION|>--- conflicted
+++ resolved
@@ -19,13 +19,8 @@
 import cf_units
 import iris
 import numpy as np
-<<<<<<< HEAD
-=======
-import yaml
 
 from .. import use_legacy_iris
-from ._io import save
->>>>>>> cfcb139a
 
 logger = logging.getLogger(__name__)
 
@@ -105,18 +100,11 @@
     return statistic
 
 
-<<<<<<< HEAD
 def _put_in_cube(template_cube, cube_data, stat_name, time_bounds, t_axis):
-    """Quick cube building and saving"""
-=======
-def _put_in_cube(template_cube, cube_data, stat_name, file_name, time_bounds,
-                 t_axis):
     """Quick cube building and saving."""
->>>>>>> cfcb139a
-    # grab coordinates from any cube
-    times = template_cube.coord('time')
-    # or get the FULL time axis
-    if t_axis is not None:
+    if t_axis is None:
+        times = template_cube.coord('time')
+    else:
         times = iris.coords.DimCoord(
             t_axis,
             standard_name='time',
@@ -153,25 +141,7 @@
     if 'air_pressure' in coord_names:
         if len(template_cube.shape) == 3:
             stats_cube.add_aux_coord(template_cube.coord('air_pressure'))
-<<<<<<< HEAD
-
-=======
-    stats_cube.attributes['_filename'] = file_name
-
-    metadata = {
-        'dataset': 'MultiModel' + stat_name.title(),
-        'filename': file_name
-    }
-    metadata_template = yaml.safe_load(template_cube.attributes['metadata'])
-    for attr in ('short_name', 'standard_name', 'long_name', 'units', 'field',
-                 'start_year', 'end_year', 'diagnostic', 'preprocessor'):
-        if attr in metadata_template:
-            metadata[attr] = metadata_template[attr]
-            metadata['start_year'] = time_bounds[0]
-            metadata['end_year'] = time_bounds[1]
-    stats_cube.attributes['metadata'] = yaml.safe_dump(metadata)
-    # complete metadata
->>>>>>> cfcb139a
+
     stats_cube.var_name = template_cube.var_name
     stats_cube.long_name = template_cube.long_name
     stats_cube.standard_name = template_cube.standard_name
@@ -181,14 +151,6 @@
 
 def _datetime_to_int_days(cube):
     """Return list of int(days) converted from cube datetime cells"""
-<<<<<<< HEAD
-    # TODO replace the block when using iris 2.0
-    # time_cells = [cell.point for cell in cube.coord('time').cells()]
-    time_cells = [
-        cube.coord('time').units.num2date(cell.point)
-        for cell in cube.coord('time').cells()
-    ]
-=======
     if use_legacy_iris():
         time_cells = [
             cube.coord('time').units.num2date(cell.point)
@@ -196,7 +158,7 @@
         ]
     else:
         time_cells = [cell.point for cell in cube.coord('time').cells()]
->>>>>>> cfcb139a
+
     time_unit = cube.coord('time').units.name
     time_offset = _get_time_offset(time_unit)
 
@@ -294,10 +256,6 @@
         cubes[0][sl_1:sl_2 + 1],
         stats_dats,
         stat_type,
-<<<<<<< HEAD
-=======
-        filename,
->>>>>>> cfcb139a
         time_bounds,
         t_axis=None)
     return stats_cube
@@ -372,7 +330,6 @@
     if span == 'overlap':
         logger.debug("Using common time overlap between "
                      "datasets to compute statistics.")
-<<<<<<< HEAD
     elif span == 'full':
         logger.debug("Using full time spans to compute statistics.")
     else:
@@ -404,37 +361,4 @@
 
     products |= statistic_products
 
-    return products
-=======
-
-        # assemble data
-        for stat_name in statistics:
-            filename, startT, stopT = _update_filename(filenames[stat_name],
-                                                       interval, time_unit)
-            time_bounds = [startT, stopT]
-            cube_of_stats = _assemble_overlap_data(
-                selection, interval, stat_name, filename, time_bounds)
-            cube_of_stats.data = np.ma.array(
-                cube_of_stats.data, dtype=np.dtype('float32'))
-            save([cube_of_stats])
-            files.append(filename)
-
-    elif span == 'full':
-        logger.debug("Using full time spans " "to compute statistics.")
-        # assemble data
-        time_points = _monthly_t(selection)
-        interval = [min(time_points), max(time_points)]
-        for stat_name in statistics:
-            filename, startT, stopT = _update_filename(filenames[stat_name],
-                                                       interval, time_unit)
-            time_bounds = [startT, stopT]
-            cube_of_stats = _assemble_full_data(selection, stat_name, filename,
-                                                time_bounds)
-            cube_of_stats.data = np.ma.array(
-                cube_of_stats.data, dtype=np.dtype('float32'))
-            save([cube_of_stats])
-            files.append(filename)
-
-    cubes.extend(files)
-    return cubes
->>>>>>> cfcb139a
+    return products