--- conflicted
+++ resolved
@@ -25,7 +25,6 @@
     import datetime
     time_units = mycube.coord('time').units
     if time_units.calendar == '360_day':
-<<<<<<< HEAD
         if day1 > 30:
             day1 = 30
         if day2 > 30:
@@ -35,24 +34,11 @@
 
     time1 = time_units.date2num(my_date1)
     time2 = time_units.date2num(my_date2)
-    my_constraint = iris.Constraint(time=lambda t: (
-        time1 < time_units.date2num(t.point) < time2))
-=======
-        if d1 > 30:
-            d1 = 30
-        if d2 > 30:
-            d2 = 30
-    my_date1 = datetime.datetime(int(yr1), int(mo1), int(d1))
-    my_date2 = datetime.datetime(int(yr2), int(mo2), int(d2))
-
-    t1 = time_units.date2num(my_date1)
-    t2 = time_units.date2num(my_date2)
     # TODO replace the block below for when using iris 2.0
     # my_constraint = iris.Constraint(time=lambda t: (
     #     t1 < time_units.date2num(t.point) < t2))
     my_constraint = iris.Constraint(time=lambda t: (
-        t1 < t.point < t2))
->>>>>>> 8198a9df
+        time1 < t.point < time2))
     cube_slice = mycube.extract(my_constraint)
     return cube_slice
 
