--- conflicted
+++ resolved
@@ -88,31 +88,10 @@
         The new derived variable.
 
     """
-<<<<<<< HEAD
-    short_name = variable['short_name']
-    cube_list = iris.cube.CubeList()
-    for lst_cubes in cubes:
-        for cube in lst_cubes:
-            cube_list.append(cube)
-    cubes = cube_list
-
-    # Do nothing if variable is already available
-    try:
-        cube = cube_list.extract_strict(
-            iris.Constraint(
-                cube_func=lambda cube: cube.var_name == short_name
-            )
-        )
-        return cube_list
-    except iris.exceptions.ConstraintMismatchError:
-        pass
-
-=======
     if short_name == cubes[0].var_name:
         return cubes[0]
 
     cubes = iris.cube.CubeList(cubes)
->>>>>>> b28cc6bc
     # Preprare input cubes and add fx files if necessary
     if fx_files:
         for (fx_var, fx_path) in fx_files.items():
@@ -133,49 +112,6 @@
 
     # Set standard attributes
     cube.var_name = short_name
-<<<<<<< HEAD
-    if variable['standard_name'] not in iris.std_names.STD_NAMES:
-        iris.std_names.STD_NAMES[variable['standard_name']] = {
-            'canonical_units': variable['units']
-        }
-    for attribute in ('standard_name', 'long_name', 'units'):
-        setattr(cube, attribute, variable[attribute])
-
-    # Set attributes required by preprocessor
-    cube.attributes['_filename'] = variable['filename']
-    cube.attributes['metadata'] = yaml.safe_dump(variable)
-
-    return  iris.cube.CubeList((cube,))
-
-
-def get_all_derived_variables():
-    """Get all possible derived variables.
-
-    Returns
-    -------
-    dict
-        All derived variables with `short_name` (keys) and the associated
-        python classes (values).
-
-    """
-    if ALL_DERIVED_VARIABLES:
-        return ALL_DERIVED_VARIABLES
-    current_path = os.path.dirname(os.path.realpath(__file__))
-    for var_file in os.listdir(current_path):
-        var_name = os.path.splitext(var_file)[0]
-        try:
-            var_module = importlib.import_module(
-                'esmvaltool.preprocessor._derive.{}'.format(var_name))
-            try:
-                derived_var = getattr(var_module, 'DerivedVariable')(var_name)
-                ALL_DERIVED_VARIABLES[var_name] = derived_var
-            except AttributeError:
-                pass
-        except ImportError:
-            pass
-
-    return ALL_DERIVED_VARIABLES
-=======
     cube.standard_name = standard_name if standard_name else None
     cube.long_name = long_name
     cube.units = units
@@ -183,5 +119,4 @@
         if 'source_file' in temp.attributes:
             cube.attributes['source_file'] = temp.attributes['source_file']
 
-    return cube
->>>>>>> b28cc6bc
+    return cube