--- conflicted
+++ resolved
@@ -132,10 +132,7 @@
     name: Bonnet, Pauline
     institute: DLR, Germany
     orcid: https://orcid.org/0000-0003-3780-0784
-<<<<<<< HEAD
-=======
     github: Paulinebonnet111
->>>>>>> d14c3093
   brunner_lukas:
     name: Brunner, Lukas
     institute: ETH Zurich, Switzerland
