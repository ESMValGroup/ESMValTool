# Full list of authors and references for the currently implemented
# diagnostics.
#
# Add new entries alphabetically (for authors) or at the end of the
# respective lists. Do not change the current entries!
#

authors:
### Core Team (PI and core developers)
  eyri_ve:
    name: Eyring, Veronika
    institute: DLR, Germany
    email: veronika.eyring 'at' dlr.de
  ande_bo:
    name: Andela, Bouwe
    institute: NLESC, Netherlands
    email: b.andela 'at' esciencecenter.nl
  broe_bj:
    name: Broetz, Bjoern
    institute: DLR, Germany
    email: bjoern.broetz 'at' dlr.de
  dros_ni:
    name: Drost, Niels
    institute: NLESC, Netherlands
    email: n.drost 'at' esciencecenter.nl
  kold_ni:
    name: Koldunov, Nikolay
    institute: AWI, Germany
    email: nikolay.koldunov 'at' awi.de
  laue_ax:
    name: Lauer, Axel
    institute: DLR, Germany
    email: axel.lauer 'at' dlr.de
  muel_bn:
    name: Mueller, Benjamin
    institute: LMU, Germany
    email: b.mueller 'at' iggf.geo.uni-muenchen.de
  pred_va:
    name: Predoi, Valeriu
    institute: URead, UK
    email: valeriu.predoi 'at' ncas.ac.uk
  righ_ma:
    name: Righi, Mattia
    institute: DLR, Germany
    email: mattia.righi 'at' dlr.de
  vega_ja:
    name: Vegas-Regidor, Javier
    institute: BSC, Spain
    email: javier.vegas 'at' bsc.es
### Development team
  anav_al:
    name: Anav, Alessandro
    institute: Univ. of Exeter, UK
    email: a.anav 'at' exeter.ac.uk
  andr_ol:
    name: Andrews, Oliver
    institute: Tyndall Centre, UK
    email: oliverdandrews 'at' googlemail.com
  arno_en:
    name: Arnone, Enrico
    institute: ISAC-CNR, Torino, Italy
    email: e.arnone 'at' isac.cnr.it 
  bock_ls:
    name: Bock, Lisa
    institute: DLR, Germany
    email: lisa.bock 'at' dlr.de
  chen_ja:
    name: Chen, Jack
    institute: NCAR, USA
    email: cchen 'at' ucar.edu
  cion_ir:
    name: Cionni, Irene
    institute: ENEA, Italy
    email: irene.cionni 'at' enea.it
  davi_ed:
    name: Davin, Edouard Leopold
    institute: ETH, CH
    email: edouard.davin 'at' env.ethz.ch
  ehbr_ca:
    name: Ehbrecht, Carsten
    institute: DKRZ, Germany
    email: ehbrecht 'at' dkrz.de
  fran_fr:
    name: Frank, Franziska
    institute: DLR, Germany
    email: franziska.frank 'at' dlr.de
  gain_al:
    name: Gainusa-Bogdan, Alina
    institute: France
  gall_be:
    name: Gallego-Elvira, Belen
    institute: NERC, UK
    email: belgal 'at' nerc.ac.uk
  gett_an:
    name: Gettelman, Andrew
    institute: NCAR, USA
    email: andrew 'at' ucar.edu
  gott_kl:
    name: Gottschaldt, Klaus-Dirk
    institute: DLR, Germany
    email: klaus-dirk.gottschaldt 'at' dlr.de
  hage_st:
    name: Hagemann, Stefan
    institute: MPI-M, Germany
    email: stefan.hagemann 'at' mpimet.mpg.de
  hann_ul:
    name: Hansson, Ulf
    institute: SMHI, Sweden
  hard_jo:
    name: von Hardenberg, Jost
    institute: ISAC-CNR, Torino, Italy
    email: j.vonhardenberg 'at' isac.cnr.it    
  hemp_ni:
    name: Hempelmann, Nils
    institute: IPSL, France
    email: nils.hempelmann 'at' ipsl.jussieu.fr
  hutj_ro:
    name: Hutjes, Ronald
    institute: Univ. of Wageningen, NL
    email: ronald.hutjes 'at' wur.nl
  juck_ma:
    name: Juckes, Martin
    institute: BADC, UK
    email: martin.juckes 'at' stfc.ac.uk
  kady_ni:
    name: Kadygrov, Nikolay
    institute: IPSL, France
    email: nikolay.kadygrov 'at' ipsl.jussieu.fr
  kind_st:
    name: Kindermann, Stephan
    institute: DKRZ, Germany
    email: kindermann 'at' dkrz.de
  kras_jo:
    name: Krasting, John
    institute: NOAA, USA
    email: john.krasting 'at' noaa.gov
  kune_dm:
    name: Kunert, Dominik
    institute: DLR, Germany
    email: dominik.kunert 'at' dlr.de
  lee_dm:
    name: de Mora, Lee
    institute: PML, UK
    email: ledm 'at' pml.ac.uK
  levi_ri:
    name: Levine, Richard
    institute: MetOffice, UK
    email: richard.levine 'at' metoffice.gov.uk
  litt_bi:
    name: Little, Bill
    institute: MetOffice, UK
    email: bill.little 'at' metoffice.gov.uk
  maek_ja:
    name: Makela, Jarmo
  malo_er:
    name: Maloney, Eric
    institute: Colorado State University
    email: emaloney 'at' atmos.colostate.edu
  maso_er:
    name: Mason, Erik
    institute: NOAA, USA
    email: erik.mason 'at' noaa.gov
  mass_fr:
    name: Massonnet, Francois
    institute: Spain
  mart_gi:
    name: Martin, Gill
    institute: MetOffice, UK
    email: gill.martin 'at' metoffice.gov.uk
  mell_fe:
    name: Mello, Felipe
    institute: INPE, Brazil
  mohi_da:
    name: Dalvi, Mohit
    institute: MetOffice, UK
    email: mohit.dalvi 'at' metoffice.gov.uk
  niku_gr:
    name: Nikulin, Grigory
    institute: SMHI, Sweden
    email: grigory.nikulin 'at' smhi.se
  nobr_pa:
    name: Nobre, Paulo
    institute: INPE, Brazil
  oliv_ar:
    name: Oliveira, Arildo
    institute: INPE, Brazil
  phil_ad:
    name: Phillips, Adam
    institute: NCAR, USA
    email: asphilli 'at' ucar.edu
  pugh_th:
    name: Pugh, Thomas
    institute: KIT, Germany
    email: thomas.pugh 'at' kit.edu
  read_si:
    name: Read, Simon
    institute: Univ. of Reading, UK
    email: s.read 'at' reading.ac.uk
  ring_ma:
    name: Ringer, Mark
    institute: MetOffice, UK
    email: mark.ringer 'at' metoffice.gov.uk
  rio_ca:
    name: Rio, Catherine
    institute: IPSL, France
    email: catherine.rio 'at' lmd.jussieu.fr
  roeh_ro:
    name: Roehrig, Romain
    institute: MeteoFr, France
    email: romain.roehrig 'at' meteo.fr
  schl_ma:
    name: Schlund, Manuel
    institute: DLR, Germany
    email: manuel.schlund 'at' dlr.de
  senf_da:
    name: Senftleben, Daniel
    institute: DLR, Germany
    email: daniel.senftleben 'at' dlr.de
  somm_ph:
    name: Sommer, Philipp
    institute: Univ. of Hamburg, Germany
    email: 'at'
  ster_an:
    name: Sterl, Andreas
    institute: KNMI, Netherlands
    email: sterl 'at' knmi.nl
  teic_ca:
    name: Teichmann, Claas
    institute: CSC2, Germany
    email: claas.teichmann 'at' hzg.de
  tsus_yo:
    name: Tsushima, Yoko
    institute: MetOffice, UK
    email: yoko.tsushima 'al' metoffice.gov.uk
  vanu_be:
    name: van Ulft, Bert
    institute: KNMI, Netherlands
    email: bert.van.ulft 'at' knmi.nl
  vini_ca:
    name: Vinicius, Capistrano
    institute: INPE, Brazil
  walt_je:
    name: Walton, Jeremy
    institute: MetOffice, UK
    email: jeremy.walton 'at' metoffice.gov.uk
  wang_sh:
    name: Wang, Shiyu
    institute: SMHI, Sweden
    email: shiyu.wang 'at' smhi.se
  wenz_sa:
    name: Wenzel, Sabrina
    institute: DLR, Germany
    email: sabrina.wenzel 'at' dlr.de
  will_ke:
    name: Williams, Keith
    institute: MetOffice, UK
    email: keith.williams 'at' metoffice.gov.uk
### Viewers (not active developers)
  bala_ve:
    name: Balaji, Venkatramani
    institute: GFDL, USA
    email: balaji 'at' princeton.edu
  bunz_fe:
    name: Bunzel, Felix
    institute: MPI-M, Germany
    email: felix.bunzel 'at' mpimet.mpg.de
  char_an:
    name: Charlton-Perez, Andrew
    institute: Univ. of Reading, UK
    email: a.j.charlton-perez 'at' reading.ac.uk
  denn_jo:
    name: Dennis, John
    institute: NCAR, USA
    email: dennis 'at' ucar.edu
  graf_po:
    name: Graf, Phoebe
    institute: DLR, Germany
    email: phoebe.graf 'at' dlr.de
  hegg_mi:
    name: Hegglin, Michaela
    institute: Univ. of Reading, UK
    email: m.i.hegglin 'at' reading.ac.uk
  hend_jo:
    name: Hendricks, Johannes
    institute: DLR, Germany
    email: johannes.hendricks 'at' dlr.de
  john_ja:
    name: John, Jasmin
    institute: NOAA, USA
    email: jasmin.john 'at' noaa.gov
  jone_co:
    name: Jones, Colin
    institute: MetOffice, UK
    email: colin.jones 'at' metoffice.gov.uk
  kais_ch:
    name: Kaiser, Christopher
    institute: DLR, Germany
    email: christopher.kaiser 'at' dlr.de
  karp_al:
    name: Karpechko, Alexey,
    institute: FMI, Finland
    email: Alexey.Karpechko 'at' fmi.fi
  lawr_br:
    name: Lawrence, Bryan
    institute: STFC, UK
    email: Bryan.Lawrence 'at' stfc.ac.uk
  mick_sh:
    name: Mickelson, Sheri
    institute: NCAR, USA
    email: mickelso 'at' ucar.edu
  ocon_fi:
    name: OConnor, Fiona
    institute: MetOffice, UK
    email: fiona.oconnor 'at' metoffice.gov.uk
  radh_ap:
    name: Radhakrishnan, Aparna
    institute: GFDL, USA
    email: aparna.radhakrishnan 'at' noaa.gov
  sell_al:
    name: Sellar, Alistair
    institute: MetOffice, UK
    email: alistair.sellar 'at' metoffice.gov.uk
  wyse_kl:
    name: Wyser, Klaus
    institute: SMHI, Sweden
    email: klaus.wyser 'at' smhi.se
### Former developers
  brae_me:
    name: Braeu, Melanie
    institute: DLR, Germany
    email: braeu.melanie 'at' physik.uni-muenchen.de
  dusc_ch:
    name: Duscha, Christiane
    institute: DLR, Germany
    email: christiane.duscha 'at' dlr.de
  enri_cl:
    name: Enright, Clare
    institute: UEA, UK
    email: c.enright 'at' uea.ac.uk
  halu_al:
    name: Haluszczynski, Alexander
    institute: DLR, Germany
    email: alexander.haluszczynski 'at' dlr.de
  herm_mi:
    name: Herman, Michael
    institute: New Mexico Tech, USA
    email: mherman 'at' nmt.edu
  hueb_mi:
    name: Huebner, Michael
    institute: DLR, Germany
    email: michael.huebner 'at' dlr.de
  john_ma:
    name: Johnston, Marston
    institute: SMHI, Sweden
    email: shejo284 'at' gmail.com
  klin_ca:
    name: Klinger, Carolin
    institute: DLR, Germany
    email: carolin.klinger 'at' physik.uni-muenchen.de
  kola_mi:
    name: Kolax, Michael
  neal_ri:
    name: Neale, Richard
    institute: NCAR, US
    email: rneale 'at' ucar.edu
  orlo_bo:
    name: Orlowsky, Boris
    institute: ETH, Switzerland
    email: boris.orlowsky 'at' env.ethz.ch
  pasc_st:
    name: Pascoe, Stephen
    institute: STFC, UK
    email: stephen.pascoe 'at' stfc.ac.uk
  stev_ma:
    name: Stevens, Mark
    institute: NCAR, US
    email: stevens 'at' ucar.edu
### Former viewers (not active viewers)
  butc_ne:
    name: Butchart, Neal
    institute: MetOffice, UK
    email: neal.butchart 'at' metoffice.gov.uk
  hass_da:
    name: Hassell, David
    institute: Univ. of Reading, UK
    email: d.c.hassell 'at' reading.ac.uk
  ivan_de:
    name: Ivanova, Detelina
    institute: NERSC, Norway
    email: detelina.ivanova 'at' nersc.no
  mois_au:
    name: Moise, Aurel
    institute: BOM, Australia
    email: a.moise 'at' bom.gov.au
  pend_di:
    name: Pendlebury, Diane
    institute: Univ. of Toronto, Canada
    email: diane 'at' atmosp.physics.utoronto.ca
  step_da:
    name: Stepanova, Daria
    institute: FMI, Finland
    email: daria.stepanova 'at' fmi.fi
  tilm_si:
    name: Tilmes, Simone
    institute: NCAR, US
    email: tilmes 'at' ucar.edu


references:
  acknow_author: "Please acknowledge the author(s)."
  contact_authors:: "Please contact the author(s) to discuss acknowledgment or co-authorship."
  acknow_project: "Please acknowledge the project(s)."
  anav13jclim: "Anav et al., J. Clim., 26, 6801-6843, doi:10.1175/JCLI-D-12-00417.1, 2013."
  antonov10usgov: "Antonov, J. I. et al., World Ocean Atlas 2009, Volume 2: Salinity. S. Levitus, Ed. NOAA Atlas NESDIS 69, U.S. Government Printing Office, Washington, D.C., 184 pp., 2010."
  aquila11gmd: "Aquila et al., Geosci. Model Dev. 4, 325-355, doi:10.5194/gmd-4-325-2011, 2011."
  bakker14essd: "Bakker, D. C. E. et al., Earth Syst. Sci. Data, 6, 69-90, doi:10.5194/essd-6-69-2014, 2014."
  bianchi12gbc: "Bianchi, D. et al., Global Biogeochem. Cy., 26, GB2009, doi:10.1029/2011GB004209, 2012."
  cionni11acp: "Cionni et al., Atmos. Chem. Phys., 11, 11267-11292, doi:10.5194/acp-11-11267-2011, 2011."
  clivar09jclim: "CLIVAR Madden-Julian Oscillation Working Group, J. Climate, 22, 3006–3030, doi:10.1175/2008JCLI2731.1, 2009."
  demora2018: "de Mora et al., Geosci. Model Dev., 11, 4215-4240, https://doi.org/10.5194/gmd-11-4215-2018, 2018."
  dong08grl: "Dong, S. et al., J. Geophys. Res., 113, C06013, doi:10.1029/2006JC004051, 2008."
  donofrio14jh: "D'Onofrio et al., J of Hydrometeorology 15, 830-843, 2014."
  duemenil00mpimr: "Duemenil Gates et al., Observed historical discharge data from major rivers for climate model validation. Max Planck Institute for Meteorology Report 307, Hamburg, Germany, 2000."
  emmons00jgr: "Emmons et al., J. Geophys. Res., 105, D16, 20497-20538, 2000."
  eyring06jgr: "Eyring et al., J. Geophys. Res., 111, D22308, doi:10.1029/2006JD007327, 2006."
  eyring13jgr: "Eyring et al., J. Geophys. Res., 118, 5029-5060, doi:10.1002/jgrd.50316, 2013."
  flato13ipcc: "Flato, G. et al., Evaluation of climate models, in: Climate Change 2013: the Physical Science Basis, 2013."
  gen14jclim: "Gen, L. et al., J. Climate, 27, 1765-1780, doi:10.1175/JCLI-D-13-00337.1, 2014."
  gleckler08jgr: "Gleckler et al., J. Geophys. Res., 113, D06104, doi:10.1029/2007JD008972, 2008."
  goswami99qjrms: "Goswami, B., V. Krishnamurthy, and H. Annamalai, Q. J. R. Meteorol. Soc., 125, 611–633, doi:10.1002/qj.49712555412, 1999."
  hagemann13jadvmodelearthsyst: "Hagemann et al., J. Adv. Model. Earth Syst., 5, doi:10.1029/2012MS000173, 2013."
  jones15james: "Jones et al., J. Adv. Model. Earth Syst., 7, 1554-1575, doi:10.1002/2014MS000416, 2015."
  kerry06jclim: "Kerry H. et al, J. Climate, 19, 3681-3703, doi:10.1175/JCLI3814.1, 2006."
  kim09jclim: "Kim, D. et al., J. Climate, 22, 6413-6436, doi:10.1175/2009JCLI3063.1, 2009."
  kim12grl: "Kim and Yu, Geophys. Res. Lett., 39, L11704, doi:10.1029/2012GL052006, 2012."
  key04gbc: "Key, R. M. et al., Global Biogeochem. Cy., 18, GB4031, doi:10.109/2004GB002247, 2004."
  lauer05acp: "Lauer et al., Atmos. Chem. Phys., 5, 3251-3276, doi:10.5194/acp-5-3251-2005, 2005."
  lauer13jclim: "Lauer and Hamilton, J. Climate, 26, 3823-3845, doi:10.1175/JCLI-D-12-00451.1, 2013."
  lauer17rse: "Lauer et al., Remote Sens. Environ., in press, 2017."
  li14jclim: "Li and Xie, J. Climate, 27, 1765-1780, doi:https://doi.org/10.1175/JCLI-D-13-00337.1, 2014."
  lin08jclim: "Lin, J-L. et al., J. Climate, 21, 4541-4567, doi: 10.1175/2008JCLI1816.1, 2008."
  lloyd-hughes02jclim: "Lloyd-Hughes, B. and Saunders, M. A., Int. J. Climatol., 22, 1571-1592, doi:10.1002/joc.846, 2002."
  locarini10usgov: "Locarnini, R. A. et al., World Ocean Atlas 2009, Volume 1: Temperature. S. Levitus, Ed. NOAA Atlas NESDIS 68, U.S. Government Printing Office, Washington, D.C., 184 pp.,2010."
  mueller14grl: "Mueller, B. and Seneviratne, S. I. Geophys. Res. Lett., 41, 128-134, doi:10.1002/2013GL058055, 2014."
  mueller13hess: "Mueller, B. et al., Hydrol. Earth Syst. Sci., 17, 3707-3720, doi:10.5194/hess-17-3707-2013, 2013."
  phillips14eos: "Phillips, A. S. et al., EOS T. Am. Geophys. Un., 95, 453-455, 2014."
  rebora06jhm: "Rebora et. al., JHM 7, 724, 2006."
  righi13acp: "Righi et al., Atmos. Chem. Phys., 13, 9939-9970, doi:10.5194/acp-13-9939-2013, 2013."
  righi15gmd: "Righi et al., Geosci. Model Dev., 8, 733-768 doi:10.5194/gmd-8-733-2015, 2015."
  roedenbeck13os: "Roedenbeck, C. et al., Ocean Sci., 9, 193-216, doi:10.5194/os-9-193-2013, 2013."
  roehrig13jclim: "Roehrig, R. et al., J. Climate, 26, 6471-6505, doi:10.1175/JCLI-D-12-00505.1, 2013."
  sperber12asl: "Sperber and Kim, Atmos. Sci. Lett., 13, 3, 187-193, doi:10.1002/asl.378, 2012."
  stroeve07grl: "Stroeve, J. et al., Geophys. Res. Lett., 34, L09501, doi:10.1029/2007GL029703, 2007."
  taylor12: "Taylor et al., Nature, 489, 423-426, doi:10.1038/nature11377, 2012."
  takahashi14marchem: "Takahashi et al., Mar. Chem., 164, 95-125, doi:10.1016/j.marchem.2014.06.004, 2014."
  wang99bams: "Wang, B. and Z. Fan, Bull. Amer. Meteor. Soc., 80, 629-638, doi:10.1175/1520-0477(1999)080&lt;0629:COSASM&gt;2.0.CO;2, 1999."
  wang11climdyn: "Wang, B. et al., Clim. Dyn., 39, 1123-1135, doi:10.1007/s00382-011-1266-z, 2011."
  webster92qjrms: "Webster, P. J. and Yang, S., Q.J.R. Meteorol. Soc., 118: 877-926. doi:10.1002/qj.49711850705, 1992."
  weedon14wrr: "Weedon, G. P. et al., Water Resour. Res., 50, 7505-7514, doi:10.1002/2014WR015638, 2014."
  wenzel14jgr: "Wenzel et al., J. Geophys. Res. Biogeosci., 119(5), doi:2013JG002591, 2014."
  williams09climdyn: "Williams and Webb, Clim. Dynam., 33, 141-157, doi:10.1007/s00382-008-0443-1, 2009."

observation references:
  access2: "ACCESS2 - Roiger et al., accepted"
  aeronet: "AERONET - See http://aeronet.gsfc.nasa.gov/new_web/data_usage.html"
  airs: "AIRS"
  auramls: "Aura MLS"
  cirrus: "CIRRUS - Baumgardner et al., Environ. Res. Lett., 3, 025010, 2008."
  castnet: "CASTNET - See http://epa.gov/castnet/javaweb/index.html"
  ceresebaf: "CERES-EBAF"
  concert: "CONCERT - Dahlkoetter et al., Atmos. Chem. Phys., 14, 6111-6137, 2014."
  cr-ave: "CR-AVE - Schwarz et al., J. Geophys. Res., 113, D03203, 2008."
  dc3: "DC3 - B. Weinzierl (DLR)"
  duemenil00mpi: "GRDC station observations - Duemenil et al., Max Planck Institute for Meteorology Report 307, Hamburg, Germany, 2000."
  eanet: "EANET - See http://www.eanet.cc/"
  emep: "EMEP - See http://www.emep.int/"
  emmons00jgr: "Emmons et al., J. Geophys. Res., 105, D16, 20497-20538, 2000."
  era40: "ERA40"
  erainterim: "ERA-Interim"
  esacci-aerosol: "ESACCI-AEROSOL - Popp, T. et al. (2015): ESA Aerosol Climate Change Initiative (ESA Aerosol_cci) data: AOD v4.21 via Centre for Environmental Data Analysis, May 2016"
  esacci-landcover: "ESACCI-LANDCOVER - Defourny et al. (2015): ESA Land Cover Climate Change Initiative (ESA LC_cci) data: ESACCI-LC-L4-LCCS-Map-300m-P5Y-[2000,2005,2010]-v1.6.1 via Centre for Environmental Data Analysis"
  esacci-sm: "ESACCI-SOILMOISTURE - Liu, et al. (2011), Hydrology and Earth System Sciences, 15, 425-436; Liu, et al. (2012), Remote Sensing of Environment, 123, 280-297; Wagner, et al. (2012), Remote Sensing and Spatial Information Sciences, Volume I-7"
  esacci-sst: "ESACCI-SST - Merchant, et al. (2014): ESA Sea Surface Temperature Climate Change Initiative (ESA SST CCI): Analysis long term product version 1.0, NERC Earth Observation Data Centre, 24th February 2014, doi:10.5285/878bef44-d32a-40cd-a02d-49b6286f0ea4."
  haloe: "HALOE"
  hippo: "HIPPO - Schwarz et al., Geophys. Res. Lett., 40, 5542-5547, 2013."
  improve: "IMPROVE - See http://vista.cira.colostate.edu/improve/data/improve/improve_data.htm"
  inca: "INCA - Minikin et al., Geophys. Res. Lett., 30, 1503, 2003."
  isccp_d1: "ISCCP D1 - Rossow and Schiffer, Bull. Amer. Meteor. Soc., 80, 2261-2287, 1999."
  king03tgrs: "MODIS-CFMIP - King, M. D., et al., IEEE Trans. Geosci. Remote Sens., 41, 442-458, 2003."
  ncep: "NCEP - Kalnay et al., Bull. Amer. Meteor. Soc., 77, 437-470, 1996."
  misr: "MISR"
  modis: "MODIS"
  niwa: "NIWA"
  odell08jcli: "UWisc - O'Dell et al., J. Climate, 21, 1721-1739, 2008."
  lace1: "LACE - Petzold et al., J. Geophys. Res., 107, D21, 8128, 2002."
  lace2: "LACE - Schroeder et al., J. Geophys. Res., 107, D21, 8126, 2002."
  oct-ave: "Oct-AVE - Schwarz et al., J. Geophys. Res., 111, D16207, 2006."
  pincus08jcli: "MODIS-CFMIP - Pincus et al., J. Climate, 25, 4699-4720, 2012."
  saltrace1: "SALTRACE - B. Weinzierl (DLR)"
  saltrace2: "SALTRACE - K. Fomba (TROPOS)"
  samum1: "SAMUM - Weinzierl et al., Tellus B, 2009."
  samum2: "SAMUM - K. Kandler (TU Darmstadt)"
  srb: "SRB"
  tc4: "TC4 - Spackman et al., Geophys. Res. Lett., 38, L09803, 2011."
  ucnpacific: "UCN-Pacific - Clarke and Kapustin, J. Atmos. Sci. 59, 363, 2002."
  ukmo: "UKMO"
  weedon14waterresourres: "WFDEI - Weedon et al., Water Resour. Res. 50, 2014."

projects:
  climval: BMBF MiKlip Project ClimVal
  cmip6dicad: BMBF CMIP6 Project Germany
  cmug: ESA CMUG
  crescendo: EU H2020 project CRESCENDO
  dlrveu: DLR project VEU
  dlrveu2: DLR project VEU2
  embrace: EU FP7 project EMBRACE
  esmval: DLR project ESMVal
  qa4ecv: QA4ECV
<<<<<<< HEAD
  c3s_511: ECMWF C3S_511
=======
  ukesm: UKESM, UK Earth System Model project (NERC)
>>>>>>> 88cc56d6

realms:
  aerosol: aerosol
  atmos: atmosphere
  atmosChem: atmospheric chemistry
  land: land
  landIce: land ice
  ocean: ocean
  ocnBgchem: ocean biogeochemistry
  seaIce: sea ice

themes:
  aerosols: aerosols
  atmDyn: atmospheric dynamics
  bgchem: biogeochemistry
  bgphys: biogeophysics
  carbon: carbon cycle
  chem: chemistry
  clouds: clouds
  EC: emergent constraint
  ghg: greenhouse gases
  monsoon: monsoons
  phys: physics
  seaIce: sea ice
  varmodes: modes of variability

domains:
  et: extra tropics
  global: global
  midlat: mid-latittudes
  nh: northern hemisphere
  polar: polar
  reg: regional
  sh: southern hemisphere
  trop: tropics

plot_types:
  errorbar: error bar plot
  bar: bar chart
  diurn: diurnal cycle
  geo: geographical distribution
  portrait: portrait diagram
  polar: polar-stereographic plot
  scatter: scatter plot
  seas: seasonal cycle
  size: size-distribution
  vert: vertical profile
  taylor: taylor diagram
  times: time series
  zonal: zonal mean
  pro: profile #(any other kind of line chart)
  other: other plot types

statistics:
  anomaly: anomaly
  corr: correlation
  diff: difference
  eof: empirical orthogonal function (EOF)
  mean: mean
  spectrum: spectrum
  stddev: standard deviation
  var: variability
  rmsd: rmsd
  range: range of values
  trend: temporal trend
  clim: climatology
  perc: percentiles
  median: median
  detrend: detrend
  other: other statistics<|MERGE_RESOLUTION|>--- conflicted
+++ resolved
@@ -516,11 +516,8 @@
   embrace: EU FP7 project EMBRACE
   esmval: DLR project ESMVal
   qa4ecv: QA4ECV
-<<<<<<< HEAD
+  ukesm: UKESM, UK Earth System Model project (NERC)
   c3s_511: ECMWF C3S_511
-=======
-  ukesm: UKESM, UK Earth System Model project (NERC)
->>>>>>> 88cc56d6
 
 realms:
   aerosol: aerosol
