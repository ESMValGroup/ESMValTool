---
# Full list of authors and references for the currently implemented
# diagnostics.
#
# Add new entries alphabetically (for authors) or at the end of the
# respective lists. Do not change the current entries!
#

authors:
  # Core Team (PI and core developers)
  eyring_veronika:
    name: Eyring, Veronika
    institute: DLR, Germany
    email: veronika.eyring@dlr.de
    orcid: https://orcid.org/0000-0002-6887-4885
  andela_bouwe:
    name: Andela, Bouwe
    institute: NLeSC, Netherlands
    email: b.andela@esciencecenter.nl
    orcid: https://orcid.org/0000-0001-9005-8940
  broetz_bjoern:
    name: Broetz, Bjoern
    institute: DLR, Germany
    email: bjoern.broetz@dlr.de
    orcid:
  demora_lee:
    name: de Mora, Lee
    institute: PML, UK
    email: ledm@pml.ac.uK
    orcid: https://orcid.org/0000-0002-5080-3149
  drost_niels:
    name: Drost, Niels
    institute: NLeSC, Netherlands
    email: n.drost@esciencecenter.nl
    orcid: https://orcid.org/0000-0001-9795-7981
  koldunov_nikolay:
    name: Koldunov, Nikolay
    institute: AWI, Germany
    email: nikolay.koldunov@awi.de
    orcid: https://orcid.org/0000-0002-3365-8146
  lauer_axel:
    name: Lauer, Axel
    institute: DLR, Germany
    email: axel.lauer@dlr.de
    orcid: https://orcid.org/0000-0002-9270-1044
  mueller_benjamin:
    name: Mueller, Benjamin
    institute: LMU, Germany
    email: b.mueller@iggf.geo.uni-muenchen.de
    orcid:
  predoi_valeriu:
    name: Predoi, Valeriu
    institute: URead, UK
    email: valeriu.predoi@ncas.ac.uk
    orcid: https://orcid.org/0000-0002-9729-6578
  righi_mattia:
    name: Righi, Mattia
    institute: DLR, Germany
    email: mattia.righi@dlr.de
    orcid: https://orcid.org/0000-0003-3827-5950
  schlund_manuel:
    name: Schlund, Manuel
    institute: DLR, Germany
    email: manuel.schlund@dlr.de
    orcid: https://orcid.org/0000-0001-5251-0158
  vegas-regidor_javier:
    name: Vegas-Regidor, Javier
    institute: BSC, Spain
    email: javier.vegas@bsc.es
    orcid: https://orcid.org/0000-0003-0096-4291
  zimmermann_klaus:
    name: Zimmermann, Klaus
    institute: SMHI, Sweden
    email: klaus.zimmermann@smhi.se
    orcid: https://orcid.org/0000-0003-3994-2057
  # Development team
  aerts_jerom:
    name: Aerts, Jerom
    institute: University of Delft, Netherlands
    orcid: https://orcid.org/0000-0003-0157-4818
  alidoost_sarah:
    name: Alidoost, Sarah
    institute: NLeSC, Netherlands
    orcid: https://orcid.org/0000-0001-8407-6472
  anav_alessandro:
    name: Anav, Alessandro
    institute: Univ. of Exeter, UK
    orcid: https://orcid.org/0000-0002-4217-7563
  andrews_oliver:
    name: Andrews, Oliver
    institute: Tyndall Centre, UK
    orcid: https://orcid.org/0000-0002-1921-475X
  arnone_enrico:
    name: Arnone, Enrico
    institute: ISAC-CNR, Torino, Italy
    orcid: https://orcid.org/0000-0001-6740-5051
  bellprat_omar:
    name: Bellprat, Omar
    institute: BSC, Spain
    orcid: https://orcid.org/0000-0001-6434-1793
  berg_peter:
    name: Berg, Peter
    institute: SMHI, Sweden
    orcid: https://orcid.org/0000-0002-1469-2568
  bock_lisa:
    name: Bock, Lisa
    institute: DLR, Germany
    orcid: https://orcid.org/0000-0001-7058-5938
  bojovic_dragana:
    name: Bojovic, Dragana
    institute: BSC, Spain
    orcid: https://orcid.org/0000-0001-7354-1885
  brunner_lukas:
    name: Brunner, Lukas
    institute: ETH Zurich, Switzerland
    orcid: https://orcid.org/0000-0001-5760-4524
  cagnazzo_chiara:
    name: Cagnazzo, Chiara
    institute: CNR, Italy
    orcid: https://orcid.org/0000-0002-2054-0448
  camphuijsen_jaro:
    name: Camphuijsen, Jaro
    institute: NLeSC, Netherlands
    orcid: https://orcid.org/0000-0002-8928-7831
  capistrano_vinicius:
    name: Capistrano, Vinicius
    institute: INPE, Brazil
    orcid: https://orcid.org/0000-0001-8653-2312
  caron_louis-philippe:
    name: Caron, Louis-Philippe
    institute: BSC, Spain
    orcid: https://orcid.org/0000-0001-5221-0147
  chen_jack:
    name: Chen, Jack
    institute: NCAR, USA
    orcid:
  cionni_irene:
    name: Cionni, Irene
    institute: ENEA, Italy
    orcid: https://orcid.org/0000-0002-0591-9193
  cortesi_nicola:
    name: Cortesi, Nicola
    institute: BSC, Spain
    orcid: https://orcid.org/0000-0002-1442-9225
  crezee_bas:
    name: Crezee, Bas
    institute: ETH Zurich, Switzerland
    orcid: https://orcid.org/0000-0002-1774-1126
  mohr_christianwilhelm:
    name: Mohr, Christian Wilhelm
    institute: Cicero, Norway
    orcid: https://orcid.org/0000-0003-2656-1802
  davin_edouardleopold:
    name: Davin, Edouard Leopold
    institute: ETH Zurich, Switzerland
    orcid: https://orcid.org/0000-0003-3322-9330
  davini_paolo:
    name: Davini, Paolo
    institute: CNR-ISAC, Italy
    orcid: https://orcid.org/0000-0003-3389-7849
  docquier_david:
    name: Docquier, David
    institute: UC Louvain, Belgium
    orcid: 0000-0002-5720-4253
  ehbrecht_carsten:
    name: Ehbrecht, Carsten
    institute: DKRZ, Germany
    orcid:
  frank_franziska:
    name: Frank, Franziska
    institute: DLR, Germany
    orcid:
  fuckar_neven:
    name: Fuckar, Neven
    institute: BSC, Spain
    orcid:
  gainusa-bogdan_alina:
    name: Gainusa-Bogdan, Alina
    institute: France
    orcid: https://orcid.org/0000-0001-6147-1883
  gallego-elvira_belen:
    name: Gallego-Elvira, Belen
    institute: NERC, UK
    orcid: https://orcid.org/0000-0002-2328-0354
  galytska_evgenia:
    name: Galytska, Evgenia
    institute: IUP, Bremen
    orcid: https://orcid.org/0000-0001-6575-1559
  gettelman_andrew:
    name: Gettelman, Andrew
    institute: NCAR, USA
    orcid: https://orcid.org/0000-0002-8284-2599
  gier_bettina:
    name: Gier, Bettina
    institute: University of Bremen, Germany
    orcid:
  gottschaldt_klaus-dirk:
    name: Gottschaldt, Klaus-Dirk
    institute: DLR, Germany
    orcid: https://orcid.org/0000-0002-2046-6137
  guemas_virginie:
    name: Guemas, Virginie
    institute: BSC, Spain
    orcid: https://orcid.org/0000-0002-6340-3558
  hagemann_stefan:
    name: Hagemann, Stefan
    institute: MPI-M, Germany
    orcid: https://orcid.org/0000-0001-5444-2945
  hansson_ulf:
    name: Hansson, Ulf
    institute: SMHI, Sweden
    orcid:
  vonhardenberg_jost:
    name: von Hardenberg, Jost
    institute: ISAC-CNR, Torino, Italy
    orcid: https://orcid.org/0000-0002-5312-8070
  hassler_birgit:
    name: Hassler, Birgit
    institute: DLR, Germany
    orcid: https://orcid.org/0000-0003-2724-709X
  hempelmann_nils:
    name: Hempelmann, Nils
    institute: IPSL, France
    orcid:
  hunter_alasdair:
    name: Hunter, Alasdair
    institute: BSC, Spain
    orcid: https://orcid.org/0000-0001-8365-3709
  hutjes_ronald:
    name: Hutjes, Ronald
    institute: Univ. of Wageningen, NL
    orcid:
  juckes_martin:
    name: Juckes, Martin
    institute: BADC, UK
    orcid:
  kadygrov_nikolay:
    name: Kadygrov, Nikolay
    institute: IPSL, France
    orcid:
  kalverla_peter:
    name: Kalverla, Peter
    institute: NLeSC, Netherlands
    orcid: https://orcid.org/0000-0002-5025-7862
  kindermann_stephan:
    name: Kindermann, Stephan
    institute: DKRZ, Germany
    orcid: https://orcid.org/0000-0001-9335-1093
  koirala_sujan:
    name: Koirala, Sujan
    institute: MPI-BGC, Germany
    orcid: https://orcid.org/0000-0001-5681-1986
  krasting_john:
    name: Krasting, John
    institute: NOAA, USA
    orcid: https://orcid.org/0000-0002-4650-9844
  lejeune_quentin:
    name: Lejeune, Quentin
    institute: Climate Analytics, Germany
    orcid: https://orcid.org/0000-0001-9152-3197
  lembo_valerio:
    name: Lembo, Valerio
    institute: CEN, University of Hamburg, Germany
    orcid: https://orcid.org/0000-0001-6085-5914
  levine_richard:
    name: Levine, Richard
    institute: MetOffice, UK
    orcid: https://orcid.org/0000-0003-1210-0415
  little_bill:
    name: Little, Bill
    institute: MetOffice, UK
    orcid:
  lledo_llorenc:
    name: Lledo, Llorenc
    institute: BSC, Spain
    orcid:
  lorenz_ruth:
    name: Lorenz, Ruth
    institute: ETH Zurich, Switzerland
    orcid: https://orcid.org/0000-0002-3986-1268
  lovato_tomas:
    name: Lovato, Tomas
    institute: CMCC, IT
    orcid: https://orcid.org/0000-0002-5188-6767
  makela_jarmo:
    name: Makela, Jarmo
    institute: FMI, Finland
    orcid:
  maloney_eric:
    name: Maloney, Eric
    institute: Colorado State University, USA
    orcid: https://orcid.org/0000-0002-2660-2611
  manubens_nicolau:
    name: Manubens, Nicolau
    institute: BSC, Spain
    orcid: https://orcid.org/0000-0002-0114-508X
  mason_erik:
    name: Mason, Erik
    institute: NOAA, USA
    orcid:
  sandstad_marit:
    name: Sandstad, Marit
    institute: Cicero, Norway
    orcid:
  massonnet_francois:
    name: Massonnet, Francois
    institute: Universite Catholique de Louvain, Belgium
    orcid:
  martin_gill:
    name: Martin, Gill
    institute: MetOffice, UK
    orcid: https://orcid.org/0000-0003-0851-6020
  mavilia_irene:
    name: Mavilia, Irene
    institute: ISAC-CNR, Bologna, Italy
    orcid: https://orcid.org/0000-0002-4938-2906
  mello_felipe:
    name: Mello, Felipe
    institute: INPE, Brazil
    orcid: https://orcid.org/0000-0002-8832-2869
  dalvi_mohit:
    name: Dalvi, Mohit
    institute: MetOffice, UK
    orcid: https://orcid.org/0000-0003-1669-0811
  nikulin_grigory:
    name: Nikulin, Grigory
    institute: SMHI, Sweden
    orcid: https://orcid.org/0000-0002-4226-8713
  nobre_paulo:
    name: Nobre, Paulo
    institute: INPE, Brazil
    orcid: https://orcid.org/0000-0001-9061-4556
  gonzalez-reviriego_nube:
    name: Gonzalez-Reviriego, Nube
    institute: BSC, Spain
    orcid: https://orcid.org/0000-0002-5919-6701
  oliveira_arildo:
    name: Oliveira, Arildo
    institute: INPE, Brazil
  pandde_amarjiit:
    name: Pandde, Amarjiit
    institute: Univ. of Arizona, USA
    orcid:
  perez-zanon_nuria:
    name: Perez-Zanon, Nuria
    institute: BSC, Spain
    orcid:
  pelupessy_inti:
    name: Pelupessy, Inti
    institute: Netherlands eScience Center
    orcid:
  phillips_adam:
    name: Phillips, Adam
    institute: NCAR, USA
    orcid: https://orcid.org/0000-0003-4859-8585
  pugh_thomas:
    name: Pugh, Thomas
    institute: KIT, Germany
    orcid:
  read_simon:
    name: Read, Simon
    institute: Univ. of Reading, UK
    orcid:
  ringer_mark:
    name: Ringer, Mark
    institute: MetOffice, UK
    orcid: https://orcid.org/0000-0003-4014-2583
  rio_catherine:
    name: Rio, Catherine
    institute: IPSL, France
    orcid: https://orcid.org/0000-0002-6590-7733
  roehrig_romain:
    name: Roehrig, Romain
    institute: MeteoFr, France
  rol_evert:
    name: Rol, Evert
    orcid: https://orcid.org/0000-0001-8357-4453
  russell_joellen:
    name: Russell, Joellen
    institute: Univ. of Arizona, USA
    orcid:
  senftleben_daniel:
    name: Senftleben, Daniel
    institute: DLR, Germany
    orcid: https://orcid.org/0000-0002-3903-3841
  serva_federico:
    name: Serva, Federico
    institute: CNR, Italy
    orcid: https://orcid.org/0000-0002-7118-0817
  smeets_stef:
    name: Smeets, Stef
    institute: NLeSC, Netherlands
    orcid: https://orcid.org/0000-0002-5413-9038
  sommer_philipp:
    name: Sommer, Philipp
    institute: Univ. of Hamburg, Germany
    orcid:
  stacke_tobias:
    name: Stacke, Tobias
    institute: MPI-M, Germany
    orcid: https://orcid.org/0000-0003-4637-5337
  sterl_andreas:
    name: Sterl, Andreas
    institute: KNMI, Netherlands
    orcid: https://orcid.org/0000-0003-3457-0434
  swaminathan_ranjini:
    name: Swaminathan, Ranjini
    institute: University of Reading, UK
    orcid: https://orcid.org/0000-0001-5853-2673
  teichmann_claas:
    name: Teichmann, Claas
    institute: GERICS, Hamburg, Germany
    orcid:
  torralba_veronica:
    name: Torralba, Veronica
    institute: BSC, Spain
    orcid:
  tsushima_yoko:
    name: Tsushima, Yoko
    institute: MetOffice, UK
    orcid:
  vanulft_bert:
    name: van Ulft, Bert
    institute: KNMI, Netherlands
    orcid: https://orcid.org/0000-0001-8653-2312
  verhoeven_stefan:
    name: Verhoeven, Stefan
    institute: NLeSC, Netherlands
    orcid: https://orcid.org/0000-0002-5821-2060
  walton_jeremy:
    name: Walton, Jeremy
    institute: MetOffice, UK
    orcid: https://orcid.org/0000-0001-7372-178X
  wang_shiyu:
    name: Wang, Shiyu
    institute: SMHI, Sweden
    orcid:
  weigel_katja:
    name: Weigel, Katja
    institute: University of Bremen and DLR, Germany
    orcid: https://orcid.org/0000-0001-6133-7801
  wenzel_sabrina:
    name: Wenzel, Sabrina
    institute: DLR, Germany
    orcid: https://orcid.org/0000-0001-5343-2446
  zechlau_sabrina:
    name: Zechlau, Sabrina
    institute: DLR, Germany
    orcid: https://orcid.org/0000-0001-5343-2446
  williams_keith:
    name: Williams, Keith
    institute: MetOffice, UK
    orcid:
  # Viewers (not active developers)
  balaji_venkatramani:
    name: Balaji, Venkatramani
    institute: GFDL, USA
    orcid:
  bunzel_felix:
    name: Bunzel, Felix
    institute: MPI-M, Germany
    orcid:
  charlton-perez_andrew:
    name: Charlton-Perez, Andrew
    institute: Univ. of Reading, UK
    orcid:
  corti_susanna:
    name: Corti, Susanna
    institute: ISAC-CNR, Torino, Italy
    orcid:
  dennis_john:
    name: Dennis, John
    institute: NCAR, USA
    orcid:
  graf_phoebe:
    name: Graf, Phoebe
    institute: DLR, Germany
    orcid:
  hegglin_michaela:
    name: Hegglin, Michaela
    institute: Univ. of Reading, UK
    orcid:
  hendricks_johannes:
    name: Hendricks, Johannes
    institute: DLR, Germany
    orcid:
  john_jasmin:
    name: John, Jasmin
    institute: NOAA, USA
    orcid:
  jones_colin:
    name: Jones, Colin
    institute: MetOffice, UK
    orcid:
  kaiser_christopher:
    name: Kaiser, Christopher
    institute: DLR, Germany
    orcid:
  karpechko_alexey:
    name: Karpechko, Alexey,
    institute: FMI, Finland
    orcid:
  lawrence_bryan:
    name: Lawrence, Bryan
    institute: STFC, UK
    orcid:
  mickelson_sheri:
    name: Mickelson, Sheri
    institute: NCAR, USA
    orcid:
  oconnor_fiona:
    name: OConnor, Fiona
    institute: MetOffice, UK
    orcid:
  radhakrishnan_aparna:
    name: Radhakrishnan, Aparna
    institute: GFDL, USA
    orcid:
  sellar_alistair:
    name: Sellar, Alistair
    institute: MetOffice, UK
    orcid:
  wyser_klaus:
    name: Wyser, Klaus
    institute: SMHI, Sweden
    orcid:
  # Former developers
  braeu_melanie:
    name: Braeu, Melanie
    institute: DLR, Germany
    orcid:
  duscha_christiane:
    name: Duscha, Christiane
    institute: DLR, Germany
    orcid:
  enright_clare:
    name: Enright, Clare
    institute: UEA, UK
    orcid:
  evaldsson_martin:
    name: Evaldsson, Martin
    institute: SMHI, Sweden
    orcid:
  haluszczynski_alexander:
    name: Haluszczynski, Alexander
    institute: DLR, Germany
    orcid:
  herman_michael:
    name: Herman, Michael
    institute: New Mexico Tech, USA
    orcid:
  huebner_michael:
    name: Huebner, Michael
    institute: DLR, Germany
    orcid:
  johnston_marston:
    name: Johnston, Marston
    institute: SMHI, Sweden
    orcid:
  klinger_carolin:
    name: Klinger, Carolin
    institute: DLR, Germany
    orcid:
  kolax_michael:
    name: Kolax, Michael
    institute: SMHI, Sweden
    orcid:
  kunert_dominik:
    name: Kunert, Dominik
    institute: DLR, Germany
    orcid:
  loew_alexander:
    name: Loew, Alexander
    institute: LMU, Germany
    orcid:
  neale_richard:
    name: Neale, Richard
    institute: NCAR, US
    orcid:
  orlowsky_boris:
    name: Orlowsky, Boris
    institute: ETH, Switzerland
    orcid:
  pascoe_stephen:
    name: Pascoe, Stephen
    institute: STFC, UK
    orcid:
  senftleben_daniel:
    name: Senftleben, Daniel
    institute: DLR, Germany
    orcid:
  stevens_mark:
    name: Stevens, Mark
    institute: NCAR, US
    orcid:
  # Former viewers (not active viewers)
  adeniyi_kemisola:
    name: Adeniyi, Kemisola
    institute: University of Bremen, Germany
    orcid:
  butchart_neal:
    name: Butchart, Neal
    institute: MetOffice, UK
    orcid:
  hassell_david:
    name: Hassell, David
    institute: Univ. of Reading, UK
    orcid:
  ivanova_detelina:
    name: Ivanova, Detelina
    institute: NERSC, Norway
    orcid:
  moise_aurel:
    name: Moise, Aurel
    institute: BOM, Australia
    orcid:
  pendlebury_diane:
    name: Pendlebury, Diane
    institute: Univ. of Toronto, Canada
    orcid:
  stepanova_daria:
    name: Stepanova, Daria
    institute: FMI, Finland
    orcid:
  tilmes_simone:
    name: Tilmes, Simone
    institute: NCAR, US
    orcid:

# Note: the reference section has been replaced by the folder esmvaltool/references that contains bibtex files.
# How to add a bibtex file to esmvaltool/references:
#  - make a bibtex file for a reference entry. There are some online tools to convert a doi to bibtex format like https://doi2bib.org/
#  - rename the file to the tag used in the recipe or diagnostic.
#  - add the file to the folder esmvaltool/references.

projects:
<<<<<<< HEAD
  4c : EU Horizon 2020 Climate-Carbon Interactions in the Current Century
=======
  4c: EU 2020 project 4C
>>>>>>> 6fa4b199
  applicate: EU Horizon 2020 Advanced prediction in polar regions and beyond
  c3s-magic: Copernicus Climate Change Service 34a Lot 2 (MAGIC) project
  climval: BMBF MiKlip Project ClimVal
  cmip6dicad: BMBF CMIP6 Project Germany
  cmug: ESA CMUG
  crescendo: EU H2020 project CRESCENDO
  dlrveu: DLR project VEU
  dlrveu2: DLR project VEU2
  embrace: EU FP7 project EMBRACE
  esmval: DLR project ESMVal
  eval4cmip: DLR and University of Bremen project funded by the Initiative and Networking Fund of the Helmholtz Society
  ewatercycle: eWaterCycle project
  primavera: EU H2020 project PRIMAVERA
  qa4ecv: QA4ECV
  russell_project: US Clivar, Ocean Carbon Biogeochemistry, ESGF, NOAA, NSF, NASA, US Antarctic program
  trr181: DFG Project TRR-181, Energy transfers in Atmosphere and Ocean
  ukesm: UKESM, UK Earth System Model project (NERC)
  usmile: ERC Synergy Grant USMILE

realms:
  aerosol: aerosol
  atmos: atmosphere
  atmosChem: atmospheric chemistry
  land: land
  landIce: land ice
  ocean: ocean
  ocnBgchem: ocean biogeochemistry
  seaIce: sea ice

themes:
  aerosols: aerosols
  atmDyn: atmospheric dynamics
  bgchem: biogeochemistry
  bgphys: biogeophysics
  carbon: carbon cycle
  chem: chemistry
  clouds: clouds
  EC: emergent constraint
  ghg: greenhouse gases
  monsoon: monsoons
  phys: physics
  seaIce: sea ice
  varmodes: modes of variability
  ML: machine learning

domains:
  eq: equatorial
  et: extra tropics
  global: global
  midlat: mid-latitudes
  nh: northern hemisphere
  nhext: northern extra tropics
  nhmidlat: northern mid-latitudes
  nhpolar: northern polar
  nhtrop: northern tropics
  polar: polar
  reg: regional
  sh: southern hemisphere
  shext: southern extra tropics
  shmidlat: southern mid-latitudes
  shpolar: southern polar
  shtrop: southern tropics
  trop: tropics

plot_types:
  errorbar: error bar plot
  bar: bar chart
  circle: different overlapping circles
  diurn: diurnal cycle
  geo: geographical distribution
  histogram: histogram
  portrait: portrait diagram
  polar: polar-stereographic plot
  scatter: scatter plot
  seas: seasonal cycle
  sect: meridional section
  size: size-distribution
  vert: vertical profile
  taylor: taylor diagram
  times: time series
  zonal: zonal mean
  pro: profile  # (any other kind of line chart)
  box: boxplot
  line: line plot
  probability: probability distribution
  other: other plot types

statistics:
  anomaly: anomaly
  corr: correlation
  diff: difference
  eof: empirical orthogonal function (EOF)
  mean: mean
  spectrum: spectrum
  stddev: standard deviation
  var: variability
  rmsd: rmsd
  range: range of values
  trend: temporal trend
  clim: climatology
  perc: percentiles
  median: median
  detrend: detrend
  smpi: single metric performance index statistics
  mder: multiple diagnostic ensemble regression
  mvi: model variability index
  other: other statistics<|MERGE_RESOLUTION|>--- conflicted
+++ resolved
@@ -634,11 +634,7 @@
 #  - add the file to the folder esmvaltool/references.
 
 projects:
-<<<<<<< HEAD
-  4c : EU Horizon 2020 Climate-Carbon Interactions in the Current Century
-=======
-  4c: EU 2020 project 4C
->>>>>>> 6fa4b199
+  4c: EU H2020 project 4C
   applicate: EU Horizon 2020 Advanced prediction in polar regions and beyond
   c3s-magic: Copernicus Climate Change Service 34a Lot 2 (MAGIC) project
   climval: BMBF MiKlip Project ClimVal
