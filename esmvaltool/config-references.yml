# Full list of authors and references for the currently implemented
# diagnostics.
#
# Add new entries alphabetically (for authors) or at the end of the
# respective lists. Do not change the current entries!
#

authors:
  # Core Team (PI and core developers)
  eyring_veronika:
    name: Eyring, Veronika
    institute: DLR, Germany
    email: veronika.eyring@dlr.de
    orcid: https://orcid.org/0000-0002-6887-4885
  andela_bouwe:
    name: Andela, Bouwe
    institute: NLeSC, Netherlands
    email: b.andela@esciencecenter.nl
    orcid: https://orcid.org/0000-0001-9005-8940
  broetz_bjoern:
    name: Broetz, Bjoern
    institute: DLR, Germany
    email: bjoern.broetz@dlr.de
    orcid:
  demora_lee:
    name: de Mora, Lee
    institute: PML, UK
    email: ledm@pml.ac.uK
    orcid: https://orcid.org/0000-0002-5080-3149
  drost_niels:
    name: Drost, Niels
    institute: NLeSC, Netherlands
    email: n.drost@esciencecenter.nl
    orcid:
  koldunov_nikolay:
    name: Koldunov, Nikolay
    institute: AWI, Germany
    email: nikolay.koldunov@awi.de
    orcid: https://orcid.org/0000-0002-3365-8146
  lauer_axel:
    name: Lauer, Axel
    institute: DLR, Germany
    email: axel.lauer@dlr.de
    orcid: https://orcid.org/0000-0002-9270-1044
  mueller_benjamin:
    name: Mueller, Benjamin
    institute: LMU, Germany
    email: b.mueller@iggf.geo.uni-muenchen.de
    orcid:
  predoi_valeriu:
    name: Predoi, Valeriu
    institute: URead, UK
    email: valeriu.predoi@ncas.ac.uk
    orcid: https://orcid.org/0000-0002-9729-6578
  righi_mattia:
    name: Righi, Mattia
    institute: DLR, Germany
    email: mattia.righi@dlr.de
    orcid: https://orcid.org/0000-0003-3827-5950
  schlund_manuel:
    name: Schlund, Manuel
    institute: DLR, Germany
    email: manuel.schlund@dlr.de
    orcid: https://orcid.org/0000-0001-5251-0158
  vegas-regidor_javier:
    name: Vegas-Regidor, Javier
    institute: BSC, Spain
    email: javier.vegas@bsc.es
    orcid: https://orcid.org/0000-0003-0096-4291
  zimmermann_klaus:
    name: Zimmermann, Klaus
    institute: SMHI, Sweden
    email: klaus.zimmermann@smhi.se
    orcid: https://orcid.org/0000-0003-3994-2057
  # Development team
  aerts_jerom:
    name: Aerts, Jerom
    institute: University of Delft, Netherlands
    email: J.P.M.Aerts@tudelft.nl
    orcid:
  anav_alessandro:
    name: Anav, Alessandro
    institute: Univ. of Exeter, UK
    orcid: https://orcid.org/0000-0002-4217-7563
  andrews_oliver:
    name: Andrews, Oliver
    institute: Tyndall Centre, UK
    orcid: https://orcid.org/0000-0002-1921-475X
  arnone_enrico:
    name: Arnone, Enrico
    institute: ISAC-CNR, Torino, Italy
<<<<<<< HEAD
    email: e.arnone 'at' isac.cnr.it
  atha_pa:
    name: Panos Athanasiadis
    insitute: CMCC, IT
    email: panos.athanasiadis 'at' cmcc.it
  bell_om:
=======
    orcid: https://orcid.org/0000-0001-6740-5051
  bellprat_omar:
>>>>>>> cf9bfcc0
    name: Bellprat, Omar
    institute: BSC, Spain
    orcid: https://orcid.org/0000-0001-6434-1793
  berg_peter:
    name: Berg, Peter
    institute: SMHI, Sweden
    orcid: https://orcid.org/0000-0002-1469-2568
  bock_lisa:
    name: Bock, Lisa
    institute: DLR, Germany
    orcid: https://orcid.org/0000-0001-7058-5938
  bojovic_dragana:
    name: Bojovic, Dragana
    institute: BSC, Spain
    orcid: https://orcid.org/0000-0001-7354-1885
  cagnazzo_chiara:
    name: Cagnazzo, Chiara
    institute: CNR, Italy
    orcid: https://orcid.org/0000-0002-2054-0448
  camphuijsen_jaro:
    name: Camphuijsen, Jaro
    institute: NLeSC, Netherlands
    orcid:
  capistrano_vinicius:
    name: Capistrano, Vinicius
    institute: INPE, Brazil
    orcid: https://orcid.org/0000-0001-8653-2312
  caron_louis-philippe:
    name: Caron, Louis-Philippe
    institute: BSC, Spain
    orcid: https://orcid.org/0000-0001-5221-0147
  chen_jack:
    name: Chen, Jack
    institute: NCAR, USA
    orcid:
  cionni_irene:
    name: Cionni, Irene
    institute: ENEA, Italy
    orcid: https://orcid.org/0000-0002-0591-9193
  cortesi_nicola:
    name: Cortesi, Nicola
    institute: BSC, Spain
    orcid: https://orcid.org/0000-0002-1442-9225
  crezee_bas:
    name: Crezee, Bas
    institute: ETH Zurich, Switzerland
    orcid: https://orcid.org/0000-0002-1774-1126
  mohr_christianwilhelm:
    name: Mohr, Christian Wilhelm
    institute: Cicero, Norway
    orcid: https://orcid.org/0000-0003-2656-1802
  davin_edouardleopold:
    name: Davin, Edouard Leopold
    institute: ETH Zurich, Switzerland
    orcid: https://orcid.org/0000-0003-3322-9330
  davini_paolo:
    name: Davini, Paolo
    institute: CNR-ISAC, Italy
    orcid: https://orcid.org/0000-0003-3389-7849
  ehbrecht_carsten:
    name: Ehbrecht, Carsten
    institute: DKRZ, Germany
    orcid:
  frank_franziska:
    name: Frank, Franziska
    institute: DLR, Germany
    orcid:
  fuckar_neven:
    name: Fuckar, Neven
    institute: BSC, Spain
    orcid:
  gainusa-bogdan_alina:
    name: Gainusa-Bogdan, Alina
    institute: France
    orcid: https://orcid.org/0000-0001-6147-1883
  gallego-elvira_belen:
    name: Gallego-Elvira, Belen
    institute: NERC, UK
    orcid: https://orcid.org/0000-0002-2328-0354
  gettelman_andrew:
    name: Gettelman, Andrew
    institute: NCAR, USA
    orcid: https://orcid.org/0000-0002-8284-2599
  gier_bettina:
    name: Gier, Bettina
    institute: University of Bremen, Germany
    orcid:
  gottschaldt_klaus-dirk:
    name: Gottschaldt, Klaus-Dirk
    institute: DLR, Germany
    orcid: https://orcid.org/0000-0002-2046-6137
  guemas_virginie:
    name: Guemas, Virginie
    institute: BSC, Spain
    orcid: https://orcid.org/0000-0002-6340-3558
  hagemann_stefan:
    name: Hagemann, Stefan
    institute: MPI-M, Germany
    orcid: https://orcid.org/0000-0001-5444-2945
  hansson_ulf:
    name: Hansson, Ulf
    institute: SMHI, Sweden
    orcid:
  vonhardenberg_jost:
    name: von Hardenberg, Jost
    institute: ISAC-CNR, Torino, Italy
    orcid: https://orcid.org/0000-0002-5312-8070
  hassler_birgit:
    name: Hassler, Birgit
    institute: DLR, Germany
    orcid: https://orcid.org/0000-0003-2724-709X
  hempelmann_nils:
    name: Hempelmann, Nils
    institute: IPSL, France
    orcid:
  hunter_alasdair:
    name: Hunter, Alasdair
    institute: BSC, Spain
    orcid: https://orcid.org/0000-0001-8365-3709
  hutjes_ronald:
    name: Hutjes, Ronald
    institute: Univ. of Wageningen, NL
    orcid:
  juckes_martin:
    name: Juckes, Martin
    institute: BADC, UK
    orcid:
  kadygrov_nikolay:
    name: Kadygrov, Nikolay
    institute: IPSL, France
    orcid:
  kindermann_stephan:
    name: Kindermann, Stephan
    institute: DKRZ, Germany
    orcid: https://orcid.org/0000-0001-9335-1093
  krasting_john:
    name: Krasting, John
    institute: NOAA, USA
    orcid: https://orcid.org/0000-0002-4650-9844
  lembo_valerio:
    name: Lembo, Valerio
    institute: CEN, University of Hamburg, Germany
    orcid: https://orcid.org/0000-0001-6085-5914
  levine_richard:
    name: Levine, Richard
    institute: MetOffice, UK
    orcid: https://orcid.org/0000-0003-1210-0415
  little_bill:
    name: Little, Bill
    institute: MetOffice, UK
    orcid:
  lledo_llorenc:
    name: Lledo, Llorenc
    institute: BSC, Spain
    orcid:
  lorenz_ruth:
    name: Lorenz, Ruth
    institute: ETH Zurich, Switzerland
    orcid: https://orcid.org/0000-0002-3986-1268
  lovato_tomas:
    name: Lovato, Tomas
    institute: CMCC, IT
    orcid: https://orcid.org/0000-0002-5188-6767
  makela_jarmo:
    name: Makela, Jarmo
    institute: FMI, Finland
    orcid:
  maloney_eric:
    name: Maloney, Eric
    institute: Colorado State University, USA
    orcid: https://orcid.org/0000-0002-2660-2611
  manubens_nicolau:
    name: Manubens, Nicolau
    institute: BSC, Spain
    orcid: https://orcid.org/0000-0002-0114-508X
  mason_erik:
    name: Mason, Erik
    institute: NOAA, USA
    orcid:
  sandstad_marit:
    name: Sandstad, Marit
    institute: Cicero, Norway
    orcid:
  massonnet_francois:
    name: Massonnet, Francois
    institute: Universite Catholique de Louvain, Belgium
    orcid:
  martin_gill:
    name: Martin, Gill
    institute: MetOffice, UK
    orcid: https://orcid.org/0000-0003-0851-6020
  mavilia_irene:
    name: Mavilia, Irene
    institute: ISAC-CNR, Bologna, Italy
    orcid: https://orcid.org/0000-0002-4938-2906
  mello_felipe:
    name: Mello, Felipe
    institute: INPE, Brazil
    orcid: https://orcid.org/0000-0002-8832-2869
  dalvi_mohit:
    name: Dalvi, Mohit
    institute: MetOffice, UK
    orcid: https://orcid.org/0000-0003-1669-0811
  nikulin_grigory:
    name: Nikulin, Grigory
    institute: SMHI, Sweden
    orcid: https://orcid.org/0000-0002-4226-8713
  nobre_paulo:
    name: Nobre, Paulo
    institute: INPE, Brazil
    orcid: https://orcid.org/0000-0001-9061-4556
  gonzalez-reviriego_nube:
    name: Gonzalez-Reviriego, Nube
    institute: BSC, Spain
    orcid: https://orcid.org/0000-0002-5919-6701
  oliveira_arildo:
    name: Oliveira, Arildo
    institute: INPE, Brazil
    orcid:
  perez-zanon_nuria:
    name: Perez-Zanon, Nuria
    institute: BSC, Spain
    orcid:
  phillips_adam:
    name: Phillips, Adam
    institute: NCAR, USA
    orcid: https://orcid.org/0000-0003-4859-8585
  pugh_thomas:
    name: Pugh, Thomas
    institute: KIT, Germany
    orcid:
  read_simon:
    name: Read, Simon
    institute: Univ. of Reading, UK
    orcid:
  ringer_mark:
    name: Ringer, Mark
    institute: MetOffice, UK
    orcid: https://orcid.org/0000-0003-4014-2583
  rio_catherine:
    name: Rio, Catherine
    institute: IPSL, France
    orcid: https://orcid.org/0000-0002-6590-7733
  roehrig_romain:
    name: Roehrig, Romain
    institute: MeteoFr, France
<<<<<<< HEAD
    email: romain.roehrig 'at' meteo.fr
  schi_re:
    name: Schiemann, Reinhard
    institute: Univ. of Reading, UK
    email: r.k.schiemann 'at' reading.ac.uk
  senf_da:
    name: Senftleben, Daniel
    institute: DLR, Germany
    email: daniel.senftleben 'at' dlr.de
  serv_fe:
=======
    orcid: https://orcid.org/0000-0002-3903-3841
  serva_federico:
>>>>>>> cf9bfcc0
    name: Serva, Federico
    institute: CNR, Italy
    orcid: https://orcid.org/0000-0002-7118-0817
  sommer_philipp:
    name: Sommer, Philipp
    institute: Univ. of Hamburg, Germany
    orcid:
  stacke_tobias:
    name: Stacke, Tobias
    institute: MPI-M, Germany
    orcid: https://orcid.org/0000-0003-4637-5337
  sterl_andreas:
    name: Sterl, Andreas
    institute: KNMI, Netherlands
    orcid: https://orcid.org/0000-0003-3457-0434
  swaminathan_ranjini:
    name: Swaminathan, Ranjini
    institute: University of Reading, UK
    orcid: https://orcid.org/0000-0001-5853-2673
  teichmann_claas:
    name: Teichmann, Claas
    institute: GERICS, Hamburg, Germany
    orcid:
  torralba_veronica:
    name: Torralba, Veronica
    institute: BSC, Spain
    orcid:
  tsushima_yoko:
    name: Tsushima, Yoko
    institute: MetOffice, UK
    orcid:
  vanulft_bert:
    name: van Ulft, Bert
    institute: KNMI, Netherlands
    orcid: https://orcid.org/0000-0001-8653-2312
  walton_jeremy:
    name: Walton, Jeremy
    institute: MetOffice, UK
    orcid: https://orcid.org/0000-0001-7372-178X
  wang_shiyu:
    name: Wang, Shiyu
    institute: SMHI, Sweden
    orcid:
  weigel_katja:
    name: Weigel, Katja
    institute: University of Bremen and DLR, Germany
    orcid: https://orcid.org/0000-0001-6133-7801
  wenzel_sabrina:
    name: Wenzel, Sabrina
    institute: DLR, Germany
    orcid:
  williams_keith:
    name: Williams, Keith
    institute: MetOffice, UK
    orcid:
  # Viewers (not active developers)
  balaji_venkatramani:
    name: Balaji, Venkatramani
    institute: GFDL, USA
    orcid:
  bunzel_felix:
    name: Bunzel, Felix
    institute: MPI-M, Germany
    orcid:
  charlton-perez_andrew:
    name: Charlton-Perez, Andrew
    institute: Univ. of Reading, UK
    orcid:
  corti_susanna:
    name: Corti, Susanna
    institute: ISAC-CNR, Torino, Italy
    orcid:
  dennis_john:
    name: Dennis, John
    institute: NCAR, USA
    orcid:
  graf_phoebe:
    name: Graf, Phoebe
    institute: DLR, Germany
    orcid:
  hegglin_michaela:
    name: Hegglin, Michaela
    institute: Univ. of Reading, UK
    orcid:
  hendricks_johannes:
    name: Hendricks, Johannes
    institute: DLR, Germany
    orcid:
  john_jasmin:
    name: John, Jasmin
    institute: NOAA, USA
    orcid:
  jones_colin:
    name: Jones, Colin
    institute: MetOffice, UK
    orcid:
  kaiser_christopher:
    name: Kaiser, Christopher
    institute: DLR, Germany
    orcid:
  karpechko_alexey:
    name: Karpechko, Alexey,
    institute: FMI, Finland
    orcid:
  lawrence_bryan:
    name: Lawrence, Bryan
    institute: STFC, UK
    orcid:
  mickelson_sheri:
    name: Mickelson, Sheri
    institute: NCAR, USA
    orcid:
  oconnor_fiona:
    name: OConnor, Fiona
    institute: MetOffice, UK
    orcid:
  radhakrishnan_aparna:
    name: Radhakrishnan, Aparna
    institute: GFDL, USA
    orcid:
  sellar_alistair:
    name: Sellar, Alistair
    institute: MetOffice, UK
    orcid:
  wyser_klaus:
    name: Wyser, Klaus
    institute: SMHI, Sweden
    orcid:
  # Former developers
  braeu_melanie:
    name: Braeu, Melanie
    institute: DLR, Germany
    orcid:
  duscha_christiane:
    name: Duscha, Christiane
    institute: DLR, Germany
    orcid:
  enright_clare:
    name: Enright, Clare
    institute: UEA, UK
    orcid:
  evaldsson_martin:
    name: Evaldsson, Martin
    institute: SMHI, Sweden
    orcid:
  haluszczynski_alexander:
    name: Haluszczynski, Alexander
    institute: DLR, Germany
    orcid:
  herman_michael:
    name: Herman, Michael
    institute: New Mexico Tech, USA
    orcid:
  huebner_michael:
    name: Huebner, Michael
    institute: DLR, Germany
    orcid:
  johnston_marston:
    name: Johnston, Marston
    institute: SMHI, Sweden
    orcid:
  klinger_carolin:
    name: Klinger, Carolin
    institute: DLR, Germany
    orcid:
  kolax_michael:
    name: Kolax, Michael
    institute: SMHI, Sweden
    orcid:
  kunert_dominik:
    name: Kunert, Dominik
    institute: DLR, Germany
    orcid:
  loew_alexander:
    name: Loew, Alexander
    institute: LMU, Germany
    orcid:
  neale_richard:
    name: Neale, Richard
    institute: NCAR, US
    orcid:
  orlowsky_boris:
    name: Orlowsky, Boris
    institute: ETH, Switzerland
    orcid:
  pascoe_stephen:
    name: Pascoe, Stephen
    institute: STFC, UK
    orcid:
  senftleben_daniel:
    name: Senftleben, Daniel
    institute: DLR, Germany
    orcid:
  stevens_mark:
    name: Stevens, Mark
    institute: NCAR, US
    orcid:
  # Former viewers (not active viewers)
  butchart_neal:
    name: Butchart, Neal
    institute: MetOffice, UK
    orcid:
  hassell_david:
    name: Hassell, David
    institute: Univ. of Reading, UK
    orcid:
  ivanova_detelina:
    name: Ivanova, Detelina
    institute: NERSC, Norway
    orcid:
  moise_aurel:
    name: Moise, Aurel
    institute: BOM, Australia
    orcid:
  pendlebury_diane:
    name: Pendlebury, Diane
    institute: Univ. of Toronto, Canada
    orcid:
  stepanova_daria:
    name: Stepanova, Daria
    institute: FMI, Finland
    orcid:
  tilmes_simone:
    name: Tilmes, Simone
    institute: NCAR, US
    orcid:

references:
  # If possible as: "[Last name] et al., [journal abbr.], doi:[doi], [year]."
  acknow_author: "Please acknowledge the author(s)."
  contact_authors: "Please contact the author(s) to discuss acknowledgment or co-authorship."
  acknow_project: "Please acknowledge the project(s)."
  alexander: "Alexander L.V., et al., J. Geophys. Res., 111, D05109, doi:10.1029/2005JD006290"
  anav13jclim: "Anav et al., J. Clim., 26, 6801-6843, doi:10.1175/JCLI-D-12-00417.1, 2013."
  andrews12grl: "Andrews et al., Geophys. Res. Lett., 39, L09712, doi:10.1029/2012GL051607, 2012."
  antonov10usgov: "Antonov, J. I. et al., World Ocean Atlas 2009, Volume 2: Salinity. S. Levitus, Ed. NOAA Atlas NESDIS 69, U.S. Government Printing Office, Washington, D.C., 184 pp., 2010."
  aquila11gmd: "Aquila et al., Geosci. Model Dev. 4, 325-355, doi:10.5194/gmd-4-325-2011, 2011."
  bakker14essd: "Bakker, D. C. E. et al., Earth Syst. Sci. Data, 6, 69-90, doi:10.5194/essd-6-69-2014, 2014."
  baldwin09qjrms: "Baldwin, D. P. et al., Q. J. R. Meteorol. Soc., 135, 1661-1672, doi:10.1002/qj.479, 2009"
  bianchi12gbc: "Bianchi, D. et al., Global Biogeochem. Cy., 26, GB2009, doi:10.1029/2011GB004209, 2012."
  cionni11acp: "Cionni et al., Atmos. Chem. Phys., 11, 11267-11292, doi:10.5194/acp-11-11267-2011, 2011."
  clivar09jclim: "CLIVAR Madden-Julian Oscillation Working Group, J. Climate, 22, 3006-3030, doi:10.1175/2008JCLI2731.1, 2009."
  collins13ipcc: "Collins, M. et al., Long-term climate change: Projections, Commitments, and Irreversibility, in: Climate Change 2013: the Physical Science Basis, contribution of Working Group I to the Fifth Assessment Report of the Intergovernmental Panel on Climate Change, edited by: Stocker, T. F., Qin, D., Plattner, G.-K., Tignor, M., Allen, S. K., Boschung, J., Nauels, A., Xia, Y., Bex, V., and Midgley, P. M., Cambridge University Press, Cambridge, UK and New York, NY, USA (2013)."
  corti99nat: "Corti, S. et al. Nature 398, 799-801, doi:10.1038/19745"
  cox18nature: "Cox, P. M. et al., Nature, 553, 319-322, doi:10.1038/nature25450, 2018."
  davini12jclim: "Davini P., C. Cagnazzo, S. Gualdi, and A. Navarra. J. Climate, 25, 6496-6509, doi: 10.1175/JCLI-D-12-00032.1, 2012"
  davini18: "Davini, P. MiLES - Mid Latitude Evaluation System. Zenodo. doi:10.5281/zenodo.1237837, 2018"
  deangelis15nat: "DeAngelis, A. M. et al., Nature, 528(7581), 249-253, doi:10.1038/nature15770, 2015."
  demora2018gmd: "de Mora et al., Geosci. Model Dev., 11, 4215-4240, doi:10.5194/gmd-11-4215-2018, 2018."
  dong08grl: "Dong, S. et al., J. Geophys. Res., 113, C06013, doi:10.1029/2006JC004051, 2008."
  donofrio14jh: "D'Onofrio et al., J of Hydrometeorology 15, 830-843, 2014."
  duemenil00mpimr: "Duemenil Gates et al., Observed historical discharge data from major rivers for climate model validation. Max Planck Institute for Meteorology Report 307, Hamburg, Germany, 2000."
  emmons00jgr: "Emmons et al., J. Geophys. Res., 105, D16, 20497-20538, 2000."
  eyring06jgr: "Eyring et al., J. Geophys. Res., 111, D22308, doi:10.1029/2006JD007327, 2006."
  eyring13jgr: "Eyring et al., J. Geophys. Res., 118, 5029-5060, doi:10.1002/jgrd.50316, 2013."
  flato13ipcc: "Flato, G. et al., Evaluation of climate models, in: Climate Change 2013: the Physical Science Basis, 2013."
  fuckar: "Fuckar et al., Clima Dynam, 47, 5-6, 1527-1543, doi:10.1007/s00382-015-2917-2, 2016."
  gen14jclim: "Gen, L. et al., J. Climate, 27, 1765-1780, doi:10.1175/JCLI-D-13-00337.1, 2014."
  georgievski18tac: "Georgievski, G. & Hagemann, S. Theor Appl Climatol (2018). https://doi.org/10.1007/s00704-018-2675-2"
  giorgi11jc: "Giorgi et al., J. Climate 24, 5309-5324, doi:10.1175/2011JCLI3979.1, 2011."
  giorgi14jgr: "Giorgi et al., J. Geophys. Res. Atmos., 119, 11695-11708, doi:10.1002/ 2014JD022238, 2014."
  gleckler08jgr: "Gleckler et al., J. Geophys. Res., 113, D06104, doi:10.1029/2007JD008972, 2008."
  goswami99qjrms: "Goswami, B., V. Krishnamurthy, and H. Annamalai, Q. J. R. Meteorol. Soc., 125, 611-633, doi:10.1002/qj.49712555412, 1999."
  hagemann13james: "Hagemann et al., J. Adv. Model. Earth Syst., 5, doi:10.1029/2012MS000173, 2013."
  jones13jgr: "Jones et al., J. Geophys. Res. Atmos., 118, 4001-4024, doi:10.1002/jgrd.50239, 2013."
  jones15james: "Jones et al., J. Adv. Model. Earth Syst., 7, 1554-1575, doi:10.1002/2014MS000416, 2015."
  kerry06jclim: "Kerry H. et al, J. Climate, 19, 3681-3703, doi:10.1175/JCLI3814.1, 2006."
  kim09jclim: "Kim, D. et al., J. Climate, 22, 6413-6436, doi:10.1175/2009JCLI3063.1, 2009."
  kim12grl: "Kim and Yu, Geophys. Res. Lett., 39, L11704, doi:10.1029/2012GL052006, 2012."
  key04gbc: "Key, R. M. et al., Global Biogeochem. Cy., 18, GB4031, doi:10.109/2004GB002247, 2004."
  lauer05acp: "Lauer et al., Atmos. Chem. Phys., 5, 3251-3276, doi:10.5194/acp-5-3251-2005, 2005."
  lauer13jclim: "Lauer and Hamilton, J. Climate, 26, 3823-3845, doi:10.1175/JCLI-D-12-00451.1, 2013."
  lauer17rse: "Lauer et al., Remote Sens. Environ., 203, 9-39, doi:10.1016/j.rse.2017.01.007, 2017."
  lembo16climdyn: "Lembo et al., Clim. Dyn., 48, 1793-1812, doi:10.1007/s00382-016-3173-9"
  lembo19gmdd: "Lembo et al., Geosci. Model Dev. Discuss., doi:10.5194/gmd-2019-37, 2019"
  li14jclim: "Li and Xie, J. Climate, 27, 1765-1780, doi:10.1175/JCLI-D-13-00337.1, 2014."
  li17natcc: "Li, G., S.-P. Xie, C. He, and Z. Chen, Nat Clim Change, 7, 708, doi:10.1038/nclimate3387, 2017."
  lin08jclim: "Lin, J-L. et al., J. Climate, 21, 4541-4567, doi: 10.1175/2008JCLI1816.1, 2008."
  lloyd-hughes02jclim: "Lloyd-Hughes, B. and Saunders, M. A., Int. J. Climatol., 22, 1571-1592, doi:10.1002/joc.846, 2002."
  locarini10usgov: "Locarnini, R. A. et al., World Ocean Atlas 2009, Volume 1: Temperature. S. Levitus, Ed. NOAA Atlas NESDIS 68, U.S. Government Printing Office, Washington, D.C., 184 pp.,2010."
  lucarini14revgeop: "Lucarini et al., Rev. Geophys., 52, 809-859, doi:https://doi.org/10.1002/2013RG000446"
  mehran14jgr: "Mehran, A. et al., J. Geophys. Res., 119, 4, 1695-1707, doi: 10.1002/2013JD021152, 2014."
<<<<<<< HEAD
  manubens:  "Manubens, N., et al., ENVIRON MODELL SOFTW 103, 29-42. doi:10.1016/j.envsoft.2018.01.018"
=======
  manubens: "Manubens, N., et al., ENVIRON MODELL SOFTW 103, 29-42. doi:10.1016/j.envsoft.2018.01.018"
>>>>>>> cf9bfcc0
  mckee93: "McKee, T. B. and Doesken, N. J. and Kleist, J.  In Proceedings of the 8th Conference on Applied Climatology, 17(22), 179-183, Boston, MA: American Meteorological Society, 1993."
  mueller14grl: "Mueller, B. and Seneviratne, S. I. Geophys. Res. Lett., 41, 128-134, doi:10.1002/2013GL058055, 2014."
  mueller13hess: "Mueller, B. et al., Hydrol. Earth Syst. Sci., 17, 3707-3720, doi:10.5194/hess-17-3707-2013, 2013."
  phillips14eos: "Phillips, A. S. et al., EOS T. Am. Geophys. Un., 95, 453-455, 2014."
  rebora06jhm: "Rebora et. al., JHM 7, 724, 2006."
  righi13acp: "Righi et al., Atmos. Chem. Phys., 13, 9939-9970, doi:10.5194/acp-13-9939-2013, 2013."
  righi15gmd: "Righi et al., Geosci. Model Dev., 8, 733-768 doi:10.5194/gmd-8-733-2015, 2015."
  rk2008bams: "Reichler and Kim, Bull. Amer. Meteor. Soc., 89, 303-312, doi:10.1175/BAMS-89-3-303, 2008."
  roedenbeck13os: "Roedenbeck, C. et al., Ocean Sci., 9, 193-216, doi:10.5194/os-9-193-2013, 2013."
  roehrig13jclim: "Roehrig, R. et al., J. Climate, 26, 6471-6505, doi:10.1175/JCLI-D-12-00505.1, 2013."
  sillman13jgr: "Sillmann et al., J. Geophys. Res., doi:10.1029/2012JD018390, 2013"
  sperber12asl: "Sperber and Kim, Atmos. Sci. Lett., 13, 3, 187-193, doi:10.1002/asl.378, 2012."
  straus07jcli: "Straus, D.M., S. Corti, and F. Molteni. J. Climate, 20, 2251-2272, doi:10.1175/JCLI4070.1, 2007"
  sutanudjaja2018gmd: "Sutanudjaja, E. H. et al., Geosci. Model Dev., 11, 2429-2453, doi:10.5194/gmd-11-2429-2018, 2018."
  stroeve07grl: "Stroeve, J. et al., Geophys. Res. Lett., 34, L09501, doi:10.1029/2007GL029703, 2007."
  tibaldi90tel: "Tibaldi S. and Molteni F. Tellus A 42(3): 343-365, doi:10.1034/j.1600-0870.1990.t01-2-00003.x, 1990."
  taylor12: "Taylor et al., Nature, 489, 423-426, doi:10.1038/nature11377, 2012."
  terzago18nhess: "Terzago, S. et al., Nat. Hazards Earth Syst. Sci., 18, 2825-2840, doi:10.5194/nhess-18-2825-2018, 2018."
  takahashi14marchem: "Takahashi et al., Mar. Chem., 164, 95-125, doi:10.1016/j.marchem.2014.06.004, 2014."
  vicente10jclim: "Vicente-Serrano, S. M. and Beguera, S. and Lopez-Moreno, J. I., Journal of climate, 23(7), 1696-1718, 10.1175/2009JCLI2909.1, 2010"
  wang99bams: "Wang, B. and Z. Fan, Bull. Amer. Meteor. Soc., 80, 629-638, doi:10.1175/1520-0477(1999)080&lt;0629:COSASM&gt;2.0.CO;2, 1999."
  wang11climdyn: "Wang, B. et al., Clim. Dyn., 39, 1123-1135, doi:10.1007/s00382-011-1266-z, 2011."
  webster92qjrms: "Webster, P. J. and Yang, S., Q.J.R. Meteorol. Soc., 118: 877-926. doi:10.1002/qj.49711850705, 1992."
  weedon14wrr: "Weedon, G. P. et al., Water Resour. Res., 50, 7505-7514, doi:10.1002/2014WR015638, 2014."
  weigel: "Weigel, A P., et al., Q. J. Royal Meteorol. Soc. 134, 630, 241-260. doi:10.1002/qj.210"
  wenzel14jgr: "Wenzel et al., J. Geophys. Res. Biogeosci., 119(5), doi:2013JG002591, 2014."
  williams09climdyn: "Williams and Webb, Clim. Dynam., 33, 141-157, doi:10.1007/s00382-008-0443-1, 2009."
  zhang11wcc: "Zhang et al., WIREs Clim. Change, doi:10.1002/wcc.147, 2011."
  # Observations
  aura-tes: "Beer, R., IEEE Trans. Geosci. Remote Sens., doi:10.1109/TGRS.2005.863716, 2006."
  cds-satellite-lai-fapar: "Baret et al., Remote Sens. Environ., doi:10.1016/j.rse.2007.02.018, 2007.OB"
  cds-satellite-soil-moisture: "Gruber et al., Earth Syst. Sci. Data, doi: 10.5194/essd-11-717-2019, 2019."
  cds-xch4: "Buchwitz et al., Adv. Astronaut. Sci. Technol., doi:10.1007/s42423-018-0004-6, 2018."
  cds-xco2: "Buchwitz et al., Adv. Astronaut. Sci. Technol., doi:10.1007/s42423-018-0004-6, 2018."
  ceres-syn1deg: "Wielicki et al., Bull. Amer. Meteor. Soc., doi:10.1175/1520-0477(1996)077<0853:CATERE>2.0.CO;2, 1996."
  cru: "Harris et al., Int. J. Climatol., doi:10.1002/joc.3711, 2014."
  duveiller2018: "Duveiller et al., Sci. Data, doi:10.1038/sdata.2018.14, 2018."
  eppley-vgpm-modis: "Behrenfeld and Falkowski, Limnol. Oceanogr., doi:10.4319/lo.1997.42.1.0001, 1997."
  era-interim: "Dee et al., Q. J. Roy. Meteor. Soc., doi:10.1002/qj.828, 2011."
  era5: "Copernicus Climate Change Service (C3S) (2017): ERA5: Fifth generation of ECMWF atmospheric reanalyses of the global climate. Copernicus Climate Change Service Climate Data Store (CDS)"
  esacci-aerosol: "Popp et al., Remote Sens., doi:10.3390/rs8050421, 2016."
  esacci-cloud: "Stengel et al., Earth Syst. Sci. Data, doi:10.5194/essd-9-881-2017, 2017."
  esacci-fire: "Chuvieco et al.ESA Fire Climate Change Initiative (Fire_cci): Burned Area Grid Product Version 4.1. Centre for Environmental Data Analysis, doi:10.5285/D80636D4-7DAF-407E-912D-F5BB61C142FA, 2016."
  esacci-landcover: "Defourny, P.: ESA Land Cover Climate Change Initiative (Land_Cover_cci): Global Land Cover Maps, Version 1.6.1. Centre for Environmental Data Analysis, http://catalogue.ceda.ac.uk/uuid/4761751d7c844e228ec2f5fe11b2e3b0, 2016."
  esacci-oc: "Sathyendranath et al., ESA Ocean Colour Climate Change Initiative (Ocean_Colour_cci): Global chlorophyll-a data products gridded on a geographic projection, Version 3.1. Centre for Environmental Data Analysis, http://catalogue.ceda.ac.uk/uuid/12d6f4bdabe144d7836b0807e65aa0e2, 2016."
  esacci-ozone: "Loyola et al., Int. J. Remote Sens. doi:10.1080/01431160902825016, 2009."
  esacci-soilmoisture: "Liu et al., Hydrol. Earth Syst. Sci., doi:10.5194/hess-15-425-2011, 2011."
  esacci-sst: "Merchant et al., Geosci. Data J., doi:10.1002/gdj3.20, 2014."
  gcp: "Le Quéré et al., Earth Syst. Sci. Data, doi:10.5194/essd-10-2141-2018, 2018."
  ghcn: "Jones and Moberg, J. Clim., doi:10.1175/1520-0442(2003)016<0206:HALSSA>2.0.CO;2, 2003."
  hadcrut3: "Brohan et al., J. Geophys. Res., doi:10.1029/2005JD006548, 2006."
  hadcrut4: "Morice et al., J. Goophys. Res., doi:10.1029/2011JD017187, 2012."
  hadisst: "Rayner et al., J. Geophys. Res., doi:10.1029/2002JD002670, 2013."
  hwsd: "Wieder et al., doi:10.3334/ORNLDAAC/1247, 2014."
  jma-transcom: "Maki et al., Tellus B, doi:10.1111/j.1600-0889.2010.00488.x, 2010."
  lai3g: "Zhu et al., Remote Sens., doi:10.3390/rs5020927, 2013."
  landflux-eval: "Mueller et al., Hydrol. Earth Syst. Sci., doi:10.5194/hess-17-3707-2013, 2013."
  landschuetzer2016: "Landschuetzer et al., Global Biogeochem. Cycles, doi:10.1002/2015GB005359, 2016."
  modis1: "Platnick et al., IEEE Trans. Geosci. Remote Sens., doi:10.1109/TGRS.2002.808301, 2003."
  modis2: "Levy et al., Atmos. Meas. Tech., doi:10.5194/amt-6-2989-2013, 2013."
  mte: "Jung et al., J. Geophys. Res., doi:10.1029/2010JG001566, 2011."
  ncep: "Kalnay et al., B. Am. Meteorol. Soc., doi:10.1175/1520-0477(1996)077<0437:TNYRP>2.0.CO;2, 1996."
  ndp: "Gibbs, H. K., doi:10.3334/CDIAC/lue.ndp017.2006, 2006."
  niwa-bs: "Bodeker et al., Atmos. Chem. Phys., doi:10.5194/acp-5-2603-2005, 2005."
<<<<<<< HEAD
  patmos-x: "Heidinger et al., NOAA National Centers for Environmental Information, doi:10.7289/V5348HCK, last access: 10 February 2019."
  woa: "Locarnini et al., World Ocean Atlas 2013, Vol. 1: Temperature, 2013."
  zhang-2011: "Zhang et al., WIREs Clim. Change, doi:10.1002/wcc.147, 2011"
  sillman-2013: "Sillmann et al., J. Geophys. Res., doi:10.1029/2012JD018390, 2013"
=======
  nsidc-0116: "Tschudi, M., W. N. Meier, J. S. Stewart, C. Fowler, and J. Maslanik. 2019. Polar Pathfinder Daily 25 km EASE-Grid Sea Ice Motion Vectors, Version 4. [Indicate subset used]. Boulder, Colorado USA. NASA National Snow and Ice Data Center Distributed Active Archive Center. doi: https://doi.org/10.5067/INAWUWO7QH7B. [Date Accessed]."
  patmos-x: "Heidinger et al., Bull. Amer. Meteor. Soc., doi:10.1175/BAMS-D-12-00246.1, 2013."
  piomas: "Zhang, J. et al., Mon. Wea. Rev. doi:10.1175/1520-0493(2003)131<0845:MGSIWA>2.0.CO;2, 2013."
  uwisc: "O'Dell et al., J. Clim., doi:10.1175/2007JCLI1958.1, 2008."
  woa: "Locarnini et al., World Ocean Atlas 2013, Volume 1: Temperature, NOAA Atlas NESDIS 73, 2013."
>>>>>>> cf9bfcc0

projects:
  c3s-magic: Copernicus Climate Change Service 34a Lot 2 (MAGIC) project
  climval: BMBF MiKlip Project ClimVal
  cmip6dicad: BMBF CMIP6 Project Germany
  cmug: ESA CMUG
  crescendo: EU H2020 project CRESCENDO
  dlrveu: DLR project VEU
  dlrveu2: DLR project VEU2
  embrace: EU FP7 project EMBRACE
  esmval: DLR project ESMVal
  eval4cmip: DLR and University of Bremen project funded by the Initiative and Networking Fund of the Helmholtz Society
<<<<<<< HEAD
  primavera: EU H2020 project PRIMAVERA
=======
  ewatercycle: eWaterCycle project
>>>>>>> cf9bfcc0
  qa4ecv: QA4ECV
  trr181: DFG Project TRR-181
  ukesm: UKESM, UK Earth System Model project (NERC)

realms:
  aerosol: aerosol
  atmos: atmosphere
  atmosChem: atmospheric chemistry
  land: land
  landIce: land ice
  ocean: ocean
  ocnBgchem: ocean biogeochemistry
  seaIce: sea ice

themes:
  aerosols: aerosols
  atmDyn: atmospheric dynamics
  bgchem: biogeochemistry
  bgphys: biogeophysics
  carbon: carbon cycle
  chem: chemistry
  clouds: clouds
  EC: emergent constraint
  ghg: greenhouse gases
  monsoon: monsoons
  phys: physics
  seaIce: sea ice
  varmodes: modes of variability

domains:
  eq: equatorial
  et: extra tropics
  global: global
  midlat: mid-latitudes
  nh: northern hemisphere
  nhext: northern extra tropics
  nhmidlat: northern mid-latitudes
  nhpolar: northern polar
  nhtrop: northern tropics
  polar: polar
  reg: regional
  sh: southern hemisphere
  shext: southern extra tropics
  shmidlat: southern mid-latitudes
  shpolar: southern polar
  shtrop: southern tropics
  trop: tropics

plot_types:
  errorbar: error bar plot
  bar: bar chart
  circle: different overlapping circles
  diurn: diurnal cycle
  geo: geographical distribution
  portrait: portrait diagram
  polar: polar-stereographic plot
  scatter: scatter plot
  seas: seasonal cycle
  sect: meridional section
  size: size-distribution
  vert: vertical profile
  taylor: taylor diagram
  times: time series
  zonal: zonal mean
  pro: profile  # (any other kind of line chart)
  other: other plot types

statistics:
  anomaly: anomaly
  corr: correlation
  diff: difference
  eof: empirical orthogonal function (EOF)
  mean: mean
  spectrum: spectrum
  stddev: standard deviation
  var: variability
  rmsd: rmsd
  range: range of values
  trend: temporal trend
  clim: climatology
  perc: percentiles
  median: median
  detrend: detrend
  smpi: single metric performance index statistics
  other: other statistics<|MERGE_RESOLUTION|>--- conflicted
+++ resolved
@@ -89,17 +89,12 @@
   arnone_enrico:
     name: Arnone, Enrico
     institute: ISAC-CNR, Torino, Italy
-<<<<<<< HEAD
-    email: e.arnone 'at' isac.cnr.it
-  atha_pa:
+    orcid: https://orcid.org/0000-0001-6740-5051
+  athanasiadis_panos:
     name: Panos Athanasiadis
     insitute: CMCC, IT
-    email: panos.athanasiadis 'at' cmcc.it
-  bell_om:
-=======
-    orcid: https://orcid.org/0000-0001-6740-5051
+    orcid:
   bellprat_omar:
->>>>>>> cf9bfcc0
     name: Bellprat, Omar
     institute: BSC, Spain
     orcid: https://orcid.org/0000-0001-6434-1793
@@ -346,21 +341,12 @@
   roehrig_romain:
     name: Roehrig, Romain
     institute: MeteoFr, France
-<<<<<<< HEAD
-    email: romain.roehrig 'at' meteo.fr
-  schi_re:
+    orcid: https://orcid.org/0000-0002-3903-3841
+  schiemann_reinhard:
     name: Schiemann, Reinhard
     institute: Univ. of Reading, UK
-    email: r.k.schiemann 'at' reading.ac.uk
-  senf_da:
-    name: Senftleben, Daniel
-    institute: DLR, Germany
-    email: daniel.senftleben 'at' dlr.de
-  serv_fe:
-=======
-    orcid: https://orcid.org/0000-0002-3903-3841
+    orcid:
   serva_federico:
->>>>>>> cf9bfcc0
     name: Serva, Federico
     institute: CNR, Italy
     orcid: https://orcid.org/0000-0002-7118-0817
@@ -643,11 +629,7 @@
   locarini10usgov: "Locarnini, R. A. et al., World Ocean Atlas 2009, Volume 1: Temperature. S. Levitus, Ed. NOAA Atlas NESDIS 68, U.S. Government Printing Office, Washington, D.C., 184 pp.,2010."
   lucarini14revgeop: "Lucarini et al., Rev. Geophys., 52, 809-859, doi:https://doi.org/10.1002/2013RG000446"
   mehran14jgr: "Mehran, A. et al., J. Geophys. Res., 119, 4, 1695-1707, doi: 10.1002/2013JD021152, 2014."
-<<<<<<< HEAD
-  manubens:  "Manubens, N., et al., ENVIRON MODELL SOFTW 103, 29-42. doi:10.1016/j.envsoft.2018.01.018"
-=======
   manubens: "Manubens, N., et al., ENVIRON MODELL SOFTW 103, 29-42. doi:10.1016/j.envsoft.2018.01.018"
->>>>>>> cf9bfcc0
   mckee93: "McKee, T. B. and Doesken, N. J. and Kleist, J.  In Proceedings of the 8th Conference on Applied Climatology, 17(22), 179-183, Boston, MA: American Meteorological Society, 1993."
   mueller14grl: "Mueller, B. and Seneviratne, S. I. Geophys. Res. Lett., 41, 128-134, doi:10.1002/2013GL058055, 2014."
   mueller13hess: "Mueller, B. et al., Hydrol. Earth Syst. Sci., 17, 3707-3720, doi:10.5194/hess-17-3707-2013, 2013."
@@ -712,18 +694,11 @@
   ncep: "Kalnay et al., B. Am. Meteorol. Soc., doi:10.1175/1520-0477(1996)077<0437:TNYRP>2.0.CO;2, 1996."
   ndp: "Gibbs, H. K., doi:10.3334/CDIAC/lue.ndp017.2006, 2006."
   niwa-bs: "Bodeker et al., Atmos. Chem. Phys., doi:10.5194/acp-5-2603-2005, 2005."
-<<<<<<< HEAD
-  patmos-x: "Heidinger et al., NOAA National Centers for Environmental Information, doi:10.7289/V5348HCK, last access: 10 February 2019."
-  woa: "Locarnini et al., World Ocean Atlas 2013, Vol. 1: Temperature, 2013."
-  zhang-2011: "Zhang et al., WIREs Clim. Change, doi:10.1002/wcc.147, 2011"
-  sillman-2013: "Sillmann et al., J. Geophys. Res., doi:10.1029/2012JD018390, 2013"
-=======
   nsidc-0116: "Tschudi, M., W. N. Meier, J. S. Stewart, C. Fowler, and J. Maslanik. 2019. Polar Pathfinder Daily 25 km EASE-Grid Sea Ice Motion Vectors, Version 4. [Indicate subset used]. Boulder, Colorado USA. NASA National Snow and Ice Data Center Distributed Active Archive Center. doi: https://doi.org/10.5067/INAWUWO7QH7B. [Date Accessed]."
   patmos-x: "Heidinger et al., Bull. Amer. Meteor. Soc., doi:10.1175/BAMS-D-12-00246.1, 2013."
   piomas: "Zhang, J. et al., Mon. Wea. Rev. doi:10.1175/1520-0493(2003)131<0845:MGSIWA>2.0.CO;2, 2013."
   uwisc: "O'Dell et al., J. Clim., doi:10.1175/2007JCLI1958.1, 2008."
   woa: "Locarnini et al., World Ocean Atlas 2013, Volume 1: Temperature, NOAA Atlas NESDIS 73, 2013."
->>>>>>> cf9bfcc0
 
 projects:
   c3s-magic: Copernicus Climate Change Service 34a Lot 2 (MAGIC) project
@@ -736,11 +711,8 @@
   embrace: EU FP7 project EMBRACE
   esmval: DLR project ESMVal
   eval4cmip: DLR and University of Bremen project funded by the Initiative and Networking Fund of the Helmholtz Society
-<<<<<<< HEAD
+  ewatercycle: eWaterCycle project
   primavera: EU H2020 project PRIMAVERA
-=======
-  ewatercycle: eWaterCycle project
->>>>>>> cf9bfcc0
   qa4ecv: QA4ECV
   trr181: DFG Project TRR-181
   ukesm: UKESM, UK Earth System Model project (NERC)
