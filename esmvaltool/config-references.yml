--- conflicted
+++ resolved
@@ -723,13 +723,8 @@
 plot_types:
   errorbar: error bar plot
   bar: bar chart
-<<<<<<< HEAD
-  map: world or reginal map
-  metric: Autoassess metric
-=======
   map: world map
   metrics: Autoassess metrics
->>>>>>> f2518582
   circle: different overlapping circles
   diurn: diurnal cycle
   geo: geographical distribution
