--- conflicted
+++ resolved
@@ -304,20 +304,15 @@
   oliveira_arildo:
     name: Oliveira, Arildo
     institute: INPE, Brazil
-<<<<<<< HEAD
-  pand_am:
+  pandde_amarjiit:
     name: Pandde, Amarjiit
-    institute: University of Arizona, USA
-    email: amarjiitpandde 'at' email.arizona.edu
-  phil_ad:
-=======
+    institute: Univ. of Arizona, USA
     orcid:
   perez-zanon_nuria:
     name: Perez-Zanon, Nuria
     institute: BSC, Spain
     orcid:
   phillips_adam:
->>>>>>> 7141f87a
     name: Phillips, Adam
     institute: NCAR, USA
     orcid: https://orcid.org/0000-0003-4859-8585
@@ -340,21 +335,15 @@
   roehrig_romain:
     name: Roehrig, Romain
     institute: MeteoFr, France
-<<<<<<< HEAD
-    email: romain.roehrig 'at' meteo.fr
-  russ_jo:
+  russell_joellen:
     name: Russell, Joellen
-    institute: University of Arizona, USA
-    email: jrussell 'at' email.arizona.edu 
-  senf_da:
+    institute: Univ. of Arizona, USA
+    orcid:
+  senftleben_daniel:
     name: Senftleben, Daniel
     institute: DLR, Germany
-    email: daniel.senftleben 'at' dlr.de
-  serv_fe:
-=======
     orcid: https://orcid.org/0000-0002-3903-3841
   serva_federico:
->>>>>>> 7141f87a
     name: Serva, Federico
     institute: CNR, Italy
     orcid: https://orcid.org/0000-0002-7118-0817
@@ -648,11 +637,8 @@
   rk2008bams: "Reichler and Kim, Bull. Amer. Meteor. Soc., 89, 303-312, doi:10.1175/BAMS-89-3-303, 2008."
   roedenbeck13os: "Roedenbeck, C. et al., Ocean Sci., 9, 193-216, doi:10.5194/os-9-193-2013, 2013."
   roehrig13jclim: "Roehrig, R. et al., J. Climate, 26, 6471-6505, doi:10.1175/JCLI-D-12-00505.1, 2013."
-<<<<<<< HEAD
-  russell18jgr  : "Russell, J.L.,et al., 2018, J. Geophys. Res., 123, 3120-3143. doi: https://doi.org/10.1002/2017JC013461" 
-=======
+  russell18jgr: "Russell, J.L. et al., J. Geophys. Res., 123, 3120-3143, doi: 10.1002/2017JC013461, 2018."
   sillman13jgr: "Sillmann et al., J. Geophys. Res., doi:10.1029/2012JD018390, 2013"
->>>>>>> 7141f87a
   sperber12asl: "Sperber and Kim, Atmos. Sci. Lett., 13, 3, 187-193, doi:10.1002/asl.378, 2012."
   straus07jcli: "Straus, D.M., S. Corti, and F. Molteni. J. Climate, 20, 2251-2272, doi:10.1175/JCLI4070.1, 2007"
   sutanudjaja2018gmd: "Sutanudjaja, E. H. et al., Geosci. Model Dev., 11, 2429-2453, doi:10.5194/gmd-11-2429-2018, 2018."
