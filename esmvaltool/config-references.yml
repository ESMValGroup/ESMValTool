# Full list of authors and references for the currently implemented
# diagnostics.
#
# Add new entries alphabetically (for authors) or at the end of the
# respective lists. Do not change the current entries!
#

authors:
  # Core Team (PI and core developers)
  eyring_veronika:
    name: Eyring, Veronika
    institute: DLR, Germany
    email: veronika.eyring@dlr.de
    orcid: https://orcid.org/0000-0002-6887-4885
  andela_bouwe:
    name: Andela, Bouwe
    institute: NLeSC, Netherlands
    email: b.andela@esciencecenter.nl
    orcid: https://orcid.org/0000-0001-9005-8940
  broetz_bjoern:
    name: Broetz, Bjoern
    institute: DLR, Germany
    email: bjoern.broetz@dlr.de
    orcid:
  demora_lee:
    name: de Mora, Lee
    institute: PML, UK
    email: ledm@pml.ac.uK
    orcid: https://orcid.org/0000-0002-5080-3149
  drost_niels:
    name: Drost, Niels
    institute: NLeSC, Netherlands
    email: n.drost@esciencecenter.nl
    orcid:
  koldunov_nikolay:
    name: Koldunov, Nikolay
    institute: AWI, Germany
    email: nikolay.koldunov@awi.de
    orcid: https://orcid.org/0000-0002-3365-8146
  lauer_axel:
    name: Lauer, Axel
    institute: DLR, Germany
    email: axel.lauer@dlr.de
    orcid: https://orcid.org/0000-0002-9270-1044
  mueller_benjamin:
    name: Mueller, Benjamin
    institute: LMU, Germany
    email: b.mueller@iggf.geo.uni-muenchen.de
    orcid:
  predoi_valeriu:
    name: Predoi, Valeriu
    institute: URead, UK
    email: valeriu.predoi@ncas.ac.uk
    orcid: https://orcid.org/0000-0002-9729-6578
  righi_mattia:
    name: Righi, Mattia
    institute: DLR, Germany
    email: mattia.righi@dlr.de
    orcid: https://orcid.org/0000-0003-3827-5950
  schlund_manuel:
    name: Schlund, Manuel
    institute: DLR, Germany
    email: manuel.schlund@dlr.de
    orcid: https://orcid.org/0000-0001-5251-0158
  vegas-regidor_javier:
    name: Vegas-Regidor, Javier
    institute: BSC, Spain
    email: javier.vegas@bsc.es
    orcid: https://orcid.org/0000-0003-0096-4291
  zimmermann_klaus:
    name: Zimmermann, Klaus
    institute: SMHI, Sweden
    email: klaus.zimmermann@smhi.se
    orcid: https://orcid.org/0000-0003-3994-2057
  # Development team
  aerts_jerom:
    name: Aerts, Jerom
    institute: University of Delft, Netherlands
    email: J.P.M.Aerts@tudelft.nl
    orcid:
  alidoost_sarah:
    name: Alidoost, Sarah
    institute: NLeSC, Netherlands
    email: f.alidoost 'at' esciencecenter.nl
  anav_alessandro:
    name: Anav, Alessandro
    institute: Univ. of Exeter, UK
    orcid: https://orcid.org/0000-0002-4217-7563
  andrews_oliver:
    name: Andrews, Oliver
    institute: Tyndall Centre, UK
    orcid: https://orcid.org/0000-0002-1921-475X
  arnone_enrico:
    name: Arnone, Enrico
    institute: ISAC-CNR, Torino, Italy
    orcid: https://orcid.org/0000-0001-6740-5051
  athanasiadis_panos:
    name: Panos Athanasiadis
    insitute: CMCC, IT
    orcid:
  bellprat_omar:
    name: Bellprat, Omar
    institute: BSC, Spain
    orcid: https://orcid.org/0000-0001-6434-1793
  berg_peter:
    name: Berg, Peter
    institute: SMHI, Sweden
    orcid: https://orcid.org/0000-0002-1469-2568
  bock_lisa:
    name: Bock, Lisa
    institute: DLR, Germany
    orcid: https://orcid.org/0000-0001-7058-5938
  boe_julien:
    name: Boe, Julien
    institute: CERFACS, France
    orcid:
  bojovic_dragana:
    name: Bojovic, Dragana
    institute: BSC, Spain
    orcid: https://orcid.org/0000-0001-7354-1885
  cagnazzo_chiara:
    name: Cagnazzo, Chiara
    institute: CNR, Italy
    orcid: https://orcid.org/0000-0002-2054-0448
  camphuijsen_jaro:
    name: Camphuijsen, Jaro
    institute: NLeSC, Netherlands
    orcid:
  capistrano_vinicius:
    name: Capistrano, Vinicius
    institute: INPE, Brazil
    orcid: https://orcid.org/0000-0001-8653-2312
  caron_louis-philippe:
    name: Caron, Louis-Philippe
    institute: BSC, Spain
    orcid: https://orcid.org/0000-0001-5221-0147
  chen_jack:
    name: Chen, Jack
    institute: NCAR, USA
    orcid:
  cionni_irene:
    name: Cionni, Irene
    institute: ENEA, Italy
    orcid: https://orcid.org/0000-0002-0591-9193
  cortesi_nicola:
    name: Cortesi, Nicola
    institute: BSC, Spain
    orcid: https://orcid.org/0000-0002-1442-9225
  crezee_bas:
    name: Crezee, Bas
    institute: ETH Zurich, Switzerland
    orcid: https://orcid.org/0000-0002-1774-1126
  mohr_christianwilhelm:
    name: Mohr, Christian Wilhelm
    institute: Cicero, Norway
    orcid: https://orcid.org/0000-0003-2656-1802
  davin_edouardleopold:
    name: Davin, Edouard Leopold
    institute: ETH Zurich, Switzerland
    orcid: https://orcid.org/0000-0003-3322-9330
  davini_paolo:
    name: Davini, Paolo
    institute: CNR-ISAC, Italy
    orcid: https://orcid.org/0000-0003-3389-7849
<<<<<<< HEAD
  demory_marie-estelle:
    name: Demory, Marie-Estelle
    institute: ETH Zurich, Switzerland
    orcid: https://orcid.org/0000-0002-5764-3248
=======
  docquier_david:
    name: Docquier, David
    institute: UC Louvain, Belgium
    orcid: 
>>>>>>> 975822c7
  ehbrecht_carsten:
    name: Ehbrecht, Carsten
    institute: DKRZ, Germany
    orcid:
  frank_franziska:
    name: Frank, Franziska
    institute: DLR, Germany
    orcid:
  fuckar_neven:
    name: Fuckar, Neven
    institute: BSC, Spain
    orcid:
  gainusa-bogdan_alina:
    name: Gainusa-Bogdan, Alina
    institute: France
    orcid: https://orcid.org/0000-0001-6147-1883
  gallego-elvira_belen:
    name: Gallego-Elvira, Belen
    institute: NERC, UK
    orcid: https://orcid.org/0000-0002-2328-0354
  gettelman_andrew:
    name: Gettelman, Andrew
    institute: NCAR, USA
    orcid: https://orcid.org/0000-0002-8284-2599
  gier_bettina:
    name: Gier, Bettina
    institute: University of Bremen, Germany
    orcid:
  gottschaldt_klaus-dirk:
    name: Gottschaldt, Klaus-Dirk
    institute: DLR, Germany
    orcid: https://orcid.org/0000-0002-2046-6137
  guemas_virginie:
    name: Guemas, Virginie
    institute: BSC, Spain
    orcid: https://orcid.org/0000-0002-6340-3558
  hagemann_stefan:
    name: Hagemann, Stefan
    institute: MPI-M, Germany
    orcid: https://orcid.org/0000-0001-5444-2945
  hansson_ulf:
    name: Hansson, Ulf
    institute: SMHI, Sweden
    orcid:
  vonhardenberg_jost:
    name: von Hardenberg, Jost
    institute: ISAC-CNR, Torino, Italy
    orcid: https://orcid.org/0000-0002-5312-8070
  hassler_birgit:
    name: Hassler, Birgit
    institute: DLR, Germany
    orcid: https://orcid.org/0000-0003-2724-709X
  hempelmann_nils:
    name: Hempelmann, Nils
    institute: IPSL, France
    orcid:
  hunter_alasdair:
    name: Hunter, Alasdair
    institute: BSC, Spain
    orcid: https://orcid.org/0000-0001-8365-3709
  hutjes_ronald:
    name: Hutjes, Ronald
    institute: Univ. of Wageningen, NL
    orcid:
  juckes_martin:
    name: Juckes, Martin
    institute: BADC, UK
    orcid:
  kadygrov_nikolay:
    name: Kadygrov, Nikolay
    institute: IPSL, France
    orcid:
  kindermann_stephan:
    name: Kindermann, Stephan
    institute: DKRZ, Germany
    orcid: https://orcid.org/0000-0001-9335-1093
  krasting_john:
    name: Krasting, John
    institute: NOAA, USA
    orcid: https://orcid.org/0000-0002-4650-9844
  lembo_valerio:
    name: Lembo, Valerio
    institute: CEN, University of Hamburg, Germany
    orcid: https://orcid.org/0000-0001-6085-5914
  levine_richard:
    name: Levine, Richard
    institute: MetOffice, UK
    orcid: https://orcid.org/0000-0003-1210-0415
  little_bill:
    name: Little, Bill
    institute: MetOffice, UK
    orcid:
  lledo_llorenc:
    name: Lledo, Llorenc
    institute: BSC, Spain
    orcid:
  loosveldt-tomas_saskia:
    name: Loosveldt-Tomas, Saskia
    institute: BSC, Spain
    orcid:
  lorenz_ruth:
    name: Lorenz, Ruth
    institute: ETH Zurich, Switzerland
    orcid: https://orcid.org/0000-0002-3986-1268
  lovato_tomas:
    name: Lovato, Tomas
    institute: CMCC, IT
    orcid: https://orcid.org/0000-0002-5188-6767
  makela_jarmo:
    name: Makela, Jarmo
    institute: FMI, Finland
    orcid:
  maloney_eric:
    name: Maloney, Eric
    institute: Colorado State University, USA
    orcid: https://orcid.org/0000-0002-2660-2611
  manubens_nicolau:
    name: Manubens, Nicolau
    institute: BSC, Spain
    orcid: https://orcid.org/0000-0002-0114-508X
  mason_erik:
    name: Mason, Erik
    institute: NOAA, USA
    orcid:
  sandstad_marit:
    name: Sandstad, Marit
    institute: Cicero, Norway
    orcid:
  massonnet_francois:
    name: Massonnet, Francois
    institute: Universite Catholique de Louvain, Belgium
    orcid:
  martin_gill:
    name: Martin, Gill
    institute: MetOffice, UK
    orcid: https://orcid.org/0000-0003-0851-6020
  mavilia_irene:
    name: Mavilia, Irene
    institute: ISAC-CNR, Bologna, Italy
    orcid: https://orcid.org/0000-0002-4938-2906
  mello_felipe:
    name: Mello, Felipe
    institute: INPE, Brazil
    orcid: https://orcid.org/0000-0002-8832-2869
  dalvi_mohit:
    name: Dalvi, Mohit
    institute: MetOffice, UK
    orcid: https://orcid.org/0000-0003-1669-0811
  nikulin_grigory:
    name: Nikulin, Grigory
    institute: SMHI, Sweden
    orcid: https://orcid.org/0000-0002-4226-8713
  nobre_paulo:
    name: Nobre, Paulo
    institute: INPE, Brazil
    orcid: https://orcid.org/0000-0001-9061-4556
  gonzalez-reviriego_nube:
    name: Gonzalez-Reviriego, Nube
    institute: BSC, Spain
    orcid: https://orcid.org/0000-0002-5919-6701
  oliveira_arildo:
    name: Oliveira, Arildo
    institute: INPE, Brazil
    orcid:
  perez-zanon_nuria:
    name: Perez-Zanon, Nuria
    institute: BSC, Spain
    orcid:
  phillips_adam:
    name: Phillips, Adam
    institute: NCAR, USA
    orcid: https://orcid.org/0000-0003-4859-8585
  pugh_thomas:
    name: Pugh, Thomas
    institute: KIT, Germany
    orcid:
  read_simon:
    name: Read, Simon
    institute: Univ. of Reading, UK
    orcid:
  ringer_mark:
    name: Ringer, Mark
    institute: MetOffice, UK
    orcid: https://orcid.org/0000-0003-4014-2583
  rio_catherine:
    name: Rio, Catherine
    institute: IPSL, France
    orcid: https://orcid.org/0000-0002-6590-7733
  roehrig_romain:
    name: Roehrig, Romain
    institute: MeteoFr, France
    orcid: https://orcid.org/0000-0002-3903-3841
  sanchez-gomez_emilia:
    name: Sanchez, Emilia
    institute: CERFACS, France
    orcid:
  schiemann_reinhard:
    name: Schiemann, Reinhard
    institute: Univ. of Reading, UK
    orcid:
  serva_federico:
    name: Serva, Federico
    institute: CNR, Italy
    orcid: https://orcid.org/0000-0002-7118-0817
  sommer_philipp:
    name: Sommer, Philipp
    institute: Univ. of Hamburg, Germany
    orcid:
  stacke_tobias:
    name: Stacke, Tobias
    institute: MPI-M, Germany
    orcid: https://orcid.org/0000-0003-4637-5337
  sterl_andreas:
    name: Sterl, Andreas
    institute: KNMI, Netherlands
    orcid: https://orcid.org/0000-0003-3457-0434
  swaminathan_ranjini:
    name: Swaminathan, Ranjini
    institute: University of Reading, UK
    orcid: https://orcid.org/0000-0001-5853-2673
  teichmann_claas:
    name: Teichmann, Claas
    institute: GERICS, Hamburg, Germany
    orcid:
  torralba_veronica:
    name: Torralba, Veronica
    institute: BSC, Spain
    orcid:
  tsushima_yoko:
    name: Tsushima, Yoko
    institute: MetOffice, UK
    orcid:
  vanulft_bert:
    name: van Ulft, Bert
    institute: KNMI, Netherlands
    orcid: https://orcid.org/0000-0001-8653-2312
  vanniere_benoit:
    name: Vanniere, Benoit
    institute: Univ. of Reading, UK
    orcid:
  verh_st:
    name: Verhoeven, Stefan
    institute: NLeSC, Netherlands
    email: s.verhoeven 'at' esciencecenter.nl
  walton_jeremy:
    name: Walton, Jeremy
    institute: MetOffice, UK
    orcid: https://orcid.org/0000-0001-7372-178X
  wang_shiyu:
    name: Wang, Shiyu
    institute: SMHI, Sweden
    orcid:
  weigel_katja:
    name: Weigel, Katja
    institute: University of Bremen and DLR, Germany
    orcid: https://orcid.org/0000-0001-6133-7801
  wenzel_sabrina:
    name: Wenzel, Sabrina
    institute: DLR, Germany
    orcid:
  williams_keith:
    name: Williams, Keith
    institute: MetOffice, UK
    orcid:
  # Viewers (not active developers)
  balaji_venkatramani:
    name: Balaji, Venkatramani
    institute: GFDL, USA
    orcid:
  bunzel_felix:
    name: Bunzel, Felix
    institute: MPI-M, Germany
    orcid:
  charlton-perez_andrew:
    name: Charlton-Perez, Andrew
    institute: Univ. of Reading, UK
    orcid:
  corti_susanna:
    name: Corti, Susanna
    institute: ISAC-CNR, Torino, Italy
    orcid:
  dennis_john:
    name: Dennis, John
    institute: NCAR, USA
    orcid:
  graf_phoebe:
    name: Graf, Phoebe
    institute: DLR, Germany
    orcid:
  hegglin_michaela:
    name: Hegglin, Michaela
    institute: Univ. of Reading, UK
    orcid:
  hendricks_johannes:
    name: Hendricks, Johannes
    institute: DLR, Germany
    orcid:
  john_jasmin:
    name: John, Jasmin
    institute: NOAA, USA
    orcid:
  jones_colin:
    name: Jones, Colin
    institute: MetOffice, UK
    orcid:
  kaiser_christopher:
    name: Kaiser, Christopher
    institute: DLR, Germany
    orcid:
  karpechko_alexey:
    name: Karpechko, Alexey,
    institute: FMI, Finland
    orcid:
  lawrence_bryan:
    name: Lawrence, Bryan
    institute: STFC, UK
    orcid:
  mickelson_sheri:
    name: Mickelson, Sheri
    institute: NCAR, USA
    orcid:
  oconnor_fiona:
    name: OConnor, Fiona
    institute: MetOffice, UK
    orcid:
  radhakrishnan_aparna:
    name: Radhakrishnan, Aparna
    institute: GFDL, USA
    orcid:
  sellar_alistair:
    name: Sellar, Alistair
    institute: MetOffice, UK
    orcid:
  wyser_klaus:
    name: Wyser, Klaus
    institute: SMHI, Sweden
    orcid:
  # Former developers
  braeu_melanie:
    name: Braeu, Melanie
    institute: DLR, Germany
    orcid:
  duscha_christiane:
    name: Duscha, Christiane
    institute: DLR, Germany
    orcid:
  enright_clare:
    name: Enright, Clare
    institute: UEA, UK
    orcid:
  evaldsson_martin:
    name: Evaldsson, Martin
    institute: SMHI, Sweden
    orcid:
  haluszczynski_alexander:
    name: Haluszczynski, Alexander
    institute: DLR, Germany
    orcid:
  herman_michael:
    name: Herman, Michael
    institute: New Mexico Tech, USA
    orcid:
  huebner_michael:
    name: Huebner, Michael
    institute: DLR, Germany
    orcid:
  johnston_marston:
    name: Johnston, Marston
    institute: SMHI, Sweden
    orcid:
  klinger_carolin:
    name: Klinger, Carolin
    institute: DLR, Germany
    orcid:
  kolax_michael:
    name: Kolax, Michael
    institute: SMHI, Sweden
    orcid:
  kunert_dominik:
    name: Kunert, Dominik
    institute: DLR, Germany
    orcid:
  loew_alexander:
    name: Loew, Alexander
    institute: LMU, Germany
    orcid:
  neale_richard:
    name: Neale, Richard
    institute: NCAR, US
    orcid:
  orlowsky_boris:
    name: Orlowsky, Boris
    institute: ETH, Switzerland
    orcid:
  pascoe_stephen:
    name: Pascoe, Stephen
    institute: STFC, UK
    orcid:
  senftleben_daniel:
    name: Senftleben, Daniel
    institute: DLR, Germany
    orcid:
  stevens_mark:
    name: Stevens, Mark
    institute: NCAR, US
    orcid:
  # Former viewers (not active viewers)
  butchart_neal:
    name: Butchart, Neal
    institute: MetOffice, UK
    orcid:
  hassell_david:
    name: Hassell, David
    institute: Univ. of Reading, UK
    orcid:
  ivanova_detelina:
    name: Ivanova, Detelina
    institute: NERSC, Norway
    orcid:
  moise_aurel:
    name: Moise, Aurel
    institute: BOM, Australia
    orcid:
  pendlebury_diane:
    name: Pendlebury, Diane
    institute: Univ. of Toronto, Canada
    orcid:
  stepanova_daria:
    name: Stepanova, Daria
    institute: FMI, Finland
    orcid:
  tilmes_simone:
    name: Tilmes, Simone
    institute: NCAR, US
    orcid:

references:
  # If possible as: "[Last name] et al., [journal abbr.], doi:[doi], [year]."
  acknow_author: "Please acknowledge the author(s)."
  contact_authors: "Please contact the author(s) to discuss acknowledgment or co-authorship."
  acknow_project: "Please acknowledge the project(s)."
  alexander: "Alexander L.V., et al., J. Geophys. Res., 111, D05109, doi:10.1029/2005JD006290"
  anav13jclim: "Anav et al., J. Clim., 26, 6801-6843, doi:10.1175/JCLI-D-12-00417.1, 2013."
  andrews12grl: "Andrews et al., Geophys. Res. Lett., 39, L09712, doi:10.1029/2012GL051607, 2012."
  antonov10usgov: "Antonov, J. I. et al., World Ocean Atlas 2009, Volume 2: Salinity. S. Levitus, Ed. NOAA Atlas NESDIS 69, U.S. Government Printing Office, Washington, D.C., 184 pp., 2010."
  aquila11gmd: "Aquila et al., Geosci. Model Dev. 4, 325-355, doi:10.5194/gmd-4-325-2011, 2011."
  bakker14essd: "Bakker, D. C. E. et al., Earth Syst. Sci. Data, 6, 69-90, doi:10.5194/essd-6-69-2014, 2014."
  baldwin09qjrms: "Baldwin, D. P. et al., Q. J. R. Meteorol. Soc., 135, 1661-1672, doi:10.1002/qj.479, 2009"
  bianchi12gbc: "Bianchi, D. et al., Global Biogeochem. Cy., 26, GB2009, doi:10.1029/2011GB004209, 2012."
  brient16jclim: "Brient, F., and T. Schneider, J. Climate, 29, 5821-5835, doi:10.1175/JCLIM-D-15-0897.1, 2016."
  cionni11acp: "Cionni et al., Atmos. Chem. Phys., 11, 11267-11292, doi:10.5194/acp-11-11267-2011, 2011."
  clivar09jclim: "CLIVAR Madden-Julian Oscillation Working Group, J. Climate, 22, 3006-3030, doi:10.1175/2008JCLI2731.1, 2009."
  collins13ipcc: "Collins, M. et al., Long-term climate change: Projections, Commitments, and Irreversibility, in: Climate Change 2013: the Physical Science Basis, contribution of Working Group I to the Fifth Assessment Report of the Intergovernmental Panel on Climate Change, edited by: Stocker, T. F., Qin, D., Plattner, G.-K., Tignor, M., Allen, S. K., Boschung, J., Nauels, A., Xia, Y., Bex, V., and Midgley, P. M., Cambridge University Press, Cambridge, UK and New York, NY, USA (2013)."
  corti99nat: "Corti, S. et al. Nature 398, 799-801, doi:10.1038/19745"
  cox18nature: "Cox, P. M. et al., Nature, 553, 319-322, doi:10.1038/nature25450, 2018."
  davini12jclim: "Davini P., C. Cagnazzo, S. Gualdi, and A. Navarra. J. Climate, 25, 6496-6509, doi: 10.1175/JCLI-D-12-00032.1, 2012"
  davini18: "Davini, P. MiLES - Mid Latitude Evaluation System. Zenodo. doi:10.5281/zenodo.1237837, 2018"
  deangelis15nat: "DeAngelis, A. M. et al., Nature, 528(7581), 249-253, doi:10.1038/nature15770, 2015."
  demora2018gmd: "de Mora et al., Geosci. Model Dev., 11, 4215-4240, doi:10.5194/gmd-11-4215-2018, 2018."
  docquier2017: " Docquier, D., Massonnet, F., Barthélemy, A., Tandon, N. F., Lecomte, O., and Fichefet, T.: Relationships between Arctic sea ice drift and strength modelled by NEMO-LIM3.6, The Cryosphere, 11, 2829-2846, https://doi.org/10.5194/tc-11-2829-2017, 2017. "
  dong08grl: "Dong, S. et al., J. Geophys. Res., 113, C06013, doi:10.1029/2006JC004051, 2008."
  donofrio14jh: "D'Onofrio et al., J of Hydrometeorology 15, 830-843, 2014."
  duemenil00mpimr: "Duemenil Gates et al., Observed historical discharge data from major rivers for climate model validation. Max Planck Institute for Meteorology Report 307, Hamburg, Germany, 2000."
  emmons00jgr: "Emmons et al., J. Geophys. Res., 105, D16, 20497-20538, 2000."
  eyring06jgr: "Eyring et al., J. Geophys. Res., 111, D22308, doi:10.1029/2006JD007327, 2006."
  eyring13jgr: "Eyring et al., J. Geophys. Res., 118, 5029-5060, doi:10.1002/jgrd.50316, 2013."
  flato13ipcc: "Flato, G. et al., Evaluation of climate models, in: Climate Change 2013: the Physical Science Basis, 2013."
  fuckar: "Fuckar et al., Clima Dynam, 47, 5-6, 1527-1543, doi:10.1007/s00382-015-2917-2, 2016."
  gen14jclim: "Gen, L. et al., J. Climate, 27, 1765-1780, doi:10.1175/JCLI-D-13-00337.1, 2014."
  georgievski18tac: "Georgievski, G. & Hagemann, S. Theor Appl Climatol (2018). https://doi.org/10.1007/s00704-018-2675-2"
  giorgi11jc: "Giorgi et al., J. Climate 24, 5309-5324, doi:10.1175/2011JCLI3979.1, 2011."
  giorgi14jgr: "Giorgi et al., J. Geophys. Res. Atmos., 119, 11695-11708, doi:10.1002/ 2014JD022238, 2014."
  gleckler08jgr: "Gleckler et al., J. Geophys. Res., 113, D06104, doi:10.1029/2007JD008972, 2008."
  goswami99qjrms: "Goswami, B., V. Krishnamurthy, and H. Annamalai, Q. J. R. Meteorol. Soc., 125, 611-633, doi:10.1002/qj.49712555412, 1999."
  hagemann13james: "Hagemann et al., J. Adv. Model. Earth Syst., 5, doi:10.1029/2012MS000173, 2013."
  jones13jgr: "Jones et al., J. Geophys. Res. Atmos., 118, 4001-4024, doi:10.1002/jgrd.50239, 2013."
  jones15james: "Jones et al., J. Adv. Model. Earth Syst., 7, 1554-1575, doi:10.1002/2014MS000416, 2015."
  kerry06jclim: "Kerry H. et al, J. Climate, 19, 3681-3703, doi:10.1175/JCLI3814.1, 2006."
  kim09jclim: "Kim, D. et al., J. Climate, 22, 6413-6436, doi:10.1175/2009JCLI3063.1, 2009."
  kim12grl: "Kim and Yu, Geophys. Res. Lett., 39, L11704, doi:10.1029/2012GL052006, 2012."
  key04gbc: "Key, R. M. et al., Global Biogeochem. Cy., 18, GB4031, doi:10.109/2004GB002247, 2004."
  lauer05acp: "Lauer et al., Atmos. Chem. Phys., 5, 3251-3276, doi:10.5194/acp-5-3251-2005, 2005."
  lauer13jclim: "Lauer and Hamilton, J. Climate, 26, 3823-3845, doi:10.1175/JCLI-D-12-00451.1, 2013."
  lauer17rse: "Lauer et al., Remote Sens. Environ., 203, 9-39, doi:10.1016/j.rse.2017.01.007, 2017."
  lembo16climdyn: "Lembo et al., Clim. Dyn., 48, 1793-1812, doi:10.1007/s00382-016-3173-9"
  lembo19gmdd: "Lembo et al., Geosci. Model Dev. Discuss., doi:10.5194/gmd-2019-37, 2019"
  li14jclim: "Li and Xie, J. Climate, 27, 1765-1780, doi:10.1175/JCLI-D-13-00337.1, 2014."
  li17natcc: "Li, G., S.-P. Xie, C. He, and Z. Chen, Nat Clim Change, 7, 708, doi:10.1038/nclimate3387, 2017."
  lin08jclim: "Lin, J-L. et al., J. Climate, 21, 4541-4567, doi: 10.1175/2008JCLI1816.1, 2008."
  lipat17grl: "Lipat et al., Geophys. Res. Lett., 44, 5739-5748, doi:10.1002/2017GL73151, 2017."
  lloyd-hughes02jclim: "Lloyd-Hughes, B. and Saunders, M. A., Int. J. Climatol., 22, 1571-1592, doi:10.1002/joc.846, 2002."
  locarini10usgov: "Locarnini, R. A. et al., World Ocean Atlas 2009, Volume 1: Temperature. S. Levitus, Ed. NOAA Atlas NESDIS 68, U.S. Government Printing Office, Washington, D.C., 184 pp.,2010."
  lucarini14revgeop: "Lucarini et al., Rev. Geophys., 52, 809-859, doi:https://doi.org/10.1002/2013RG000446"
  massonnet12tc: "Massonnet, F. et al., The Cryosphere, 6, 1383-1394, doi: 10.5194/tc-6-1383-2012, 2012."
  mehran14jgr: "Mehran, A. et al., J. Geophys. Res., 119, 4, 1695-1707, doi: 10.1002/2013JD021152, 2014."
  manubens: "Manubens, N., et al., ENVIRON MODELL SOFTW 103, 29-42. doi:10.1016/j.envsoft.2018.01.018"
  mckee93: "McKee, T. B. and Doesken, N. J. and Kleist, J.  In Proceedings of the 8th Conference on Applied Climatology, 17(22), 179-183, Boston, MA: American Meteorological Society, 1993."
  mueller14grl: "Mueller, B. and Seneviratne, S. I. Geophys. Res. Lett., 41, 128-134, doi:10.1002/2013GL058055, 2014."
  mueller13hess: "Mueller, B. et al., Hydrol. Earth Syst. Sci., 17, 3707-3720, doi:10.5194/hess-17-3707-2013, 2013."
  phillips14eos: "Phillips, A. S. et al., EOS T. Am. Geophys. Un., 95, 453-455, 2014."
  rebora06jhm: "Rebora et. al., JHM 7, 724, 2006."
  righi13acp: "Righi et al., Atmos. Chem. Phys., 13, 9939-9970, doi:10.5194/acp-13-9939-2013, 2013."
  righi15gmd: "Righi et al., Geosci. Model Dev., 8, 733-768 doi:10.5194/gmd-8-733-2015, 2015."
  rk2008bams: "Reichler and Kim, Bull. Amer. Meteor. Soc., 89, 303-312, doi:10.1175/BAMS-89-3-303, 2008."
  roedenbeck13os: "Roedenbeck, C. et al., Ocean Sci., 9, 193-216, doi:10.5194/os-9-193-2013, 2013."
  roehrig13jclim: "Roehrig, R. et al., J. Climate, 26, 6471-6505, doi:10.1175/JCLI-D-12-00505.1, 2013."
  sherwood14nat: "Sherwood et al., nature, 505, 37-42, doi:10.1038/nature12829, 2014."
  sillman13jgr: "Sillmann et al., J. Geophys. Res., doi:10.1029/2012JD018390, 2013"
  sperber12asl: "Sperber and Kim, Atmos. Sci. Lett., 13, 3, 187-193, doi:10.1002/asl.378, 2012."
  straus07jcli: "Straus, D.M., S. Corti, and F. Molteni. J. Climate, 20, 2251-2272, doi:10.1175/JCLI4070.1, 2007"
  sutanudjaja2018gmd: "Sutanudjaja, E. H. et al., Geosci. Model Dev., 11, 2429-2453, doi:10.5194/gmd-11-2429-2018, 2018."
  stroeve07grl: "Stroeve, J. et al., Geophys. Res. Lett., 34, L09501, doi:10.1029/2007GL029703, 2007."
  taylor12: "Taylor et al., Nature, 489, 423-426, doi:10.1038/nature11377, 2012."
  terzago18nhess: "Terzago, S. et al., Nat. Hazards Earth Syst. Sci., 18, 2825-2840, doi:10.5194/nhess-18-2825-2018, 2018."
  takahashi14marchem: "Takahashi et al., Mar. Chem., 164, 95-125, doi:10.1016/j.marchem.2014.06.004, 2014."
  tian15grl: "Tian, Geophys. Res. Lett., 42, 4133-4141, doi:10.1002/2015GL064119, 2015."
  tibaldi90tel: "Tibaldi S. and Molteni F. Tellus A 42(3): 343-365, doi:10.1034/j.1600-0870.1990.t01-2-00003.x, 1990."
  vicente10jclim: "Vicente-Serrano, S. M. and Beguera, S. and Lopez-Moreno, J. I., Journal of climate, 23(7), 1696-1718, 10.1175/2009JCLI2909.1, 2010"
  wang99bams: "Wang, B. and Z. Fan, Bull. Amer. Meteor. Soc., 80, 629-638, doi:10.1175/1520-0477(1999)080&lt;0629:COSASM&gt;2.0.CO;2, 1999."
  wang11climdyn: "Wang, B. et al., Clim. Dyn., 39, 1123-1135, doi:10.1007/s00382-011-1266-z, 2011."
  webster92qjrms: "Webster, P. J. and Yang, S., Q.J.R. Meteorol. Soc., 118: 877-926. doi:10.1002/qj.49711850705, 1992."
  weedon14wrr: "Weedon, G. P. et al., Water Resour. Res., 50, 7505-7514, doi:10.1002/2014WR015638, 2014."
  weigel: "Weigel, A P., et al., Q. J. Royal Meteorol. Soc. 134, 630, 241-260. doi:10.1002/qj.210"
  wenzel14jgr: "Wenzel et al., J. Geophys. Res. Biogeosci., 119(5), doi:2013JG002591, 2014."
  williams09climdyn: "Williams and Webb, Clim. Dynam., 33, 141-157, doi:10.1007/s00382-008-0443-1, 2009."
  zhang11wcc: "Zhang et al., WIREs Clim. Change, doi:10.1002/wcc.147, 2011."
  # Observations
  aura-tes: "Beer, R., IEEE Trans. Geosci. Remote Sens., doi:10.1109/TGRS.2005.863716, 2006."
  cds-satellite-lai-fapar: "Baret et al., Remote Sens. Environ., doi:10.1016/j.rse.2007.02.018, 2007.OB"
  cds-satellite-soil-moisture: "Gruber et al., Earth Syst. Sci. Data, doi: 10.5194/essd-11-717-2019, 2019."
  cds-uerra: "http://datastore.copernicus-climate.eu/c3s/published-forms/c3sprod/reanalysis-uerra-europe-single-levels/D322_Lot1.4.1.2_User_guides_v3.1.pdf"
  cds-xch4: "Buchwitz et al., Adv. Astronaut. Sci. Technol., doi:10.1007/s42423-018-0004-6, 2018."
  cds-xco2: "Buchwitz et al., Adv. Astronaut. Sci. Technol., doi:10.1007/s42423-018-0004-6, 2018."
  ceres-syn1deg: "Wielicki et al., Bull. Amer. Meteor. Soc., doi:10.1175/1520-0477(1996)077<0853:CATERE>2.0.CO;2, 1996."
  cru: "Harris et al., Int. J. Climatol., doi:10.1002/joc.3711, 2014."
  duveiller2018: "Duveiller et al., Sci. Data, doi:10.1038/sdata.2018.14, 2018."
  eppley-vgpm-modis: "Behrenfeld and Falkowski, Limnol. Oceanogr., doi:10.4319/lo.1997.42.1.0001, 1997."
  era-interim: "Dee et al., Q. J. Roy. Meteor. Soc., doi:10.1002/qj.828, 2011."
  era5: "Copernicus Climate Change Service (C3S) (2017): ERA5: Fifth generation of ECMWF atmospheric reanalyses of the global climate. Copernicus Climate Change Service Climate Data Store (CDS)"
  esacci-aerosol: "Popp et al., Remote Sens., doi:10.3390/rs8050421, 2016."
  esacci-cloud: "Stengel et al., Earth Syst. Sci. Data, doi:10.5194/essd-9-881-2017, 2017."
  esacci-fire: "Chuvieco et al.ESA Fire Climate Change Initiative (Fire_cci): Burned Area Grid Product Version 4.1. Centre for Environmental Data Analysis, doi:10.5285/D80636D4-7DAF-407E-912D-F5BB61C142FA, 2016."
  esacci-landcover: "Defourny, P.: ESA Land Cover Climate Change Initiative (Land_Cover_cci): Global Land Cover Maps, Version 1.6.1. Centre for Environmental Data Analysis, http://catalogue.ceda.ac.uk/uuid/4761751d7c844e228ec2f5fe11b2e3b0, 2016."
  esacci-oc: "Sathyendranath et al., ESA Ocean Colour Climate Change Initiative (Ocean_Colour_cci): Global chlorophyll-a data products gridded on a geographic projection, Version 3.1. Centre for Environmental Data Analysis, http://catalogue.ceda.ac.uk/uuid/12d6f4bdabe144d7836b0807e65aa0e2, 2016."
  esacci-ozone: "Loyola et al., Int. J. Remote Sens. doi:10.1080/01431160902825016, 2009."
  esacci-soilmoisture: "Liu et al., Hydrol. Earth Syst. Sci., doi:10.5194/hess-15-425-2011, 2011."
  esacci-sst: "Merchant et al., Geosci. Data J., doi:10.1002/gdj3.20, 2014."
  fluxcom: "Jung et al., Scientific Data 6:74, doi:10.1038/s41597-019-0076-8, 2019."
  gcp: "Le Quéré et al., Earth Syst. Sci. Data, doi:10.5194/essd-10-2141-2018, 2018."
  ghcn: "Jones and Moberg, J. Clim., doi:10.1175/1520-0442(2003)016<0206:HALSSA>2.0.CO;2, 2003."
  hadcrut3: "Brohan et al., J. Geophys. Res., doi:10.1029/2005JD006548, 2006."
  hadcrut4: "Morice et al., J. Goophys. Res., doi:10.1029/2011JD017187, 2012."
  hadisst: "Rayner et al., J. Geophys. Res., doi:10.1029/2002JD002670, 2013."
  hwsd: "Wieder et al., doi:10.3334/ORNLDAAC/1247, 2014."
  jma-transcom: "Maki et al., Tellus B, doi:10.1111/j.1600-0889.2010.00488.x, 2010."
  lai3g: "Zhu et al., Remote Sens., doi:10.3390/rs5020927, 2013."
  landflux-eval: "Mueller et al., Hydrol. Earth Syst. Sci., doi:10.5194/hess-17-3707-2013, 2013."
  landschuetzer2016: "Landschuetzer et al., Global Biogeochem. Cycles, doi:10.1002/2015GB005359, 2016."
  modis1: "Platnick et al., IEEE Trans. Geosci. Remote Sens., doi:10.1109/TGRS.2002.808301, 2003."
  modis2: "Levy et al., Atmos. Meas. Tech., doi:10.5194/amt-6-2989-2013, 2013."
  mte: "Jung et al., J. Geophys. Res., doi:10.1029/2010JG001566, 2011."
  ncep: "Kalnay et al., B. Am. Meteorol. Soc., doi:10.1175/1520-0477(1996)077<0437:TNYRP>2.0.CO;2, 1996."
  ndp: "Gibbs, H. K., doi:10.3334/CDIAC/lue.ndp017.2006, 2006."
  niwa-bs: "Bodeker et al., Atmos. Chem. Phys., doi:10.5194/acp-5-2603-2005, 2005."
  nsidc-0116: "Tschudi, M., W. N. Meier, J. S. Stewart, C. Fowler, and J. Maslanik. 2019. Polar Pathfinder Daily 25 km EASE-Grid Sea Ice Motion Vectors, Version 4. [Indicate subset used]. Boulder, Colorado USA. NASA National Snow and Ice Data Center Distributed Active Archive Center. doi: https://doi.org/10.5067/INAWUWO7QH7B. [Date Accessed]."
  osi-409: "EUMETSAT Global sea ice concentration climate data records 1978-2015 (v1.2, 2015) doi: 10.15770/EUM_SAF_OSI_0001 and 10.15770/EUM_SAF_OSI_0005"
  osi-450: "EUMETSAT Global sea ice concentration climate data record 1979-2015 (v2.0, 2017). doi: 10.15770/EUM_SAF_OSI_0008"
  patmos-x: "Heidinger et al., Bull. Amer. Meteor. Soc., doi:10.1175/BAMS-D-12-00246.1, 2013."
  piomas: "Zhang, J. et al., Mon. Wea. Rev. doi:10.1175/1520-0493(2003)131<0845:MGSIWA>2.0.CO;2, 2013."
  uwisc: "O'Dell et al., J. Clim., doi:10.1175/2007JCLI1958.1, 2008."
  woa: "Locarnini et al., World Ocean Atlas 2013, Volume 1: Temperature, NOAA Atlas NESDIS 73, 2013."


projects:
  c3s-magic: Copernicus Climate Change Service 34a Lot 2 (MAGIC) project
  climval: BMBF MiKlip Project ClimVal
  cmip6dicad: BMBF CMIP6 Project Germany
  cmug: ESA CMUG
  crescendo: EU H2020 project CRESCENDO
  dlrveu: DLR project VEU
  dlrveu2: DLR project VEU2
  embrace: EU FP7 project EMBRACE
  esmval: DLR project ESMVal
  primavera: EU H2020 project PRIMAVERA
  applicate: EU H2020 project APPLICATE
  eval4cmip: DLR and University of Bremen project funded by the Initiative and Networking Fund of the Helmholtz Society
  ewatercycle: eWaterCycle project
  primavera: EU H2020 project PRIMAVERA
  qa4ecv: QA4ECV
  primavera: EU H2020 project PRIMAVERA
  trr181: DFG Project TRR-181
  ukesm: UKESM, UK Earth System Model project (NERC)

realms:
  aerosol: aerosol
  atmos: atmosphere
  atmosChem: atmospheric chemistry
  land: land
  landIce: land ice
  ocean: ocean
  ocnBgchem: ocean biogeochemistry
  seaIce: sea ice

themes:
  aerosols: aerosols
  atmDyn: atmospheric dynamics
  bgchem: biogeochemistry
  bgphys: biogeophysics
  carbon: carbon cycle
  chem: chemistry
  clouds: clouds
  EC: emergent constraint
  ghg: greenhouse gases
  monsoon: monsoons
  phys: physics
  seaIce: sea ice
  varmodes: modes of variability

domains:
  eq: equatorial
  et: extra tropics
  global: global
  midlat: mid-latitudes
  nh: northern hemisphere
  nhext: northern extra tropics
  nhmidlat: northern mid-latitudes
  nhpolar: northern polar
  nhtrop: northern tropics
  polar: polar
  reg: regional
  sh: southern hemisphere
  shext: southern extra tropics
  shmidlat: southern mid-latitudes
  shpolar: southern polar
  shtrop: southern tropics
  trop: tropics

plot_types:
  errorbar: error bar plot
  bar: bar chart
  circle: different overlapping circles
  diurn: diurnal cycle
  geo: geographical distribution
  histogram: histogram
  portrait: portrait diagram
  polar: polar-stereographic plot
  scatter: scatter plot
  seas: seasonal cycle
  sect: meridional section
  size: size-distribution
  vert: vertical profile
  taylor: taylor diagram
  times: time series
  zonal: zonal mean
  pro: profile  # (any other kind of line chart)
  other: other plot types

statistics:
  anomaly: anomaly
  corr: correlation
  diff: difference
  eof: empirical orthogonal function (EOF)
  mean: mean
  spectrum: spectrum
  stddev: standard deviation
  var: variability
  rmsd: rmsd
  range: range of values
  trend: temporal trend
  clim: climatology
  perc: percentiles
  median: median
  detrend: detrend
  smpi: single metric performance index statistics
  other: other statistics<|MERGE_RESOLUTION|>--- conflicted
+++ resolved
@@ -162,17 +162,14 @@
     name: Davini, Paolo
     institute: CNR-ISAC, Italy
     orcid: https://orcid.org/0000-0003-3389-7849
-<<<<<<< HEAD
   demory_marie-estelle:
     name: Demory, Marie-Estelle
     institute: ETH Zurich, Switzerland
     orcid: https://orcid.org/0000-0002-5764-3248
-=======
   docquier_david:
     name: Docquier, David
     institute: UC Louvain, Belgium
-    orcid: 
->>>>>>> 975822c7
+    orcid:
   ehbrecht_carsten:
     name: Ehbrecht, Carsten
     institute: DKRZ, Germany
