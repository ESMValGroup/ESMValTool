# Full list of authors and references for the currently implemented
# diagnostics.
#
# Add new entries alphabetically (for authors) or at the end of the
# respective lists. Do not change the current entries!
#

authors:
  # Core Team (PI and core developers)
  eyring_veronika:
    name: Eyring, Veronika
    institute: DLR, Germany
    email: veronika.eyring@dlr.de
    orcid: https://orcid.org/0000-0002-6887-4885
  andela_bouwe:
    name: Andela, Bouwe
    institute: NLeSC, Netherlands
    email: b.andela@esciencecenter.nl
    orcid: https://orcid.org/0000-0001-9005-8940
  broetz_bjoern:
    name: Broetz, Bjoern
    institute: DLR, Germany
    email: bjoern.broetz@dlr.de
    orcid:
  demora_lee:
    name: de Mora, Lee
    institute: PML, UK
    email: ledm@pml.ac.uK
    orcid: https://orcid.org/0000-0002-5080-3149
  drost_niels:
    name: Drost, Niels
    institute: NLeSC, Netherlands
    email: n.drost@esciencecenter.nl
    orcid:
  koldunov_nikolay:
    name: Koldunov, Nikolay
    institute: AWI, Germany
    email: nikolay.koldunov@awi.de
    orcid: https://orcid.org/0000-0002-3365-8146
  lauer_axel:
    name: Lauer, Axel
    institute: DLR, Germany
    email: axel.lauer@dlr.de
    orcid: https://orcid.org/0000-0002-9270-1044
  mueller_benjamin:
    name: Mueller, Benjamin
    institute: LMU, Germany
    email: b.mueller@iggf.geo.uni-muenchen.de
    orcid:
  predoi_valeriu:
    name: Predoi, Valeriu
    institute: URead, UK
    email: valeriu.predoi@ncas.ac.uk
    orcid: https://orcid.org/0000-0002-9729-6578
  righi_mattia:
    name: Righi, Mattia
    institute: DLR, Germany
    email: mattia.righi@dlr.de
    orcid: https://orcid.org/0000-0003-3827-5950
  schlund_manuel:
    name: Schlund, Manuel
    institute: DLR, Germany
    email: manuel.schlund@dlr.de
    orcid: https://orcid.org/0000-0001-5251-0158
  vegas-regidor_javier:
    name: Vegas-Regidor, Javier
    institute: BSC, Spain
    email: javier.vegas@bsc.es
    orcid: https://orcid.org/0000-0003-0096-4291
  # Development team
  aerts_jerom:
    name: Aerts, Jerom
    institute: University of Delft, Netherlands
    email: J.P.M.Aerts@tudelft.nl
    orcid:
  anav_alessandro:
    name: Anav, Alessandro
    institute: Univ. of Exeter, UK
    orcid: https://orcid.org/0000-0002-4217-7563
  andrews_oliver:
    name: Andrews, Oliver
    institute: Tyndall Centre, UK
    orcid: https://orcid.org/0000-0002-1921-475X
  arnone_enrico:
    name: Arnone, Enrico
    institute: ISAC-CNR, Torino, Italy
    orcid: https://orcid.org/0000-0001-6740-5051
  bellprat_omar:
    name: Bellprat, Omar
    institute: BSC, Spain
    orcid: https://orcid.org/0000-0001-6434-1793
  berg_peter:
    name: Berg, Peter
    institute: SMHI, Sweden
    orcid: https://orcid.org/0000-0002-1469-2568
  bock_lisa:
    name: Bock, Lisa
    institute: DLR, Germany
    orcid: https://orcid.org/0000-0001-7058-5938
  bojovic_dragana:
    name: Bojovic, Dragana
    institute: BSC, Spain
    orcid: https://orcid.org/0000-0001-7354-1885
  cagnazzo_chiara:
    name: Cagnazzo, Chiara
    institute: CNR, Italy
    orcid: https://orcid.org/0000-0002-2054-0448
  camphuijsen_jaro:
    name: Camphuijsen, Jaro
    institute: NLeSC, Netherlands
    orcid:
  capistrano_vinicius:
    name: Capistrano, Vinicius
    institute: INPE, Brazil
    orcid: https://orcid.org/0000-0001-8653-2312
  caron_louis-philippe:
    name: Caron, Louis-Philippe
    institute: BSC, Spain
    orcid: https://orcid.org/0000-0001-5221-0147
  chen_jack:
    name: Chen, Jack
    institute: NCAR, USA
    orcid:
  cionni_irene:
    name: Cionni, Irene
    institute: ENEA, Italy
    orcid: https://orcid.org/0000-0002-0591-9193
  cortesi_nicola:
    name: Cortesi, Nicola
    institute: BSC, Spain
    orcid: https://orcid.org/0000-0002-1442-9225
  crezee_bas:
    name: Crezee, Bas
    institute: ETH Zurich, Switzerland
    orcid: https://orcid.org/0000-0002-1774-1126
  mohr_christianwilhelm:
    name: Mohr, Christian Wilhelm
    institute: Cicero, Norway
    orcid: https://orcid.org/0000-0003-2656-1802
  davin_edouardleopold:
    name: Davin, Edouard Leopold
    institute: ETH Zurich, Switzerland
    orcid: https://orcid.org/0000-0003-3322-9330
  davini_paolo:
    name: Davini, Paolo
    institute: CNR-ISAC, Italy
    orcid: https://orcid.org/0000-0003-3389-7849
  ehbrecht_carsten:
    name: Ehbrecht, Carsten
    institute: DKRZ, Germany
    orcid:
  frank_franziska:
    name: Frank, Franziska
    institute: DLR, Germany
    orcid:
  fuckar_neven:
    name: Fuckar, Neven
    institute: BSC, Spain
    orcid:
  gainusa-bogdan_alina:
    name: Gainusa-Bogdan, Alina
    institute: France
    orcid: https://orcid.org/0000-0001-6147-1883
  gallego-elvira_belen:
    name: Gallego-Elvira, Belen
    institute: NERC, UK
    orcid: https://orcid.org/0000-0002-2328-0354
  gettelman_andrew:
    name: Gettelman, Andrew
    institute: NCAR, USA
    orcid: https://orcid.org/0000-0002-8284-2599
  gier_bettina:
    name: Gier, Bettina
    institute: University of Bremen, Germany
    orcid:
  gottschaldt_klaus-dirk:
    name: Gottschaldt, Klaus-Dirk
    institute: DLR, Germany
    orcid: https://orcid.org/0000-0002-2046-6137
  guemas_virginie:
    name: Guemas, Virginie
    institute: BSC, Spain
    orcid: https://orcid.org/0000-0002-6340-3558
  hagemann_stefan:
    name: Hagemann, Stefan
    institute: MPI-M, Germany
    orcid: https://orcid.org/0000-0001-5444-2945
  hansson_ulf:
    name: Hansson, Ulf
    institute: SMHI, Sweden
    orcid:
  vonhardenberg_jost:
    name: von Hardenberg, Jost
    institute: ISAC-CNR, Torino, Italy
    orcid: https://orcid.org/0000-0002-5312-8070
  hassler_birgit:
    name: Hassler, Birgit
    institute: DLR, Germany
    orcid: https://orcid.org/0000-0003-2724-709X
  hempelmann_nils:
    name: Hempelmann, Nils
    institute: IPSL, France
    orcid:
  hunter_alasdair:
    name: Hunter, Alasdair
    institute: BSC, Spain
    orcid: https://orcid.org/0000-0001-8365-3709
  hutjes_ronald:
    name: Hutjes, Ronald
    institute: Univ. of Wageningen, NL
    orcid:
  juckes_martin:
    name: Juckes, Martin
    institute: BADC, UK
    orcid:
  kadygrov_nikolay:
    name: Kadygrov, Nikolay
    institute: IPSL, France
    orcid:
  kindermann_stephan:
    name: Kindermann, Stephan
    institute: DKRZ, Germany
    orcid: https://orcid.org/0000-0001-9335-1093
  krasting_john:
    name: Krasting, John
    institute: NOAA, USA
    orcid: https://orcid.org/0000-0002-4650-9844
  lembo_valerio:
    name: Lembo, Valerio
    institute: CEN, University of Hamburg, Germany
    orcid: https://orcid.org/0000-0001-6085-5914
  levine_richard:
    name: Levine, Richard
    institute: MetOffice, UK
    orcid: https://orcid.org/0000-0003-1210-0415
  little_bill:
    name: Little, Bill
    institute: MetOffice, UK
    orcid:
  lledo_llorenc:
    name: Lledo, Llorenc
    institute: BSC, Spain
    orcid:
  lorenz_ruth:
    name: Lorenz, Ruth
    institute: ETH Zurich, Switzerland
    orcid: https://orcid.org/0000-0002-3986-1268
  lovato_tomas:
    name: Lovato, Tomas
    institute: CMCC, IT
    orcid: https://orcid.org/0000-0002-5188-6767
  makela_jarmo:
    name: Makela, Jarmo
    institute: FMI, Finland
    orcid:
  maloney_eric:
    name: Maloney, Eric
    institute: Colorado State University, USA
    orcid: https://orcid.org/0000-0002-2660-2611
  manubens_nicolau:
    name: Manubens, Nicolau
    institute: BSC, Spain
    orcid: https://orcid.org/0000-0002-0114-508X
  mason_erik:
    name: Mason, Erik
    institute: NOAA, USA
    orcid:
  sandstad_marit:
    name: Sandstad, Marit
    institute: Cicero, Norway
    orcid:
  massonnet_francois:
    name: Massonnet, Francois
    institute: Universite Catholique de Louvain, Belgium
    orcid:
  martin_gill:
    name: Martin, Gill
    institute: MetOffice, UK
    orcid: https://orcid.org/0000-0003-0851-6020
  mavilia_irene:
    name: Mavilia, Irene
    institute: ISAC-CNR, Bologna, Italy
    orcid: https://orcid.org/0000-0002-4938-2906
  mello_felipe:
    name: Mello, Felipe
    institute: INPE, Brazil
    orcid: https://orcid.org/0000-0002-8832-2869
  dalvi_mohit:
    name: Dalvi, Mohit
    institute: MetOffice, UK
    orcid: https://orcid.org/0000-0003-1669-0811
  nikulin_grigory:
    name: Nikulin, Grigory
    institute: SMHI, Sweden
    orcid: https://orcid.org/0000-0002-4226-8713
  nobre_paulo:
    name: Nobre, Paulo
    institute: INPE, Brazil
    orcid: https://orcid.org/0000-0001-9061-4556
  gonzalez-reviriego_nube:
    name: Gonzalez-Reviriego, Nube
    institute: BSC, Spain
    orcid: https://orcid.org/0000-0002-5919-6701
  oliveira_arildo:
    name: Oliveira, Arildo
    institute: INPE, Brazil
    orcid:
  perez-zanon_nuria:
    name: Perez-Zanon, Nuria
    institute: BSC, Spain
    orcid:
  phillips_adam:
    name: Phillips, Adam
    institute: NCAR, USA
    orcid: https://orcid.org/0000-0003-4859-8585
  pugh_thomas:
    name: Pugh, Thomas
    institute: KIT, Germany
    orcid:
  read_simon:
    name: Read, Simon
    institute: Univ. of Reading, UK
    orcid:
  ringer_mark:
    name: Ringer, Mark
    institute: MetOffice, UK
    orcid: https://orcid.org/0000-0003-4014-2583
  rio_catherine:
    name: Rio, Catherine
    institute: IPSL, France
    orcid: https://orcid.org/0000-0002-6590-7733
  roehrig_romain:
    name: Roehrig, Romain
    institute: MeteoFr, France
    orcid: https://orcid.org/0000-0002-3903-3841
  serva_federico:
    name: Serva, Federico
    institute: CNR, Italy
    orcid: https://orcid.org/0000-0002-7118-0817
  sommer_philipp:
    name: Sommer, Philipp
    institute: Univ. of Hamburg, Germany
    orcid:
  stacke_tobias:
    name: Stacke, Tobias
    institute: MPI-M, Germany
    orcid: https://orcid.org/0000-0003-4637-5337
  sterl_andreas:
    name: Sterl, Andreas
    institute: KNMI, Netherlands
    orcid: https://orcid.org/0000-0003-3457-0434
  swaminathan_ranjini:
    name: Swaminathan, Ranjini
    institute: University of Reading, UK
    orcid: https://orcid.org/0000-0001-5853-2673
  teichmann_claas:
    name: Teichmann, Claas
    institute: GERICS, Hamburg, Germany
    orcid:
  torralba_veronica:
    name: Torralba, Veronica
    institute: BSC, Spain
    orcid:
  tsushima_yoko:
    name: Tsushima, Yoko
    institute: MetOffice, UK
    orcid:
  vanulft_bert:
    name: van Ulft, Bert
    institute: KNMI, Netherlands
    orcid: https://orcid.org/0000-0001-8653-2312
  walton_jeremy:
    name: Walton, Jeremy
    institute: MetOffice, UK
    orcid: https://orcid.org/0000-0001-7372-178X
  wang_shiyu:
    name: Wang, Shiyu
    institute: SMHI, Sweden
    orcid:
  weigel_katja:
    name: Weigel, Katja
    institute: University of Bremen and DLR, Germany
    orcid: https://orcid.org/0000-0001-6133-7801
  wenzel_sabrina:
    name: Wenzel, Sabrina
    institute: DLR, Germany
    orcid:
  williams_keith:
    name: Williams, Keith
    institute: MetOffice, UK
    orcid:
  # Viewers (not active developers)
  balaji_venkatramani:
    name: Balaji, Venkatramani
    institute: GFDL, USA
    orcid:
  bunzel_felix:
    name: Bunzel, Felix
    institute: MPI-M, Germany
    orcid:
  charlton-perez_andrew:
    name: Charlton-Perez, Andrew
    institute: Univ. of Reading, UK
    orcid:
  corti_susanna:
    name: Corti, Susanna
    institute: ISAC-CNR, Torino, Italy
    orcid:
  dennis_john:
    name: Dennis, John
    institute: NCAR, USA
    orcid:
  graf_phoebe:
    name: Graf, Phoebe
    institute: DLR, Germany
    orcid:
  hegglin_michaela:
    name: Hegglin, Michaela
    institute: Univ. of Reading, UK
    orcid:
  hendricks_johannes:
    name: Hendricks, Johannes
    institute: DLR, Germany
    orcid:
  john_jasmin:
    name: John, Jasmin
    institute: NOAA, USA
    orcid:
  jones_colin:
    name: Jones, Colin
    institute: MetOffice, UK
    orcid:
  kaiser_christopher:
    name: Kaiser, Christopher
    institute: DLR, Germany
    orcid:
  karpechko_alexey:
    name: Karpechko, Alexey,
    institute: FMI, Finland
    orcid:
  lawrence_bryan:
    name: Lawrence, Bryan
    institute: STFC, UK
    orcid:
  mickelson_sheri:
    name: Mickelson, Sheri
    institute: NCAR, USA
    orcid:
  oconnor_fiona:
    name: OConnor, Fiona
    institute: MetOffice, UK
    orcid:
  radhakrishnan_aparna:
    name: Radhakrishnan, Aparna
    institute: GFDL, USA
    orcid:
  sellar_alistair:
    name: Sellar, Alistair
    institute: MetOffice, UK
    orcid:
  wyser_klaus:
    name: Wyser, Klaus
    institute: SMHI, Sweden
    orcid:
  # Former developers
  braeu_melanie:
    name: Braeu, Melanie
    institute: DLR, Germany
    orcid:
  duscha_christiane:
    name: Duscha, Christiane
    institute: DLR, Germany
    orcid:
  enright_clare:
    name: Enright, Clare
    institute: UEA, UK
    orcid:
  evaldsson_martin:
    name: Evaldsson, Martin
    institute: SMHI, Sweden
    orcid:
  haluszczynski_alexander:
    name: Haluszczynski, Alexander
    institute: DLR, Germany
    orcid:
  herman_michael:
    name: Herman, Michael
    institute: New Mexico Tech, USA
    orcid:
  huebner_michael:
    name: Huebner, Michael
    institute: DLR, Germany
    orcid:
  johnston_marston:
    name: Johnston, Marston
    institute: SMHI, Sweden
    orcid:
  klinger_carolin:
    name: Klinger, Carolin
    institute: DLR, Germany
    orcid:
  kolax_michael:
    name: Kolax, Michael
    institute: SMHI, Sweden
    orcid:
  kunert_dominik:
    name: Kunert, Dominik
    institute: DLR, Germany
    orcid:
  loew_alexander:
    name: Loew, Alexander
    institute: LMU, Germany
    orcid:
  neale_richard:
    name: Neale, Richard
    institute: NCAR, US
    orcid:
  orlowsky_boris:
    name: Orlowsky, Boris
    institute: ETH, Switzerland
    orcid:
  pascoe_stephen:
    name: Pascoe, Stephen
    institute: STFC, UK
    orcid:
  senftleben_daniel:
    name: Senftleben, Daniel
    institute: DLR, Germany
    orcid:
  stevens_mark:
    name: Stevens, Mark
    institute: NCAR, US
    orcid:
  # Former viewers (not active viewers)
  butchart_neal:
    name: Butchart, Neal
    institute: MetOffice, UK
    orcid:
  hassell_david:
    name: Hassell, David
    institute: Univ. of Reading, UK
    orcid:
  ivanova_detelina:
    name: Ivanova, Detelina
    institute: NERSC, Norway
    orcid:
  moise_aurel:
    name: Moise, Aurel
    institute: BOM, Australia
    orcid:
  pendlebury_diane:
    name: Pendlebury, Diane
    institute: Univ. of Toronto, Canada
    orcid:
  stepanova_daria:
    name: Stepanova, Daria
    institute: FMI, Finland
    orcid:
  tilmes_simone:
    name: Tilmes, Simone
    institute: NCAR, US
    orcid:

references:
  # If possible as: "[Last name] et al., [journal abbr.], doi:[doi], [year]."
  acknow_author: "Please acknowledge the author(s)."
  contact_authors: "Please contact the author(s) to discuss acknowledgment or co-authorship."
  acknow_project: "Please acknowledge the project(s)."
  alexander: "Alexander L.V., et al., J. Geophys. Res., 111, D05109, doi:10.1029/2005JD006290"
  anav13jclim: "Anav et al., J. Clim., 26, 6801-6843, doi:10.1175/JCLI-D-12-00417.1, 2013."
  andrews12grl: "Andrews et al., Geophys. Res. Lett., 39, L09712, doi:10.1029/2012GL051607, 2012."
  antonov10usgov: "Antonov, J. I. et al., World Ocean Atlas 2009, Volume 2: Salinity. S. Levitus, Ed. NOAA Atlas NESDIS 69, U.S. Government Printing Office, Washington, D.C., 184 pp., 2010."
  aquila11gmd: "Aquila et al., Geosci. Model Dev. 4, 325-355, doi:10.5194/gmd-4-325-2011, 2011."
  bakker14essd: "Bakker, D. C. E. et al., Earth Syst. Sci. Data, 6, 69-90, doi:10.5194/essd-6-69-2014, 2014."
  baldwin09qjrms: "Baldwin, D. P. et al., Q. J. R. Meteorol. Soc., 135, 1661-1672, doi:10.1002/qj.479, 2009"
  bianchi12gbc: "Bianchi, D. et al., Global Biogeochem. Cy., 26, GB2009, doi:10.1029/2011GB004209, 2012."
  cionni11acp: "Cionni et al., Atmos. Chem. Phys., 11, 11267-11292, doi:10.5194/acp-11-11267-2011, 2011."
  clivar09jclim: "CLIVAR Madden-Julian Oscillation Working Group, J. Climate, 22, 3006-3030, doi:10.1175/2008JCLI2731.1, 2009."
  collins13ipcc: "Collins, M. et al., Long-term climate change: Projections, Commitments, and Irreversibility, in: Climate Change 2013: the Physical Science Basis, contribution of Working Group I to the Fifth Assessment Report of the Intergovernmental Panel on Climate Change, edited by: Stocker, T. F., Qin, D., Plattner, G.-K., Tignor, M., Allen, S. K., Boschung, J., Nauels, A., Xia, Y., Bex, V., and Midgley, P. M., Cambridge University Press, Cambridge, UK and New York, NY, USA (2013)."
  corti99nat: "Corti, S. et al. Nature 398, 799-801, doi:10.1038/19745"
  cox18nature: "Cox, P. M. et al., Nature, 553, 319-322, doi:10.1038/nature25450, 2018."
  davini12jclim: "Davini P., C. Cagnazzo, S. Gualdi, and A. Navarra. J. Climate, 25, 6496-6509, doi: 10.1175/JCLI-D-12-00032.1, 2012"
  davini18: "Davini, P. MiLES - Mid Latitude Evaluation System. Zenodo. doi:10.5281/zenodo.1237837, 2018"
  deangelis15nat: "DeAngelis, A. M. et al., Nature, 528(7581), 249-253, doi:10.1038/nature15770, 2015."
  demora2018gmd: "de Mora et al., Geosci. Model Dev., 11, 4215-4240, doi:10.5194/gmd-11-4215-2018, 2018."
  dong08grl: "Dong, S. et al., J. Geophys. Res., 113, C06013, doi:10.1029/2006JC004051, 2008."
  donofrio14jh: "D'Onofrio et al., J of Hydrometeorology 15, 830-843, 2014."
  duemenil00mpimr: "Duemenil Gates et al., Observed historical discharge data from major rivers for climate model validation. Max Planck Institute for Meteorology Report 307, Hamburg, Germany, 2000."
  emmons00jgr: "Emmons et al., J. Geophys. Res., 105, D16, 20497-20538, 2000."
  eyring06jgr: "Eyring et al., J. Geophys. Res., 111, D22308, doi:10.1029/2006JD007327, 2006."
  eyring13jgr: "Eyring et al., J. Geophys. Res., 118, 5029-5060, doi:10.1002/jgrd.50316, 2013."
  flato13ipcc: "Flato, G. et al., Evaluation of climate models, in: Climate Change 2013: the Physical Science Basis, 2013."
  fuckar: "Fuckar et al., Clima Dynam, 47, 5-6, 1527-1543, doi:10.1007/s00382-015-2917-2, 2016."
  gen14jclim: "Gen, L. et al., J. Climate, 27, 1765-1780, doi:10.1175/JCLI-D-13-00337.1, 2014."
  georgievski18tac: "Georgievski, G. & Hagemann, S. Theor Appl Climatol (2018). https://doi.org/10.1007/s00704-018-2675-2"
  giorgi11jc: "Giorgi et al., J. Climate 24, 5309-5324, doi:10.1175/2011JCLI3979.1, 2011."
  giorgi14jgr: "Giorgi et al., J. Geophys. Res. Atmos., 119, 11695-11708, doi:10.1002/ 2014JD022238, 2014."
  gleckler08jgr: "Gleckler et al., J. Geophys. Res., 113, D06104, doi:10.1029/2007JD008972, 2008."
  goswami99qjrms: "Goswami, B., V. Krishnamurthy, and H. Annamalai, Q. J. R. Meteorol. Soc., 125, 611-633, doi:10.1002/qj.49712555412, 1999."
  hagemann13james: "Hagemann et al., J. Adv. Model. Earth Syst., 5, doi:10.1029/2012MS000173, 2013."
  jones15james: "Jones et al., J. Adv. Model. Earth Syst., 7, 1554-1575, doi:10.1002/2014MS000416, 2015."
  kerry06jclim: "Kerry H. et al, J. Climate, 19, 3681-3703, doi:10.1175/JCLI3814.1, 2006."
  kim09jclim: "Kim, D. et al., J. Climate, 22, 6413-6436, doi:10.1175/2009JCLI3063.1, 2009."
  kim12grl: "Kim and Yu, Geophys. Res. Lett., 39, L11704, doi:10.1029/2012GL052006, 2012."
  key04gbc: "Key, R. M. et al., Global Biogeochem. Cy., 18, GB4031, doi:10.109/2004GB002247, 2004."
  lauer05acp: "Lauer et al., Atmos. Chem. Phys., 5, 3251-3276, doi:10.5194/acp-5-3251-2005, 2005."
  lauer13jclim: "Lauer and Hamilton, J. Climate, 26, 3823-3845, doi:10.1175/JCLI-D-12-00451.1, 2013."
  lauer17rse: "Lauer et al., Remote Sens. Environ., 203, 9-39, doi:10.1016/j.rse.2017.01.007, 2017."
  lembo16climdyn: "Lembo et al., Clim. Dyn., 48, 1793-1812, doi:10.1007/s00382-016-3173-9"
  lembo19gmdd: "Lembo et al., Geosci. Model Dev. Discuss., doi:10.5194/gmd-2019-37, 2019"
  li14jclim: "Li and Xie, J. Climate, 27, 1765-1780, doi:10.1175/JCLI-D-13-00337.1, 2014."
  li17natcc: "Li, G., S.-P. Xie, C. He, and Z. Chen, Nat Clim Change, 7, 708, doi:10.1038/nclimate3387, 2017."
  lin08jclim: "Lin, J-L. et al., J. Climate, 21, 4541-4567, doi: 10.1175/2008JCLI1816.1, 2008."
  lloyd-hughes02jclim: "Lloyd-Hughes, B. and Saunders, M. A., Int. J. Climatol., 22, 1571-1592, doi:10.1002/joc.846, 2002."
  locarini10usgov: "Locarnini, R. A. et al., World Ocean Atlas 2009, Volume 1: Temperature. S. Levitus, Ed. NOAA Atlas NESDIS 68, U.S. Government Printing Office, Washington, D.C., 184 pp.,2010."
  lucarini14revgeop: "Lucarini et al., Rev. Geophys., 52, 809-859, doi:https://doi.org/10.1002/2013RG000446"
  mehran14jgr: "Mehran, A. et al., J. Geophys. Res., 119, 4, 1695-1707, doi: 10.1002/2013JD021152, 2014."
<<<<<<< HEAD
  manubens:  "Manubens, N., et al., ENVIRON MODELL SOFTW 103, 29-42. doi:10.1016/j.envsoft.2018.01.018"
  massonet18: "Massonnet et al. Nature Climate Change,8(7), 599–603. https://doi.org/10.1038/s41558-018-0204-z, 2018."
=======
  manubens: "Manubens, N., et al., ENVIRON MODELL SOFTW 103, 29-42. doi:10.1016/j.envsoft.2018.01.018"
>>>>>>> c327daa4
  mckee93: "McKee, T. B. and Doesken, N. J. and Kleist, J.  In Proceedings of the 8th Conference on Applied Climatology, 17(22), 179-183, Boston, MA: American Meteorological Society, 1993."
  mueller14grl: "Mueller, B. and Seneviratne, S. I. Geophys. Res. Lett., 41, 128-134, doi:10.1002/2013GL058055, 2014."
  mueller13hess: "Mueller, B. et al., Hydrol. Earth Syst. Sci., 17, 3707-3720, doi:10.5194/hess-17-3707-2013, 2013."
  phillips14eos: "Phillips, A. S. et al., EOS T. Am. Geophys. Un., 95, 453-455, 2014."
  rebora06jhm: "Rebora et. al., JHM 7, 724, 2006."
  righi13acp: "Righi et al., Atmos. Chem. Phys., 13, 9939-9970, doi:10.5194/acp-13-9939-2013, 2013."
  righi15gmd: "Righi et al., Geosci. Model Dev., 8, 733-768 doi:10.5194/gmd-8-733-2015, 2015."
  rk2008bams: "Reichler and Kim, Bull. Amer. Meteor. Soc., 89, 303-312, doi:10.1175/BAMS-89-3-303, 2008."
  roedenbeck13os: "Roedenbeck, C. et al., Ocean Sci., 9, 193-216, doi:10.5194/os-9-193-2013, 2013."
  roehrig13jclim: "Roehrig, R. et al., J. Climate, 26, 6471-6505, doi:10.1175/JCLI-D-12-00505.1, 2013."
  sillman13jgr: "Sillmann et al., J. Geophys. Res., doi:10.1029/2012JD018390, 2013"
  sperber12asl: "Sperber and Kim, Atmos. Sci. Lett., 13, 3, 187-193, doi:10.1002/asl.378, 2012."
  straus07jcli: "Straus, D.M., S. Corti, and F. Molteni. J. Climate, 20, 2251-2272, doi:10.1175/JCLI4070.1, 2007"
  sutanudjaja2018gmd: "Sutanudjaja, E. H. et al., Geosci. Model Dev., 11, 2429-2453, doi:10.5194/gmd-11-2429-2018, 2018."
  stroeve07grl: "Stroeve, J. et al., Geophys. Res. Lett., 34, L09501, doi:10.1029/2007GL029703, 2007."
  tibaldi90tel: "Tibaldi S. and Molteni F. Tellus A 42(3): 343-365, doi:10.1034/j.1600-0870.1990.t01-2-00003.x, 1990."
  taylor12: "Taylor et al., Nature, 489, 423-426, doi:10.1038/nature11377, 2012."
  terzago18nhess: "Terzago, S. et al., Nat. Hazards Earth Syst. Sci., 18, 2825-2840, doi:10.5194/nhess-18-2825-2018, 2018."
  takahashi14marchem: "Takahashi et al., Mar. Chem., 164, 95-125, doi:10.1016/j.marchem.2014.06.004, 2014."
  vicente10jclim: "Vicente-Serrano, S. M. and Beguera, S. and Lopez-Moreno, J. I., Journal of climate, 23(7), 1696-1718, 10.1175/2009JCLI2909.1, 2010"
  wang99bams: "Wang, B. and Z. Fan, Bull. Amer. Meteor. Soc., 80, 629-638, doi:10.1175/1520-0477(1999)080&lt;0629:COSASM&gt;2.0.CO;2, 1999."
  wang11climdyn: "Wang, B. et al., Clim. Dyn., 39, 1123-1135, doi:10.1007/s00382-011-1266-z, 2011."
  webster92qjrms: "Webster, P. J. and Yang, S., Q.J.R. Meteorol. Soc., 118: 877-926. doi:10.1002/qj.49711850705, 1992."
  weedon14wrr: "Weedon, G. P. et al., Water Resour. Res., 50, 7505-7514, doi:10.1002/2014WR015638, 2014."
  weigel: "Weigel, A P., et al., Q. J. Royal Meteorol. Soc. 134, 630, 241-260. doi:10.1002/qj.210"
  wenzel14jgr: "Wenzel et al., J. Geophys. Res. Biogeosci., 119(5), doi:2013JG002591, 2014."
  williams09climdyn: "Williams and Webb, Clim. Dynam., 33, 141-157, doi:10.1007/s00382-008-0443-1, 2009."
  zhang11wcc: "Zhang et al., WIREs Clim. Change, doi:10.1002/wcc.147, 2011."
  # Observations
  aura-tes: "Beer, R., IEEE Trans. Geosci. Rem. Sens., doi:10.1109/TGRS.2005.863716, 2006."
  cds-satellite-soil-moisture: "Gruber et al., Earth Syst. Sci. Data, doi: 10.5194/essd-11-717-2019, 2019."
  cds-xch4: "Buchwitz et al., Adv. Astronaut. Sci. Technol., doi:10.1007/s42423-018-0004-6, 2018."
  cds-xco2: "Buchwitz et al., Adv. Astronaut. Sci. Technol., doi:10.1007/s42423-018-0004-6, 2018."
  ceres-syn1deg: "Wielicki et al., Bull. Amer. Meteor. Soc., doi: 10.1175/1520-0477(1996)077<0853:CATERE>2.0.CO;2, 1996."
  cru: "Harris et al., Int. J. Climatol., doi:10.1002/joc.3711, 2014."
  eppley-vgpm-modis: "Behrenfeld and Falkowski, Limnol. Oceanogr., doi:10.4319/lo.1997.42.1.0001, 1997."
  era-interim: "Dee et al., Q. J. Roy. Meteor. Soc., doi:10.1002/qj.828, 2011."
  era5: "Copernicus Climate Change Service (C3S) (2017): ERA5: Fifth generation of ECMWF atmospheric reanalyses of the global climate. Copernicus Climate Change Service Climate Data Store (CDS)"
  esacci-aerosol: "Popp et al., Remote Sens., doi:10.3390/rs8050421, 2016."
  esacci-cloud: "Stengel et al., Earth Syst. Sci. Data, doi:10.5194/essd-9-881-2017, 2017."
  esacci-fire: "Chuvieco et al.ESA Fire Climate Change Initiative (Fire_cci): Burned Area Grid Product Version 4.1. Centre for Environmental Data Analysis, doi:10.5285/D80636D4-7DAF-407E-912D-F5BB61C142FA, 2016."
  esacci-landcover: "Defourny, P.: ESA Land Cover Climate Change Initiative (Land_Cover_cci): Global Land Cover Maps, Version 1.6.1. Centre for Environmental Data Analysis, http://catalogue.ceda.ac.uk/uuid/4761751d7c844e228ec2f5fe11b2e3b0, 2016."
  esacci-oc: "Sathyendranath et al., ESA Ocean Colour Climate Change Initiative (Ocean_Colour_cci): Global chlorophyll-a data products gridded on a geographic projection, Version 3.1. Centre for Environmental Data Analysis, http://catalogue.ceda.ac.uk/uuid/12d6f4bdabe144d7836b0807e65aa0e2, 2016."
  esacci-ozone: "Loyola et al., Int. J. Remote Sens. doi:10.1080/01431160902825016, 2009."
  esacci-soilmoisture: "Liu et al., Hydrol. Earth Syst. Sci., doi:10.5194/hess-15-425-2011, 2011."
  esacci-sst: "Merchant et al., Geosci. Data J., doi:10.1002/gdj3.20, 2014."
  ghcn: "Jones and Moberg, J. Clim., doi:10.1175/1520-0442(2003)016<0206:HALSSA>2.0.CO;2, 2003."
  hadcrut3: "Brohan et al., J. Geophys. Res., doi:10.1029/2005JD006548, 2006."
  hadcrut4: "Morice et al., J. Goophys. Res., doi:10.1029/2011JD017187, 2012."
  hadisst: "Rayner et al., J. Geophys. Res., doi:10.1029/2002JD002670, 2013."
  lai3g: "Zhu et al., Remote Sens., doi:10.3390/rs5020927, 2013."
  landflux-eval: "Mueller et al., Hydrol. Earth Syst. Sci., doi:10.5194/hess-17-3707-2013, 2013."
  landschuetzer2016: "Landschuetzer et al., Global Biogeochem. Cycles, doi:10.1002/2015GB005359, 2016."
  modis1: "Platnick et al., IEEE Trans. Geosci. Remote Sens., doi:10.1109/TGRS.2002.808301, 2003."
  modis2: "Levy et al., Atmos. Meas. Tech., doi:10.5194/amt-6-2989-2013, 2013."
  mte: "Jung et al., J. Geophys. Res., doi:10.1029/2010JG001566, 2011."
  ncep: "Kalnay et al., B. Am. Meteorol. Soc., doi:10.1175/1520-0477(1996)077<0437:TNYRP>2.0.CO;2, 1996."
  niwa-bs: "Bodeker et al., Atmos. Chem. Phys., doi:10.5194/acp-5-2603-2005, 2005."
  patmos-x: "Heidinger et al., Bull. Amer. Meteor. Soc., doi:10.1175/BAMS-D-12-00246.1, 2013."
  uwisc: "O'Dell et al., J. Clim., doi:10.1175/2007JCLI1958.1, 2008."
  woa: "Locarnini et al., World Ocean Atlas 2013, Vol. 1: Temperature, 2013."


projects:
  applicate: EU H2020 project APPLICATE
  c3s-magic: Copernicus Climate Change Service 34a Lot 2 (MAGIC) project
  climval: BMBF MiKlip Project ClimVal
  cmip6dicad: BMBF CMIP6 Project Germany
  cmug: ESA CMUG
  crescendo: EU H2020 project CRESCENDO
  dlrveu: DLR project VEU
  dlrveu2: DLR project VEU2
  embrace: EU FP7 project EMBRACE
  esmval: DLR project ESMVal
  eval4cmip: DLR and University of Bremen project funded by the Initiative and Networking Fund of the Helmholtz Society
<<<<<<< HEAD
  primavera: EU H2020 project PRIMAVERA
=======
  ewatercycle: eWaterCycle project
>>>>>>> c327daa4
  qa4ecv: QA4ECV
  trr181: DFG Project TRR-181
  ukesm: UKESM, UK Earth System Model project (NERC)

realms:
  aerosol: aerosol
  atmos: atmosphere
  atmosChem: atmospheric chemistry
  land: land
  landIce: land ice
  ocean: ocean
  ocnBgchem: ocean biogeochemistry
  seaIce: sea ice

themes:
  aerosols: aerosols
  atmDyn: atmospheric dynamics
  bgchem: biogeochemistry
  bgphys: biogeophysics
  carbon: carbon cycle
  chem: chemistry
  clouds: clouds
  EC: emergent constraint
  ghg: greenhouse gases
  monsoon: monsoons
  phys: physics
  seaIce: sea ice
  varmodes: modes of variability

domains:
  eq: equatorial
  et: extra tropics
  global: global
  midlat: mid-latitudes
  nh: northern hemisphere
  nhext: northern extra tropics
  nhmidlat: northern mid-latitudes
  nhpolar: northern polar
  nhtrop: northern tropics
  polar: polar
  reg: regional
  sh: southern hemisphere
  shext: southern extra tropics
  shmidlat: southern mid-latitudes
  shpolar: southern polar
  shtrop: southern tropics
  trop: tropics

plot_types:
  errorbar: error bar plot
  bar: bar chart
  circle: different overlapping circles
  diurn: diurnal cycle
  geo: geographical distribution
  portrait: portrait diagram
  polar: polar-stereographic plot
  scatter: scatter plot
  seas: seasonal cycle
  sect: meridional section
  size: size-distribution
  vert: vertical profile
  taylor: taylor diagram
  times: time series
  zonal: zonal mean
  pro: profile  # (any other kind of line chart)
  other: other plot types

statistics:
  anomaly: anomaly
  corr: correlation
  diff: difference
  eof: empirical orthogonal function (EOF)
  mean: mean
  spectrum: spectrum
  stddev: standard deviation
  var: variability
  rmsd: rmsd
  range: range of values
  trend: temporal trend
  clim: climatology
  perc: percentiles
  median: median
  detrend: detrend
  smpi: single metric performance index statistics
  other: other statistics<|MERGE_RESOLUTION|>--- conflicted
+++ resolved
@@ -615,12 +615,8 @@
   locarini10usgov: "Locarnini, R. A. et al., World Ocean Atlas 2009, Volume 1: Temperature. S. Levitus, Ed. NOAA Atlas NESDIS 68, U.S. Government Printing Office, Washington, D.C., 184 pp.,2010."
   lucarini14revgeop: "Lucarini et al., Rev. Geophys., 52, 809-859, doi:https://doi.org/10.1002/2013RG000446"
   mehran14jgr: "Mehran, A. et al., J. Geophys. Res., 119, 4, 1695-1707, doi: 10.1002/2013JD021152, 2014."
-<<<<<<< HEAD
-  manubens:  "Manubens, N., et al., ENVIRON MODELL SOFTW 103, 29-42. doi:10.1016/j.envsoft.2018.01.018"
+  manubens: "Manubens, N., et al., ENVIRON MODELL SOFTW 103, 29-42. doi:10.1016/j.envsoft.2018.01.018"
   massonet18: "Massonnet et al. Nature Climate Change,8(7), 599–603. https://doi.org/10.1038/s41558-018-0204-z, 2018."
-=======
-  manubens: "Manubens, N., et al., ENVIRON MODELL SOFTW 103, 29-42. doi:10.1016/j.envsoft.2018.01.018"
->>>>>>> c327daa4
   mckee93: "McKee, T. B. and Doesken, N. J. and Kleist, J.  In Proceedings of the 8th Conference on Applied Climatology, 17(22), 179-183, Boston, MA: American Meteorological Society, 1993."
   mueller14grl: "Mueller, B. and Seneviratne, S. I. Geophys. Res. Lett., 41, 128-134, doi:10.1002/2013GL058055, 2014."
   mueller13hess: "Mueller, B. et al., Hydrol. Earth Syst. Sci., 17, 3707-3720, doi:10.5194/hess-17-3707-2013, 2013."
@@ -696,11 +692,8 @@
   embrace: EU FP7 project EMBRACE
   esmval: DLR project ESMVal
   eval4cmip: DLR and University of Bremen project funded by the Initiative and Networking Fund of the Helmholtz Society
-<<<<<<< HEAD
+  ewatercycle: eWaterCycle project
   primavera: EU H2020 project PRIMAVERA
-=======
-  ewatercycle: eWaterCycle project
->>>>>>> c327daa4
   qa4ecv: QA4ECV
   trr181: DFG Project TRR-181
   ukesm: UKESM, UK Earth System Model project (NERC)
