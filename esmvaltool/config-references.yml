--- conflicted
+++ resolved
@@ -145,6 +145,7 @@
   cowtan_kevin:
     name: Cowtan, Kevin
     institute: University of York 
+    orcid: https://orcid.org/0000-0002-0189-1437
   crezee_bas:
     name: Crezee, Bas
     institute: ETH Zurich, Switzerland
@@ -253,17 +254,14 @@
     name: Kindermann, Stephan
     institute: DKRZ, Germany
     orcid: https://orcid.org/0000-0001-9335-1093
-<<<<<<< HEAD
   kirchmeier-young_megan:
     name: Kirchmeier-Young, Megan
     institute: Environment and Climate Change Canada
-    orcid:
-=======
+    orcid: https://orcid.org/0000-0003-3907-8510
   koirala_sujan:
     name: Koirala, Sujan
     institute: MPI-BGC, Germany
     orcid: https://orcid.org/0000-0001-5681-1986
->>>>>>> 1a6e50fc
   krasting_john:
     name: Krasting, John
     institute: NOAA, USA
