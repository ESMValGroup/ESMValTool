# Full list of authors and references for the currently implemented
# diagnostics.
#
# Add new entries alphabetically (for authors) or at the end of the
# respective lists. Do not change the current entries!
#

authors:
  # Core Team (PI and core developers)
  eyring_veronika:
    name: Eyring, Veronika
    institute: DLR, Germany
    email: veronika.eyring@dlr.de
    orcid: https://orcid.org/0000-0002-6887-4885
  andela_bouwe:
    name: Andela, Bouwe
    institute: NLeSC, Netherlands
    email: b.andela@esciencecenter.nl
    orcid: https://orcid.org/0000-0001-9005-8940
  broetz_bjoern:
    name: Broetz, Bjoern
    institute: DLR, Germany
    email: bjoern.broetz@dlr.de
    orcid:
  demora_lee:
    name: de Mora, Lee
    institute: PML, UK
    email: ledm@pml.ac.uK
    orcid: https://orcid.org/0000-0002-5080-3149
  drost_niels:
    name: Drost, Niels
    institute: NLeSC, Netherlands
    email: n.drost@esciencecenter.nl
    orcid: https://orcid.org/0000-0001-9795-7981
  koldunov_nikolay:
    name: Koldunov, Nikolay
    institute: AWI, Germany
    email: nikolay.koldunov@awi.de
    orcid: https://orcid.org/0000-0002-3365-8146
  lauer_axel:
    name: Lauer, Axel
    institute: DLR, Germany
    email: axel.lauer@dlr.de
    orcid: https://orcid.org/0000-0002-9270-1044
  mueller_benjamin:
    name: Mueller, Benjamin
    institute: LMU, Germany
    email: b.mueller@iggf.geo.uni-muenchen.de
    orcid:
  predoi_valeriu:
    name: Predoi, Valeriu
    institute: URead, UK
    email: valeriu.predoi@ncas.ac.uk
    orcid: https://orcid.org/0000-0002-9729-6578
  righi_mattia:
    name: Righi, Mattia
    institute: DLR, Germany
    email: mattia.righi@dlr.de
    orcid: https://orcid.org/0000-0003-3827-5950
  schlund_manuel:
    name: Schlund, Manuel
    institute: DLR, Germany
    email: manuel.schlund@dlr.de
    orcid: https://orcid.org/0000-0001-5251-0158
  vegas-regidor_javier:
    name: Vegas-Regidor, Javier
    institute: BSC, Spain
    email: javier.vegas@bsc.es
    orcid: https://orcid.org/0000-0003-0096-4291
  zimmermann_klaus:
    name: Zimmermann, Klaus
    institute: SMHI, Sweden
    email: klaus.zimmermann@smhi.se
    orcid: https://orcid.org/0000-0003-3994-2057
  # Development team
  aerts_jerom:
    name: Aerts, Jerom
    institute: University of Delft, Netherlands
    orcid: https://orcid.org/0000-0003-0157-4818
  alidoost_sarah:
    name: Alidoost, Sarah
    institute: NLeSC, Netherlands
    orcid: https://orcid.org/0000-0001-8407-6472
  anav_alessandro:
    name: Anav, Alessandro
    institute: Univ. of Exeter, UK
    orcid: https://orcid.org/0000-0002-4217-7563
  andrews_oliver:
    name: Andrews, Oliver
    institute: Tyndall Centre, UK
    orcid: https://orcid.org/0000-0002-1921-475X
  arnone_enrico:
    name: Arnone, Enrico
    institute: ISAC-CNR, Torino, Italy
    orcid: https://orcid.org/0000-0001-6740-5051
  bellprat_omar:
    name: Bellprat, Omar
    institute: BSC, Spain
    orcid: https://orcid.org/0000-0001-6434-1793
  berg_peter:
    name: Berg, Peter
    institute: SMHI, Sweden
    orcid: https://orcid.org/0000-0002-1469-2568
  bock_lisa:
    name: Bock, Lisa
    institute: DLR, Germany
    orcid: https://orcid.org/0000-0001-7058-5938
  bojovic_dragana:
    name: Bojovic, Dragana
    institute: BSC, Spain
    orcid: https://orcid.org/0000-0001-7354-1885
  cagnazzo_chiara:
    name: Cagnazzo, Chiara
    institute: CNR, Italy
    orcid: https://orcid.org/0000-0002-2054-0448
  camphuijsen_jaro:
    name: Camphuijsen, Jaro
    institute: NLeSC, Netherlands
    orcid: https://orcid.org/0000-0002-8928-7831
  capistrano_vinicius:
    name: Capistrano, Vinicius
    institute: INPE, Brazil
    orcid: https://orcid.org/0000-0001-8653-2312
  caron_louis-philippe:
    name: Caron, Louis-Philippe
    institute: BSC, Spain
    orcid: https://orcid.org/0000-0001-5221-0147
  chen_jack:
    name: Chen, Jack
    institute: NCAR, USA
    orcid:
  cionni_irene:
    name: Cionni, Irene
    institute: ENEA, Italy
    orcid: https://orcid.org/0000-0002-0591-9193
  cortesi_nicola:
    name: Cortesi, Nicola
    institute: BSC, Spain
    orcid: https://orcid.org/0000-0002-1442-9225
  crezee_bas:
    name: Crezee, Bas
    institute: ETH Zurich, Switzerland
    orcid: https://orcid.org/0000-0002-1774-1126
  mohr_christianwilhelm:
    name: Mohr, Christian Wilhelm
    institute: Cicero, Norway
    orcid: https://orcid.org/0000-0003-2656-1802
  davin_edouardleopold:
    name: Davin, Edouard Leopold
    institute: ETH Zurich, Switzerland
    orcid: https://orcid.org/0000-0003-3322-9330
  davini_paolo:
    name: Davini, Paolo
    institute: CNR-ISAC, Italy
    orcid: https://orcid.org/0000-0003-3389-7849
  ehbrecht_carsten:
    name: Ehbrecht, Carsten
    institute: DKRZ, Germany
    orcid:
  frank_franziska:
    name: Frank, Franziska
    institute: DLR, Germany
    orcid:
  fuckar_neven:
    name: Fuckar, Neven
    institute: BSC, Spain
    orcid:
  gainusa-bogdan_alina:
    name: Gainusa-Bogdan, Alina
    institute: France
    orcid: https://orcid.org/0000-0001-6147-1883
  gallego-elvira_belen:
    name: Gallego-Elvira, Belen
    institute: NERC, UK
    orcid: https://orcid.org/0000-0002-2328-0354
  gettelman_andrew:
    name: Gettelman, Andrew
    institute: NCAR, USA
    orcid: https://orcid.org/0000-0002-8284-2599
  gier_bettina:
    name: Gier, Bettina
    institute: University of Bremen, Germany
    orcid:
  gottschaldt_klaus-dirk:
    name: Gottschaldt, Klaus-Dirk
    institute: DLR, Germany
    orcid: https://orcid.org/0000-0002-2046-6137
  guemas_virginie:
    name: Guemas, Virginie
    institute: BSC, Spain
    orcid: https://orcid.org/0000-0002-6340-3558
  hagemann_stefan:
    name: Hagemann, Stefan
    institute: MPI-M, Germany
    orcid: https://orcid.org/0000-0001-5444-2945
  hansson_ulf:
    name: Hansson, Ulf
    institute: SMHI, Sweden
    orcid:
  vonhardenberg_jost:
    name: von Hardenberg, Jost
    institute: ISAC-CNR, Torino, Italy
    orcid: https://orcid.org/0000-0002-5312-8070
  hassler_birgit:
    name: Hassler, Birgit
    institute: DLR, Germany
    orcid: https://orcid.org/0000-0003-2724-709X
  hempelmann_nils:
    name: Hempelmann, Nils
    institute: IPSL, France
    orcid:
  hunter_alasdair:
    name: Hunter, Alasdair
    institute: BSC, Spain
    orcid: https://orcid.org/0000-0001-8365-3709
  hutjes_ronald:
    name: Hutjes, Ronald
    institute: Univ. of Wageningen, NL
    orcid:
  juckes_martin:
    name: Juckes, Martin
    institute: BADC, UK
    orcid:
  kadygrov_nikolay:
    name: Kadygrov, Nikolay
    institute: IPSL, France
    orcid:
  kalverla_peter:
    name: Kalverla, Peter
    institute: NLeSC, Netherlands
    orcid: https://orcid.org/0000-0002-5025-7862
  kindermann_stephan:
    name: Kindermann, Stephan
    institute: DKRZ, Germany
    orcid: https://orcid.org/0000-0001-9335-1093
  krasting_john:
    name: Krasting, John
    institute: NOAA, USA
    orcid: https://orcid.org/0000-0002-4650-9844
  lejeune_quentin:
    name: Lejeune, Quentin
    institute: Climate Analytics, Germany
    orcid: https://orcid.org/0000-0001-9152-3197
  lembo_valerio:
    name: Lembo, Valerio
    institute: CEN, University of Hamburg, Germany
    orcid: https://orcid.org/0000-0001-6085-5914
  levine_richard:
    name: Levine, Richard
    institute: MetOffice, UK
    orcid: https://orcid.org/0000-0003-1210-0415
  little_bill:
    name: Little, Bill
    institute: MetOffice, UK
    orcid:
  lledo_llorenc:
    name: Lledo, Llorenc
    institute: BSC, Spain
    orcid:
  lorenz_ruth:
    name: Lorenz, Ruth
    institute: ETH Zurich, Switzerland
    orcid: https://orcid.org/0000-0002-3986-1268
  lovato_tomas:
    name: Lovato, Tomas
    institute: CMCC, IT
    orcid: https://orcid.org/0000-0002-5188-6767
  makela_jarmo:
    name: Makela, Jarmo
    institute: FMI, Finland
    orcid:
  maloney_eric:
    name: Maloney, Eric
    institute: Colorado State University, USA
    orcid: https://orcid.org/0000-0002-2660-2611
  manubens_nicolau:
    name: Manubens, Nicolau
    institute: BSC, Spain
    orcid: https://orcid.org/0000-0002-0114-508X
  mason_erik:
    name: Mason, Erik
    institute: NOAA, USA
    orcid:
  sandstad_marit:
    name: Sandstad, Marit
    institute: Cicero, Norway
    orcid:
  massonnet_francois:
    name: Massonnet, Francois
    institute: Universite Catholique de Louvain, Belgium
    orcid:
  martin_gill:
    name: Martin, Gill
    institute: MetOffice, UK
    orcid: https://orcid.org/0000-0003-0851-6020
  mavilia_irene:
    name: Mavilia, Irene
    institute: ISAC-CNR, Bologna, Italy
    orcid: https://orcid.org/0000-0002-4938-2906
  mello_felipe:
    name: Mello, Felipe
    institute: INPE, Brazil
    orcid: https://orcid.org/0000-0002-8832-2869
  dalvi_mohit:
    name: Dalvi, Mohit
    institute: MetOffice, UK
    orcid: https://orcid.org/0000-0003-1669-0811
  nikulin_grigory:
    name: Nikulin, Grigory
    institute: SMHI, Sweden
    orcid: https://orcid.org/0000-0002-4226-8713
  nobre_paulo:
    name: Nobre, Paulo
    institute: INPE, Brazil
    orcid: https://orcid.org/0000-0001-9061-4556
  gonzalez-reviriego_nube:
    name: Gonzalez-Reviriego, Nube
    institute: BSC, Spain
    orcid: https://orcid.org/0000-0002-5919-6701
  oliveira_arildo:
    name: Oliveira, Arildo
    institute: INPE, Brazil
  pandde_amarjiit:
    name: Pandde, Amarjiit
    institute: Univ. of Arizona, USA
    orcid:
  perez-zanon_nuria:
    name: Perez-Zanon, Nuria
    institute: BSC, Spain
    orcid:
  phillips_adam:
    name: Phillips, Adam
    institute: NCAR, USA
    orcid: https://orcid.org/0000-0003-4859-8585
  pugh_thomas:
    name: Pugh, Thomas
    institute: KIT, Germany
    orcid:
  read_simon:
    name: Read, Simon
    institute: Univ. of Reading, UK
    orcid:
  ringer_mark:
    name: Ringer, Mark
    institute: MetOffice, UK
    orcid: https://orcid.org/0000-0003-4014-2583
  rio_catherine:
    name: Rio, Catherine
    institute: IPSL, France
    orcid: https://orcid.org/0000-0002-6590-7733
  roehrig_romain:
    name: Roehrig, Romain
    institute: MeteoFr, France
  russell_joellen:
    name: Russell, Joellen
    institute: Univ. of Arizona, USA
    orcid:
  senftleben_daniel:
    name: Senftleben, Daniel
    institute: DLR, Germany
    orcid: https://orcid.org/0000-0002-3903-3841
  serva_federico:
    name: Serva, Federico
    institute: CNR, Italy
    orcid: https://orcid.org/0000-0002-7118-0817
  sommer_philipp:
    name: Sommer, Philipp
    institute: Univ. of Hamburg, Germany
    orcid:
  stacke_tobias:
    name: Stacke, Tobias
    institute: MPI-M, Germany
    orcid: https://orcid.org/0000-0003-4637-5337
  sterl_andreas:
    name: Sterl, Andreas
    institute: KNMI, Netherlands
    orcid: https://orcid.org/0000-0003-3457-0434
  swaminathan_ranjini:
    name: Swaminathan, Ranjini
    institute: University of Reading, UK
    orcid: https://orcid.org/0000-0001-5853-2673
  teichmann_claas:
    name: Teichmann, Claas
    institute: GERICS, Hamburg, Germany
    orcid:
  torralba_veronica:
    name: Torralba, Veronica
    institute: BSC, Spain
    orcid:
  tsushima_yoko:
    name: Tsushima, Yoko
    institute: MetOffice, UK
    orcid:
  vanulft_bert:
    name: van Ulft, Bert
    institute: KNMI, Netherlands
    orcid: https://orcid.org/0000-0001-8653-2312
  verhoeven_stefan:
    name: Verhoeven, Stefan
    institute: NLeSC, Netherlands
    orcid: https://orcid.org/0000-0002-5821-2060
  walton_jeremy:
    name: Walton, Jeremy
    institute: MetOffice, UK
    orcid: https://orcid.org/0000-0001-7372-178X
  wang_shiyu:
    name: Wang, Shiyu
    institute: SMHI, Sweden
    orcid:
  weigel_katja:
    name: Weigel, Katja
    institute: University of Bremen and DLR, Germany
    orcid: https://orcid.org/0000-0001-6133-7801
  wenzel_sabrina:
    name: Wenzel, Sabrina
    institute: DLR, Germany
    orcid:
  williams_keith:
    name: Williams, Keith
    institute: MetOffice, UK
    orcid:
  # Viewers (not active developers)
  balaji_venkatramani:
    name: Balaji, Venkatramani
    institute: GFDL, USA
    orcid:
  bunzel_felix:
    name: Bunzel, Felix
    institute: MPI-M, Germany
    orcid:
  charlton-perez_andrew:
    name: Charlton-Perez, Andrew
    institute: Univ. of Reading, UK
    orcid:
  corti_susanna:
    name: Corti, Susanna
    institute: ISAC-CNR, Torino, Italy
    orcid:
  dennis_john:
    name: Dennis, John
    institute: NCAR, USA
    orcid:
  graf_phoebe:
    name: Graf, Phoebe
    institute: DLR, Germany
    orcid:
  hegglin_michaela:
    name: Hegglin, Michaela
    institute: Univ. of Reading, UK
    orcid:
  hendricks_johannes:
    name: Hendricks, Johannes
    institute: DLR, Germany
    orcid:
  john_jasmin:
    name: John, Jasmin
    institute: NOAA, USA
    orcid:
  jones_colin:
    name: Jones, Colin
    institute: MetOffice, UK
    orcid:
  kaiser_christopher:
    name: Kaiser, Christopher
    institute: DLR, Germany
    orcid:
  karpechko_alexey:
    name: Karpechko, Alexey,
    institute: FMI, Finland
    orcid:
  lawrence_bryan:
    name: Lawrence, Bryan
    institute: STFC, UK
    orcid:
  mickelson_sheri:
    name: Mickelson, Sheri
    institute: NCAR, USA
    orcid:
  oconnor_fiona:
    name: OConnor, Fiona
    institute: MetOffice, UK
    orcid:
  radhakrishnan_aparna:
    name: Radhakrishnan, Aparna
    institute: GFDL, USA
    orcid:
  sellar_alistair:
    name: Sellar, Alistair
    institute: MetOffice, UK
    orcid:
  wyser_klaus:
    name: Wyser, Klaus
    institute: SMHI, Sweden
    orcid:
  # Former developers
  braeu_melanie:
    name: Braeu, Melanie
    institute: DLR, Germany
    orcid:
  duscha_christiane:
    name: Duscha, Christiane
    institute: DLR, Germany
    orcid:
  enright_clare:
    name: Enright, Clare
    institute: UEA, UK
    orcid:
  evaldsson_martin:
    name: Evaldsson, Martin
    institute: SMHI, Sweden
    orcid:
  haluszczynski_alexander:
    name: Haluszczynski, Alexander
    institute: DLR, Germany
    orcid:
  herman_michael:
    name: Herman, Michael
    institute: New Mexico Tech, USA
    orcid:
  huebner_michael:
    name: Huebner, Michael
    institute: DLR, Germany
    orcid:
  johnston_marston:
    name: Johnston, Marston
    institute: SMHI, Sweden
    orcid:
  klinger_carolin:
    name: Klinger, Carolin
    institute: DLR, Germany
    orcid:
  kolax_michael:
    name: Kolax, Michael
    institute: SMHI, Sweden
    orcid:
  kunert_dominik:
    name: Kunert, Dominik
    institute: DLR, Germany
    orcid:
  loew_alexander:
    name: Loew, Alexander
    institute: LMU, Germany
    orcid:
  neale_richard:
    name: Neale, Richard
    institute: NCAR, US
    orcid:
  orlowsky_boris:
    name: Orlowsky, Boris
    institute: ETH, Switzerland
    orcid:
  pascoe_stephen:
    name: Pascoe, Stephen
    institute: STFC, UK
    orcid:
  senftleben_daniel:
    name: Senftleben, Daniel
    institute: DLR, Germany
    orcid:
  stevens_mark:
    name: Stevens, Mark
    institute: NCAR, US
    orcid:
  # Former viewers (not active viewers)
  butchart_neal:
    name: Butchart, Neal
    institute: MetOffice, UK
    orcid:
  hassell_david:
    name: Hassell, David
    institute: Univ. of Reading, UK
    orcid:
  ivanova_detelina:
    name: Ivanova, Detelina
    institute: NERSC, Norway
    orcid:
  moise_aurel:
    name: Moise, Aurel
    institute: BOM, Australia
    orcid:
  pendlebury_diane:
    name: Pendlebury, Diane
    institute: Univ. of Toronto, Canada
    orcid:
  stepanova_daria:
    name: Stepanova, Daria
    institute: FMI, Finland
    orcid:
  tilmes_simone:
    name: Tilmes, Simone
    institute: NCAR, US
    orcid:

references:
  # If possible as: "[Last name] et al., [journal abbr.], doi:[doi], [year]."
  acknow_author: "Please acknowledge the author(s)."
  contact_authors: "Please contact the author(s) to discuss acknowledgment or co-authorship."
  acknow_project: "Please acknowledge the project(s)."
  alexander: "Alexander L.V., et al., J. Geophys. Res., 111, D05109, doi:10.1029/2005JD006290"
  anav13jclim: "Anav et al., J. Clim., 26, 6801-6843, doi:10.1175/JCLI-D-12-00417.1, 2013."
  antonov10usgov: "Antonov, J. I. et al., World Ocean Atlas 2009, Volume 2: Salinity. S. Levitus, Ed. NOAA Atlas NESDIS 69, U.S. Government Printing Office, Washington, D.C., 184 pp., 2010."
  aquila11gmd: "Aquila et al., Geosci. Model Dev. 4, 325-355, doi:10.5194/gmd-4-325-2011, 2011."
  bakker14essd: "Bakker, D. C. E. et al., Earth Syst. Sci. Data, 6, 69-90, doi:10.5194/essd-6-69-2014, 2014."
  baldwin09qjrms: "Baldwin, D. P. et al., Q. J. R. Meteorol. Soc., 135, 1661-1672, doi:10.1002/qj.479, 2009"
  bianchi12gbc: "Bianchi, D. et al., Global Biogeochem. Cy., 26, GB2009, doi:10.1029/2011GB004209, 2012."
  brient16jclim: "Brient, F., and T. Schneider, J. Climate, 29, 5821-5835, doi:10.1175/JCLIM-D-15-0897.1, 2016."
  cionni11acp: "Cionni et al., Atmos. Chem. Phys., 11, 11267-11292, doi:10.5194/acp-11-11267-2011, 2011."
  clivar09jclim: "CLIVAR Madden-Julian Oscillation Working Group, J. Climate, 22, 3006-3030, doi:10.1175/2008JCLI2731.1, 2009."
  collins13ipcc: "Collins, M. et al., Long-term climate change: Projections, Commitments, and Irreversibility, in: Climate Change 2013: the Physical Science Basis, contribution of Working Group I to the Fifth Assessment Report of the Intergovernmental Panel on Climate Change, edited by: Stocker, T. F., Qin, D., Plattner, G.-K., Tignor, M., Allen, S. K., Boschung, J., Nauels, A., Xia, Y., Bex, V., and Midgley, P. M., Cambridge University Press, Cambridge, UK and New York, NY, USA (2013)."
  corti99nat: "Corti, S. et al. Nature 398, 799-801, doi:10.1038/19745"
  cox18nature: "Cox, P. M. et al., Nature, 553, 319-322, doi:10.1038/nature25450, 2018."
  davini12jclim: "Davini P., C. Cagnazzo, S. Gualdi, and A. Navarra. J. Climate, 25, 6496-6509, doi: 10.1175/JCLI-D-12-00032.1, 2012"
  davini18: "Davini, P. MiLES - Mid Latitude Evaluation System. Zenodo. doi:10.5281/zenodo.1237837, 2018"
  deangelis15nat: "DeAngelis, A. M. et al., Nature, 528(7581), 249-253, doi:10.1038/nature15770, 2015."
  demora2018gmd: "de Mora et al., Geosci. Model Dev., 11, 4215-4240, doi:10.5194/gmd-11-4215-2018, 2018."
  dong08grl: "Dong, S. et al., J. Geophys. Res., 113, C06013, doi:10.1029/2006JC004051, 2008."
  donofrio14jh: "D'Onofrio et al., J of Hydrometeorology 15, 830-843, 2014."
  duemenil00mpimr: "Duemenil Gates et al., Observed historical discharge data from major rivers for climate model validation. Max Planck Institute for Meteorology Report 307, Hamburg, Germany, 2000."
  emmons00jgr: "Emmons et al., J. Geophys. Res., 105, D16, 20497-20538, 2000."
  eyring06jgr: "Eyring et al., J. Geophys. Res., 111, D22308, doi:10.1029/2006JD007327, 2006."
  eyring13jgr: "Eyring et al., J. Geophys. Res., 118, 5029-5060, doi:10.1002/jgrd.50316, 2013."
  flato13ipcc: "Flato, G. et al., Evaluation of climate models, in: Climate Change 2013: the Physical Science Basis, 2013."
  fuckar: "Fuckar et al., Clima Dynam, 47, 5-6, 1527-1543, doi:10.1007/s00382-015-2917-2, 2016."
  gen14jclim: "Gen, L. et al., J. Climate, 27, 1765-1780, doi:10.1175/JCLI-D-13-00337.1, 2014."
  georgievski18tac: "Georgievski, G. & Hagemann, S. Theor Appl Climatol (2018). https://doi.org/10.1007/s00704-018-2675-2"
  giorgi11jc: "Giorgi et al., J. Climate 24, 5309-5324, doi:10.1175/2011JCLI3979.1, 2011."
  giorgi14jgr: "Giorgi et al., J. Geophys. Res. Atmos., 119, 11695-11708, doi:10.1002/ 2014JD022238, 2014."
  gleckler08jgr: "Gleckler et al., J. Geophys. Res., 113, D06104, doi:10.1029/2007JD008972, 2008."
  goswami99qjrms: "Goswami, B., V. Krishnamurthy, and H. Annamalai, Q. J. R. Meteorol. Soc., 125, 611-633, doi:10.1002/qj.49712555412, 1999."
  gregory04grl: "Gregory et al., Geophys. Res. Lett., 31, L03205, doi:10.1029/2003GL018747, 2004"
  gregory08jgr: "Gregory, J. M. and Forster, P. M., J. Geophys. Res., 113, doi:10.1029/2008JD010405, 2008."
  hagemann13james: "Hagemann et al., J. Adv. Model. Earth Syst., 5, doi:10.1029/2012MS000173, 2013."
  hall06grl: "Hall, A. et al., Geophys. Res. Lett., doi:10.1029/2005GL025127, 2006."
  jones13jgr: "Jones et al., J. Geophys. Res. Atmos., 118, 4001-4024, doi:10.1002/jgrd.50239, 2013."
  jones15james: "Jones et al., J. Adv. Model. Earth Syst., 7, 1554-1575, doi:10.1002/2014MS000416, 2015."
  kerry06jclim: "Kerry H. et al, J. Climate, 19, 3681-3703, doi:10.1175/JCLI3814.1, 2006."
  kim09jclim: "Kim, D. et al., J. Climate, 22, 6413-6436, doi:10.1175/2009JCLI3063.1, 2009."
  kim12grl: "Kim and Yu, Geophys. Res. Lett., 39, L11704, doi:10.1029/2012GL052006, 2012."
  key04gbc: "Key, R. M. et al., Global Biogeochem. Cy., 18, GB4031, doi:10.109/2004GB002247, 2004."
  lauer05acp: "Lauer et al., Atmos. Chem. Phys., 5, 3251-3276, doi:10.5194/acp-5-3251-2005, 2005."
  lauer13jclim: "Lauer and Hamilton, J. Climate, 26, 3823-3845, doi:10.1175/JCLI-D-12-00451.1, 2013."
  lauer17rse: "Lauer et al., Remote Sens. Environ., 203, 9-39, doi:10.1016/j.rse.2017.01.007, 2017."
  lembo16climdyn: "Lembo et al., Clim. Dyn., 48, 1793-1812, doi:10.1007/s00382-016-3173-9"
  lembo19gmdd: "Lembo et al., Geosci. Model Dev. Discuss., doi:10.5194/gmd-2019-37, 2019"
  li14jclim: "Li and Xie, J. Climate, 27, 1765-1780, doi:10.1175/JCLI-D-13-00337.1, 2014."
  li17natcc: "Li, G., S.-P. Xie, C. He, and Z. Chen, Nat Clim Change, 7, 708, doi:10.1038/nclimate3387, 2017."
  lin08jclim: "Lin, J-L. et al., J. Climate, 21, 4541-4567, doi: 10.1175/2008JCLI1816.1, 2008."
  lipat17grl: "Lipat et al., Geophys. Res. Lett., 44, 5739-5748, doi:10.1002/2017GL73151, 2017."
  lloyd-hughes02jclim: "Lloyd-Hughes, B. and Saunders, M. A., Int. J. Climatol., 22, 1571-1592, doi:10.1002/joc.846, 2002."
  locarini10usgov: "Locarnini, R. A. et al., World Ocean Atlas 2009, Volume 1: Temperature. S. Levitus, Ed. NOAA Atlas NESDIS 68, U.S. Government Printing Office, Washington, D.C., 184 pp.,2010."
  lucarini14revgeop: "Lucarini et al., Rev. Geophys., 52, 809-859, doi:https://doi.org/10.1002/2013RG000446"
  massonnet12tc: "Massonnet, F. et al., The Cryosphere, 6, 1383-1394, doi: 10.5194/tc-6-1383-2012, 2012."
  mehran14jgr: "Mehran, A. et al., J. Geophys. Res., 119, 4, 1695-1707, doi: 10.1002/2013JD021152, 2014."
  manubens: "Manubens, N., et al., ENVIRON MODELL SOFTW 103, 29-42. doi:10.1016/j.envsoft.2018.01.018"
  mckee93: "McKee, T. B. and Doesken, N. J. and Kleist, J.  In Proceedings of the 8th Conference on Applied Climatology, 17(22), 179-183, Boston, MA: American Meteorological Society, 1993."
  mueller14grl: "Mueller, B. and Seneviratne, S. I. Geophys. Res. Lett., 41, 128-134, doi:10.1002/2013GL058055, 2014."
  mueller13hess: "Mueller, B. et al., Hydrol. Earth Syst. Sci., 17, 3707-3720, doi:10.5194/hess-17-3707-2013, 2013."
  phillips14eos: "Phillips, A. S. et al., EOS T. Am. Geophys. Un., 95, 453-455, 2014."
  rebora06jhm: "Rebora et. al., JHM 7, 724, 2006."
  righi13acp: "Righi et al., Atmos. Chem. Phys., 13, 9939-9970, doi:10.5194/acp-13-9939-2013, 2013."
  righi15gmd: "Righi et al., Geosci. Model Dev., 8, 733-768 doi:10.5194/gmd-8-733-2015, 2015."
  rk2008bams: "Reichler and Kim, Bull. Amer. Meteor. Soc., 89, 303-312, doi:10.1175/BAMS-89-3-303, 2008."
  roedenbeck13os: "Roedenbeck, C. et al., Ocean Sci., 9, 193-216, doi:10.5194/os-9-193-2013, 2013."
  roehrig13jclim: "Roehrig, R. et al., J. Climate, 26, 6471-6505, doi:10.1175/JCLI-D-12-00505.1, 2013."
  russell18jgr: "Russell, J.L. et al., J. Geophys. Res., 123, 3120-3143, doi: 10.1002/2017JC013461, 2018."
  sherwood14nat: "Sherwood et al., nature, 505, 37-42, doi:10.1038/nature12829, 2014."
  sillman13jgr: "Sillmann et al., J. Geophys. Res., doi:10.1029/2012JD018390, 2013"
  sperber12asl: "Sperber and Kim, Atmos. Sci. Lett., 13, 3, 187-193, doi:10.1002/asl.378, 2012."
  straus07jcli: "Straus, D.M., S. Corti, and F. Molteni. J. Climate, 20, 2251-2272, doi:10.1175/JCLI4070.1, 2007"
  sutanudjaja2018gmd: "Sutanudjaja, E. H. et al., Geosci. Model Dev., 11, 2429-2453, doi:10.5194/gmd-11-2429-2018, 2018."
  stroeve07grl: "Stroeve, J. et al., Geophys. Res. Lett., 34, L09501, doi:10.1029/2007GL029703, 2007."
  taylor12: "Taylor et al., Nature, 489, 423-426, doi:10.1038/nature11377, 2012."
  terzago18nhess: "Terzago, S. et al., Nat. Hazards Earth Syst. Sci., 18, 2825-2840, doi:10.5194/nhess-18-2825-2018, 2018."
  takahashi14marchem: "Takahashi et al., Mar. Chem., 164, 95-125, doi:10.1016/j.marchem.2014.06.004, 2014."
  tian15grl: "Tian, Geophys. Res. Lett., 42, 4133-4141, doi:10.1002/2015GL064119, 2015."
  tibaldi90tel: "Tibaldi S. and Molteni F. Tellus A 42(3): 343-365, doi:10.1034/j.1600-0870.1990.t01-2-00003.x, 1990."
  vicente10jclim: "Vicente-Serrano, S. M. and Beguera, S. and Lopez-Moreno, J. I., Journal of climate, 23(7), 1696-1718, 10.1175/2009JCLI2909.1, 2010"
  wang99bams: "Wang, B. and Z. Fan, Bull. Amer. Meteor. Soc., 80, 629-638, doi:10.1175/1520-0477(1999)080&lt;0629:COSASM&gt;2.0.CO;2, 1999."
  wang11climdyn: "Wang, B. et al., Clim. Dyn., 39, 1123-1135, doi:10.1007/s00382-011-1266-z, 2011."
  webster92qjrms: "Webster, P. J. and Yang, S., Q.J.R. Meteorol. Soc., 118: 877-926. doi:10.1002/qj.49711850705, 1992."
  weedon14wrr: "Weedon, G. P. et al., Water Resour. Res., 50, 7505-7514, doi:10.1002/2014WR015638, 2014."
  weigel: "Weigel, A P., et al., Q. J. Royal Meteorol. Soc. 134, 630, 241-260. doi:10.1002/qj.210"
  wenzel14jgr: "Wenzel et al., J. Geophys. Res. Biogeosci., 119(5), doi:2013JG002591, 2014."
  wenzel16jclim: "Wenzel et al., J. Climate, 29, doi:10.1175/JCLI-D-15-0412.1, 2016."
  williams09climdyn: "Williams and Webb, Clim. Dynam., 33, 141-157, doi:10.1007/s00382-008-0443-1, 2009."
  zhang11wcc: "Zhang et al., WIREs Clim. Change, doi:10.1002/wcc.147, 2011."
  # Observations
  aura-tes: "Beer, R., IEEE Trans. Geosci. Remote Sens., doi:10.1109/TGRS.2005.863716, 2006."
  cds-satellite-lai-fapar: "Baret et al., Remote Sens. Environ., doi:10.1016/j.rse.2007.02.018, 2007.OB"
  cds-satellite-soil-moisture: "Gruber et al., Earth Syst. Sci. Data, doi: 10.5194/essd-11-717-2019, 2019."
  cds-uerra: "Ridal et al., HARMONIE reanalysis report of results and dataset, UERRA (EU FP7 Collaborative Project, Grant agreement 607193), http://uerra.eu/component/dpattachments/?task=attachment.download&id=296, 2017."
  cds-xch4: "Buchwitz et al., Adv. Astronaut. Sci. Technol., doi:10.1007/s42423-018-0004-6, 2018."
  cds-xco2: "Buchwitz et al., Adv. Astronaut. Sci. Technol., doi:10.1007/s42423-018-0004-6, 2018."
  ceres-ebaf: "Loeb et al., J. Climate, doi:10.1175/JCLI-D-17-0208.1, 2018."
  ceres-syn1deg: "Wielicki et al., Bull. Amer. Meteor. Soc., doi:10.1175/1520-0477(1996)077<0853:CATERE>2.0.CO;2, 1996."
  cru: "Harris et al., Int. J. Climatol., doi:10.1002/joc.3711, 2014."
  duveiller2018: "Duveiller et al., Sci. Data, doi:10.1038/sdata.2018.14, 2018."
  eppley-vgpm-modis: "Behrenfeld and Falkowski, Limnol. Oceanogr., doi:10.4319/lo.1997.42.1.0001, 1997."
  era-interim: "Dee et al., Q. J. Roy. Meteor. Soc., doi:10.1002/qj.828, 2011."
  era-interim-land: "Balsamo et al., Hydrol. Earth Syst. Sci., doi:10.5194/hess-19-389-2015, 2015."
  era5: "Copernicus Climate Change Service (C3S) (2017): ERA5: Fifth generation of ECMWF atmospheric reanalyses of the global climate. Copernicus Climate Change Service Climate Data Store (CDS)"
  esacci-aerosol: "Popp et al., Remote Sens., doi:10.3390/rs8050421, 2016."
  esacci-cloud: "Stengel et al., Earth Syst. Sci. Data, doi:10.5194/essd-9-881-2017, 2017."
  esacci-fire: "Chuvieco et al.ESA Fire Climate Change Initiative (Fire_cci): Burned Area Grid Product Version 4.1. Centre for Environmental Data Analysis, doi:10.5285/D80636D4-7DAF-407E-912D-F5BB61C142FA, 2016."
  esacci-landcover: "Defourny, P.: ESA Land Cover Climate Change Initiative (Land_Cover_cci): Global Land Cover Maps, Version 1.6.1. Centre for Environmental Data Analysis, http://catalogue.ceda.ac.uk/uuid/4761751d7c844e228ec2f5fe11b2e3b0, 2016."
  esacci-oc: "Sathyendranath et al., ESA Ocean Colour Climate Change Initiative (Ocean_Colour_cci): Global chlorophyll-a data products gridded on a geographic projection, Version 3.1. Centre for Environmental Data Analysis, http://catalogue.ceda.ac.uk/uuid/12d6f4bdabe144d7836b0807e65aa0e2, 2016."
  esacci-ozone: "Loyola et al., Int. J. Remote Sens. doi:10.1080/01431160902825016, 2009."
  esacci-soilmoisture: "Liu et al., Hydrol. Earth Syst. Sci., doi:10.5194/hess-15-425-2011, 2011."
  esacci-sst: "Merchant et al., Geosci. Data J., doi:10.1002/gdj3.20, 2014."
  fluxcom: "Jung et al., Scientific Data 6:74, doi:10.1038/s41597-019-0076-8, 2019."
  gcp: "Le Quere et al., Earth Syst. Sci. Data, doi:10.5194/essd-10-2141-2018, 2018."
  ghcn: "Jones and Moberg, J. Clim., doi:10.1175/1520-0442(2003)016<0206:HALSSA>2.0.CO;2, 2003."
  hadcrut3: "Brohan et al., J. Geophys. Res., doi:10.1029/2005JD006548, 2006."
  hadcrut4: "Morice et al., J. Goophys. Res., doi:10.1029/2011JD017187, 2012."
  hadisst: "Rayner et al., J. Geophys. Res., doi:10.1029/2002JD002670, 2013."
  hwsd: "Wieder et al., doi:10.3334/ORNLDAAC/1247, 2014."
  isccp-fh: "Zhang et al., Calculation, Evaluation and Application of Long-term, Global Radiative Flux Datasets at ISCCP: Past and Present, https://isccp.giss.nasa.gov/pub/flux-fh/docs/Zhang_etal_flux-cal_at-isccp_v3_2019.pdf, 2019."
  jma-transcom: "Maki et al., Tellus B, doi:10.1111/j.1600-0889.2010.00488.x, 2010."
  lai3g: "Zhu et al., Remote Sens., doi:10.3390/rs5020927, 2013."
  landflux-eval: "Mueller et al., Hydrol. Earth Syst. Sci., doi:10.5194/hess-17-3707-2013, 2013."
  landschuetzer2016: "Landschuetzer et al., Global Biogeochem. Cycles, doi:10.1002/2015GB005359, 2016."
  merra2: "Gelaro et al., J. Clim., doi:10.1175/JCLI-D-16-0758.1, 2017"
  modis1: "Platnick et al., IEEE Trans. Geosci. Remote Sens., doi:10.1109/TGRS.2002.808301, 2003."
  modis2: "Levy et al., Atmos. Meas. Tech., doi:10.5194/amt-6-2989-2013, 2013."
  mte: "Jung et al., J. Geophys. Res., doi:10.1029/2010JG001566, 2011."
  ncep: "Kalnay et al., B. Am. Meteorol. Soc., doi:10.1175/1520-0477(1996)077<0437:TNYRP>2.0.CO;2, 1996."
  ndp: "Gibbs, H. K., doi:10.3334/CDIAC/lue.ndp017.2006, 2006."
  niwa-bs: "Bodeker et al., Atmos. Chem. Phys., doi:10.5194/acp-5-2603-2005, 2005."
  nsidc-0116: "Tschudi et al., Polar Pathfinder Daily 25 km EASE-Grid Sea Ice Motion Vectors, Version 4. [Indicate subset used]. Boulder, Colorado USA. NASA National Snow and Ice Data Center Distributed Active Archive Center. doi: https://doi.org/10.5067/INAWUWO7QH7B. [Date Accessed]."
  patmos-x: "Heidinger et al., Bull. Amer. Meteor. Soc., doi:10.1175/BAMS-D-12-00246.1, 2013."
  phc: "Steele et al., J. Clim., doi:10.1175/1520-0442(2001)014<2079:PAGOHW>2.0.CO;2, 2001."
  piomas: "Zhang et al., Mon. Wea. Rev. doi:10.1175/1520-0493(2003)131<0845:MGSIWA>2.0.CO;2, 2013."
  uwisc: "O'Dell et al., J. Clim., doi:10.1175/2007JCLI1958.1, 2008."
  woa: "Locarnini et al., World Ocean Atlas 2013, Volume 1: Temperature, NOAA Atlas NESDIS 73, 2013."


projects:
<<<<<<< HEAD
  russell_project: US Clivar, Ocean Carbon Biogeochemistry, ESGF, NOAA, NSF, NASA, US Antarctic program
=======
  applicate: EU Horizon 2020 Advanced prediction in polar regions and beyond
>>>>>>> f8e7f2af
  c3s-magic: Copernicus Climate Change Service 34a Lot 2 (MAGIC) project
  climval: BMBF MiKlip Project ClimVal
  cmip6dicad: BMBF CMIP6 Project Germany
  cmug: ESA CMUG
  crescendo: EU H2020 project CRESCENDO
  dlrveu: DLR project VEU
  dlrveu2: DLR project VEU2
  embrace: EU FP7 project EMBRACE
  esmval: DLR project ESMVal
  eval4cmip: DLR and University of Bremen project funded by the Initiative and Networking Fund of the Helmholtz Society
  ewatercycle: eWaterCycle project
  qa4ecv: QA4ECV
  trr181: DFG Project TRR-181, Energy transfers in Atmosphere and Ocean
  ukesm: UKESM, UK Earth System Model project (NERC)

realms:
  aerosol: aerosol
  atmos: atmosphere
  atmosChem: atmospheric chemistry
  land: land
  landIce: land ice
  ocean: ocean
  ocnBgchem: ocean biogeochemistry
  seaIce: sea ice

themes:
  aerosols: aerosols
  atmDyn: atmospheric dynamics
  bgchem: biogeochemistry
  bgphys: biogeophysics
  carbon: carbon cycle
  chem: chemistry
  clouds: clouds
  EC: emergent constraint
  ghg: greenhouse gases
  monsoon: monsoons
  phys: physics
  seaIce: sea ice
  varmodes: modes of variability

domains:
  eq: equatorial
  et: extra tropics
  global: global
  midlat: mid-latitudes
  nh: northern hemisphere
  nhext: northern extra tropics
  nhmidlat: northern mid-latitudes
  nhpolar: northern polar
  nhtrop: northern tropics
  polar: polar
  reg: regional
  sh: southern hemisphere
  shext: southern extra tropics
  shmidlat: southern mid-latitudes
  shpolar: southern polar
  shtrop: southern tropics
  trop: tropics

plot_types:
  errorbar: error bar plot
  bar: bar chart
  circle: different overlapping circles
  diurn: diurnal cycle
  geo: geographical distribution
  histogram: histogram
  portrait: portrait diagram
  polar: polar-stereographic plot
  scatter: scatter plot
  seas: seasonal cycle
  sect: meridional section
  size: size-distribution
  vert: vertical profile
  taylor: taylor diagram
  times: time series
  zonal: zonal mean
  pro: profile  # (any other kind of line chart)
  box: boxplot
  other: other plot types

statistics:
  anomaly: anomaly
  corr: correlation
  diff: difference
  eof: empirical orthogonal function (EOF)
  mean: mean
  spectrum: spectrum
  stddev: standard deviation
  var: variability
  rmsd: rmsd
  range: range of values
  trend: temporal trend
  clim: climatology
  perc: percentiles
  median: median
  detrend: detrend
  smpi: single metric performance index statistics
  mder: multiple diagnostic ensemble regression
  mvi: model variability index
  other: other statistics<|MERGE_RESOLUTION|>--- conflicted
+++ resolved
@@ -735,11 +735,7 @@
 
 
 projects:
-<<<<<<< HEAD
-  russell_project: US Clivar, Ocean Carbon Biogeochemistry, ESGF, NOAA, NSF, NASA, US Antarctic program
-=======
   applicate: EU Horizon 2020 Advanced prediction in polar regions and beyond
->>>>>>> f8e7f2af
   c3s-magic: Copernicus Climate Change Service 34a Lot 2 (MAGIC) project
   climval: BMBF MiKlip Project ClimVal
   cmip6dicad: BMBF CMIP6 Project Germany
@@ -752,6 +748,7 @@
   eval4cmip: DLR and University of Bremen project funded by the Initiative and Networking Fund of the Helmholtz Society
   ewatercycle: eWaterCycle project
   qa4ecv: QA4ECV
+  russell_project: US Clivar, Ocean Carbon Biogeochemistry, ESGF, NOAA, NSF, NASA, US Antarctic program
   trr181: DFG Project TRR-181, Energy transfers in Atmosphere and Ocean
   ukesm: UKESM, UK Earth System Model project (NERC)
 
