---
# Full list of authors and references for the currently implemented
# diagnostics.
#
# Add new entries alphabetically (for authors) or at the end of the
# respective lists. Do not change the current entries!
#

authors:
  # Core Team (PI and core developers)
  eyring_veronika:
    name: Eyring, Veronika
    institute: DLR, Germany
    email: veronika.eyring@dlr.de
    orcid: https://orcid.org/0000-0002-6887-4885
  andela_bouwe:
    name: Andela, Bouwe
    institute: NLeSC, Netherlands
    email: b.andela@esciencecenter.nl
    orcid: https://orcid.org/0000-0001-9005-8940
    github: bouweandela
  broetz_bjoern:
    name: Broetz, Bjoern
    institute: DLR, Germany
    email: bjoern.broetz@dlr.de
    orcid:
  cammarano_diego:
    name: Cammarano, Diego
    institute: DLR, Germany
    email: diego.cammarano@dlr.de
    github: diegokam
    orcid:
  debeire_kevin:
    name: Debeire, Kevin
    institute: DLR, Germany
    email: kevin.debeire@dlr.de
    orcid: https://orcid.org/0000-0001-6006-8750
  demora_lee:
    name: de Mora, Lee
    institute: PML, UK
    email: ledm@pml.ac.uK
    orcid: https://orcid.org/0000-0002-5080-3149
  drost_niels:
    name: Drost, Niels
    institute: NLeSC, Netherlands
    email: n.drost@esciencecenter.nl
    orcid: https://orcid.org/0000-0001-9795-7981
  koldunov_nikolay:
    name: Koldunov, Nikolay
    institute: AWI, Germany
    email: nikolay.koldunov@awi.de
    orcid: https://orcid.org/0000-0002-3365-8146
  lauer_axel:
    name: Lauer, Axel
    institute: DLR, Germany
    email: axel.lauer@dlr.de
    orcid: https://orcid.org/0000-0002-9270-1044
  mueller_benjamin:
    name: Mueller, Benjamin
    institute: LMU, Germany
    email: b.mueller@iggf.geo.uni-muenchen.de
    orcid:
  predoi_valeriu:
    name: Predoi, Valeriu
    institute: URead, UK
    email: valeriu.predoi@ncas.ac.uk
    orcid: https://orcid.org/0000-0002-9729-6578
    github: valeriupredoi
  righi_mattia:
    name: Righi, Mattia
    institute: DLR, Germany
    email: mattia.righi@dlr.de
    orcid: https://orcid.org/0000-0003-3827-5950
  schlund_manuel:
    name: Schlund, Manuel
    institute: DLR, Germany
    email: manuel.schlund@dlr.de
    orcid: https://orcid.org/0000-0001-5251-0158
    github: schlunma
  vegas-regidor_javier:
    name: Vegas-Regidor, Javier
    institute: BSC, Spain
    email: javier.vegas@bsc.es
    orcid: https://orcid.org/0000-0003-0096-4291
  zimmermann_klaus:
    name: Zimmermann, Klaus
    institute: SMHI, Sweden
    email: klaus.zimmermann@smhi.se
    orcid: https://orcid.org/0000-0003-3994-2057
    github: zklaus
  # Development team
  abdollahi_banafsheh:
    name: Abdollahi, Banafsheh
    institute: Delft University of Technology, The Netherlands
    orcid: https://orcid.org/0000-0002-8969-3821
  aerts_jerom:
    name: Aerts, Jerom
    institute: University of Delft, Netherlands
    orcid: https://orcid.org/0000-0003-0157-4818
  alidoost_sarah:
    name: Alidoost, Sarah
    institute: NLeSC, Netherlands
    orcid: https://orcid.org/0000-0001-8407-6472
  anav_alessandro:
    name: Anav, Alessandro
    institute: Univ. of Exeter, UK
    orcid: https://orcid.org/0000-0002-4217-7563
  andrews_oliver:
    name: Andrews, Oliver
    institute: Tyndall Centre, UK
    orcid: https://orcid.org/0000-0002-1921-475X
  arnone_enrico:
    name: Arnone, Enrico
    institute: ISAC-CNR, Torino, Italy
    orcid: https://orcid.org/0000-0001-6740-5051
  bellprat_omar:
    name: Bellprat, Omar
    institute: BSC, Spain
    orcid: https://orcid.org/0000-0001-6434-1793
  berg_peter:
    name: Berg, Peter
    institute: SMHI, Sweden
    orcid: https://orcid.org/0000-0002-1469-2568
  bock_lisa:
    name: Bock, Lisa
    institute: DLR, Germany
    orcid: https://orcid.org/0000-0001-7058-5938
    github: LisaBock
  bodas-salcedo_alejandro:
    name: Bodas-Salcedo, Alejandro
    institute: MetOffice, UK
    orcid:
  bojovic_dragana:
    name: Bojovic, Dragana
    institute: BSC, Spain
    orcid: https://orcid.org/0000-0001-7354-1885
  bonnet_pauline:
    name: Bonnet, Pauline
    institute: DLR, Germany
    orcid: https://orcid.org/0000-0003-3780-0784
    github: Paulinebonnet111
  brunner_lukas:
    name: Brunner, Lukas
    institute: ETH Zurich, Switzerland
    orcid: https://orcid.org/0000-0001-5760-4524
  cagnazzo_chiara:
    name: Cagnazzo, Chiara
    institute: CNR, Italy
    orcid: https://orcid.org/0000-0002-2054-0448
  camphuijsen_jaro:
    name: Camphuijsen, Jaro
    institute: NLeSC, Netherlands
    orcid: https://orcid.org/0000-0002-8928-7831
  capistrano_vinicius:
    name: Capistrano, Vinicius
    institute: INPE, Brazil
    orcid: https://orcid.org/0000-0001-8653-2312
  caron_louis-philippe:
    name: Caron, Louis-Philippe
    institute: BSC, Spain
    orcid: https://orcid.org/0000-0001-5221-0147
  chen_jack:
    name: Chen, Jack
    institute: NCAR, USA
    orcid:
  cionni_irene:
    name: Cionni, Irene
    institute: ENEA, Italy
    orcid: https://orcid.org/0000-0002-0591-9193
  cortesi_nicola:
    name: Cortesi, Nicola
    institute: BSC, Spain
    orcid: https://orcid.org/0000-0002-1442-9225
  cowtan_kevin:
    name: Cowtan, Kevin
    institute: University of York 
    orcid: https://orcid.org/0000-0002-0189-1437
  cos_josep:
    name: Cos, Josep
    institute: BSC, Spain
    orcid: https://orcid.org/0000-0002-3050-2306
    github: pepcos
  crezee_bas:
    name: Crezee, Bas
    institute: ETH Zurich, Switzerland
    orcid: https://orcid.org/0000-0002-1774-1126
    github: bascrezee
  daniels_emma:
    name: Daniels, Emma
    institute: KNMI, Netherlands
    orcid:
  dalvi_mohit:
    name: Dalvi, Mohit
    institute: MetOffice, UK
    orcid: https://orcid.org/0000-0003-1669-0811
  davin_edouardleopold:
    name: Davin, Edouard Leopold
    institute: ETH Zurich, Switzerland
    orcid: https://orcid.org/0000-0003-3322-9330
  davini_paolo:
    name: Davini, Paolo
    institute: CNR-ISAC, Italy
    orcid: https://orcid.org/0000-0003-3389-7849
  docquier_david:
    name: Docquier, David
    institute: UC Louvain, Belgium
    orcid: 0000-0002-5720-4253
  ehbrecht_carsten:
    name: Ehbrecht, Carsten
    institute: DKRZ, Germany
    orcid:
  frank_franziska:
    name: Frank, Franziska
    institute: DLR, Germany
    orcid: https://orcid.org/0000-0002-2406-4936
  winterstein_franziska:
    name: Winterstein, Franziska
    institute: DLR, Germany
    orcid: https://orcid.org/0000-0002-2406-4936
  fuckar_neven:
    name: Fuckar, Neven
    institute: BSC, Spain
    orcid:
  gainusa-bogdan_alina:
    name: Gainusa-Bogdan, Alina
    institute: France
    orcid: https://orcid.org/0000-0001-6147-1883
  gallego-elvira_belen:
    name: Gallego-Elvira, Belen
    institute: NERC, UK
    orcid: https://orcid.org/0000-0002-2328-0354
  galytska_evgenia:
    name: Galytska, Evgenia
    institute: IUP, Bremen
    orcid: https://orcid.org/0000-0001-6575-1559
  garcia_perdomo_karen:
    name: Garcia Perdomo, Karen
    institute: CCCma, ECCC, Canada
    orcid: https://orcid.org/0009-0004-2333-3358
    github: Karen-A-Garcia
  gettelman_andrew:
    name: Gettelman, Andrew
    institute: NCAR, USA
    orcid: https://orcid.org/0000-0002-8284-2599
  gier_bettina:
    name: Gier, Bettina
    institute: University of Bremen, Germany
    orcid: https://orcid.org/0000-0002-2928-8664
    github: bettina-gier
  gillett_nathan:
    name: Gillett, Nathan
<<<<<<< HEAD
    institute: Environment and Climate Change Canada, Canada
    orcid: https://orcid.org/0000-0002-2957-0002
=======
    institute: CCCma, ECCC, Canada
    orcid: https://orcid.org/0000-0002-2957-0002
    github: npgillett
>>>>>>> c9cd83db
  gonzalez-reviriego_nube:
    name: Gonzalez-Reviriego, Nube
    institute: BSC, Spain
    orcid: https://orcid.org/0000-0002-5919-6701
  gottschaldt_klaus-dirk:
    name: Gottschaldt, Klaus-Dirk
    institute: DLR, Germany
    orcid: https://orcid.org/0000-0002-2046-6137
  guemas_virginie:
    name: Guemas, Virginie
    institute: BSC, Spain
    orcid: https://orcid.org/0000-0002-6340-3558
  hagemann_stefan:
    name: Hagemann, Stefan
    institute: MPI-M, Germany
    orcid: https://orcid.org/0000-0001-5444-2945
  hansson_ulf:
    name: Hansson, Ulf
    institute: SMHI, Sweden
    orcid:
  hardacre_catherine:
    name: Hardacre, Catherine
    institute: University of Canterbury, New Zealand
    orcid: https://orcid.org/0000-0001-9093-4656
  hassler_birgit:
    name: Hassler, Birgit
    institute: DLR, Germany
    orcid: https://orcid.org/0000-0003-2724-709X
    github: hb326
  hempelmann_nils:
    name: Hempelmann, Nils
    institute: IPSL, France
    orcid:
  heuer_helge:
    name: Heuer, Helge
    institute: DLR, Germany
    email: helge.heuer@dlr.de
    orcid: https://orcid.org/0000-0003-2411-7150
  hogan_emma:
    name: Hogan, Emma
    institute: MetOffice, UK
    orcid:
  hunter_alasdair:
    name: Hunter, Alasdair
    institute: BSC, Spain
    orcid: https://orcid.org/0000-0001-8365-3709
  hutjes_ronald:
    name: Hutjes, Ronald
    institute: Univ. of Wageningen, NL
    orcid:
  juckes_martin:
    name: Juckes, Martin
    institute: BADC, UK
    orcid:
  kadygrov_nikolay:
    name: Kadygrov, Nikolay
    institute: IPSL, France
    orcid:
  kalverla_peter:
    name: Kalverla, Peter
    institute: NLeSC, Netherlands
    orcid: https://orcid.org/0000-0002-5025-7862
  kindermann_stephan:
    name: Kindermann, Stephan
    institute: DKRZ, Germany
    orcid: https://orcid.org/0000-0001-9335-1093
  kirchmeier-young_megan:
    name: Kirchmeier-Young, Megan
    institute: Environment and Climate Change Canada
    orcid: https://orcid.org/0000-0003-3907-8510
  king_robert:
    name: King, Robert
    institute: MetOffice, UK
    orcid:
  koirala_sujan:
    name: Koirala, Sujan
    institute: MPI-BGC, Germany
    orcid: https://orcid.org/0000-0001-5681-1986
  kraft_jeremy:
    name: Kraft, Jeremy
    institute: DLR, Germany
    orcid:
    github: jeremykraftdlr
  krasting_john:
    name: Krasting, John
    institute: NOAA, USA
    orcid: https://orcid.org/0000-0002-4650-9844
  kuehbacher_birgit:
    name: Kuehbacher, Birgit
    institute: DLR, Germany
    email: birgit.kuehbacher@dlr.de
    orcid:
  lejeune_quentin:
    name: Lejeune, Quentin
    institute: Climate Analytics, Germany
    orcid: https://orcid.org/0000-0001-9152-3197
  lembo_valerio:
    name: Lembo, Valerio
    institute: CEN, University of Hamburg, Germany
    orcid: https://orcid.org/0000-0001-6085-5914
  levine_richard:
    name: Levine, Richard
    institute: MetOffice, UK
    orcid: https://orcid.org/0000-0003-1210-0415
  lillis_jon:
    name: Lillis, Jon
    institute: MetOffice, UK
    orcid:
  lindenlaub_lukas:
    name: Lindenlaub, Lukas
    institute: University of Bremen, Germany
    orcid: https://orcid.org/0000-0001-6349-9118
    github: lukruh
  little_bill:
    name: Little, Bill
    institute: MetOffice, UK
    orcid:
  lledo_llorenc:
    name: Lledo, Llorenc
    institute: BSC, Spain
    orcid:
  loosveldt-tomas_saskia:
    name: Loosveldt-Tomas, Saskia
    institute: BSC, Spain
    orcid: https://orcid.org/0000-0002-7530-7053
    github: sloosvel
  lorenz_ruth:
    name: Lorenz, Ruth
    institute: ETH Zurich, Switzerland
    orcid: https://orcid.org/0000-0002-3986-1268
    github: ruthlorenz
  lovato_tomas:
    name: Lovato, Tomas
    institute: CMCC, IT
    orcid: https://orcid.org/0000-0002-5188-6767
  makela_jarmo:
    name: Makela, Jarmo
    institute: FMI, Finland
    orcid:
  malinina_elizaveta:
    name: Malinina, Elizaveta
    institute: CCCma, ECCC, Canada
    orcid: https://orcid.org/0000-0002-4102-2877
    github: malininae
  maloney_eric:
    name: Maloney, Eric
    institute: Colorado State University, USA
    orcid: https://orcid.org/0000-0002-2660-2611
  manubens_nicolau:
    name: Manubens, Nicolau
    institute: BSC, Spain
    orcid: https://orcid.org/0000-0002-0114-508X
  mason_erik:
    name: Mason, Erik
    institute: NOAA, USA
    orcid:
  massonnet_francois:
    name: Massonnet, Francois
    institute: Universite Catholique de Louvain, Belgium
    orcid:
  martin_gill:
    name: Martin, Gill
    institute: MetOffice, UK
    orcid: https://orcid.org/0000-0003-0851-6020
  mavilia_irene:
    name: Mavilia, Irene
    institute: ISAC-CNR, Bologna, Italy
    orcid: https://orcid.org/0000-0002-4938-2906
  mello_felipe:
    name: Mello, Felipe
    institute: INPE, Brazil
    orcid: https://orcid.org/0000-0002-8832-2869
  menelaou_konstantinos:
    name: Menelaou, Konstantinos
    institute: CCCma, ECCC, Canada
    orcid: https://orcid.org/0000-0002-9676-7657
    github: konmenelaou
  mohr_christianwilhelm:
    name: Mohr, Christian Wilhelm
    institute: Cicero, Norway
    orcid: https://orcid.org/0000-0003-2656-1802
  moreno-chamarro_eduardo:
    name: Moreno-Chamarro, Eduardo
    institute: BSC, Spain
    orcid:
    github: emchamarro
  munday_gregory:
    name: Munday, Gregory
    institute: MetOffice, UK
    orcid: https://orcid.org/0000-0003-4750-9923
    github: mo-gregmunday
  nikulin_grigory:
    name: Nikulin, Grigory
    institute: SMHI, Sweden
    orcid: https://orcid.org/0000-0002-4226-8713
  nobre_paulo:
    name: Nobre, Paulo
    institute: INPE, Brazil
    orcid: https://orcid.org/0000-0001-9061-4556
  oliveira_arildo:
    name: Oliveira, Arildo
    institute: INPE, Brazil
  pandde_amarjiit:
    name: Pandde, Amarjiit
    institute: Univ. of Arizona, USA
    orcid:
  pearce_francesca:
    name: Pearce, Francesca
    institute: MetOffice, UK
    orcid:
  perez-zanon_nuria:
    name: Perez-Zanon, Nuria
    institute: BSC, Spain
    orcid:
  pelupessy_inti:
    name: Pelupessy, Inti
    institute: Netherlands eScience Center
    orcid:
  phillips_adam:
    name: Phillips, Adam
    institute: NCAR, USA
    orcid: https://orcid.org/0000-0003-4859-8585
  pugh_thomas:
    name: Pugh, Thomas
    institute: KIT, Germany
    orcid:
  read_simon:
    name: Read, Simon
    institute: Univ. of Reading, UK
    orcid:
  ringer_mark:
    name: Ringer, Mark
    institute: MetOffice, UK
    orcid: https://orcid.org/0000-0003-4014-2583
  rio_catherine:
    name: Rio, Catherine
    institute: IPSL, France
    orcid: https://orcid.org/0000-0002-6590-7733
  roberts_charles:
    name: Roberts, Charles
    institute: University of Reading, UK
    orcid: https://orcid.org/0000-0002-1147-8961
  roehrig_romain:
    name: Roehrig, Romain
    institute: MeteoFr, France
  rol_evert:
    name: Rol, Evert
    orcid: https://orcid.org/0000-0001-8357-4453
  russell_joellen:
    name: Russell, Joellen
    institute: Univ. of Arizona, USA
    orcid:
  sanchez-gomez_emilia:
    name: Sanchez, Emilia
    institute: CERFACS, France
    orcid:
  sandstad_marit:
    name: Sandstad, Marit
    institute: Cicero, Norway
    orcid:
  sarauer_ellen:
    name: Sarauer, Ellen
    institute: DLR, Germany
    orcid:
    github: ellensarauer
  serva_federico:
    name: Serva, Federico
    institute: CNR, Italy
    orcid: https://orcid.org/0000-0002-7118-0817
    github: fserva
  smeets_stef:
    name: Smeets, Stef
    institute: NLeSC, Netherlands
    orcid: https://orcid.org/0000-0002-5413-9038
  sommer_philipp:
    name: Sommer, Philipp
    institute: Univ. of Hamburg, Germany
    orcid:
  stacke_tobias:
    name: Stacke, Tobias
    institute: MPI-M, Germany
    orcid: https://orcid.org/0000-0003-4637-5337
  sterl_andreas:
    name: Sterl, Andreas
    institute: KNMI, Netherlands
    orcid: https://orcid.org/0000-0003-3457-0434
  stevens_robin:
    name: Stevens, Robin
    institute: CCCma, ECCC, Canada
    orcid: https://orcid.org/0000-0002-8737-6988
    github: Row-Bean
  swaminathan_ranjini:
    name: Swaminathan, Ranjini
    institute: University of Reading, UK
    orcid: https://orcid.org/0000-0001-5853-2673
  teichmann_claas:
    name: Teichmann, Claas
    institute: GERICS, Hamburg, Germany
    orcid:
  torralba_veronica:
    name: Torralba, Veronica
    institute: BSC, Spain
    orcid:
  tsushima_yoko:
    name: Tsushima, Yoko
    institute: MetOffice, UK
    orcid:
  vanulft_bert:
    name: van Ulft, Bert
    institute: KNMI, Netherlands
    orcid: https://orcid.org/0000-0001-8653-2312
  verhoeven_stefan:
    name: Verhoeven, Stefan
    institute: NLeSC, Netherlands
    orcid: https://orcid.org/0000-0002-5821-2060
  vonhardenberg_jost:
    name: von Hardenberg, Jost
    institute: ISAC-CNR, Torino, Italy
    orcid: https://orcid.org/0000-0002-5312-8070
  walton_jeremy:
    name: Walton, Jeremy
    institute: MetOffice, UK
    orcid: https://orcid.org/0000-0001-7372-178X
  wang_shiyu:
    name: Wang, Shiyu
    institute: SMHI, Sweden
    orcid:
  weigel_katja:
    name: Weigel, Katja
    institute: University of Bremen and DLR, Germany
    orcid: https://orcid.org/0000-0001-6133-7801
    github: katjaweigel
  webb_kristi:
    name: Webb, Kristi
    institute: CCCma, ECCC, Canada
    orcid: https://orcid.org/0000-0002-8610-0672
    github: k-a-webb
  wenzel_sabrina:
    name: Wenzel, Sabrina
    institute: DLR, Germany
    orcid: https://orcid.org/0000-0001-5343-2446
  willen_ulrika:
    name: Willén, Ulrika
    institute: SMHI, Sweden
    orcid:
  zechlau_sabrina:
    name: Zechlau, Sabrina
    institute: DLR, Germany
    orcid: https://orcid.org/0000-0001-5343-2446
  williams_keith:
    name: Williams, Keith
    institute: MetOffice, UK
    orcid:
  # Viewers (not active developers)
  balaji_venkatramani:
    name: Balaji, Venkatramani
    institute: GFDL, USA
    orcid:
  bunzel_felix:
    name: Bunzel, Felix
    institute: MPI-M, Germany
    orcid:
  charlton-perez_andrew:
    name: Charlton-Perez, Andrew
    institute: Univ. of Reading, UK
    orcid:
  corti_susanna:
    name: Corti, Susanna
    institute: ISAC-CNR, Torino, Italy
    orcid:
  dennis_john:
    name: Dennis, John
    institute: NCAR, USA
    orcid:
  graf_phoebe:
    name: Graf, Phoebe
    institute: DLR, Germany
    orcid:
  hegglin_michaela:
    name: Hegglin, Michaela
    institute: Univ. of Reading, UK
    orcid:
  hendricks_johannes:
    name: Hendricks, Johannes
    institute: DLR, Germany
    orcid:
  john_jasmin:
    name: John, Jasmin
    institute: NOAA, USA
    orcid:
  jones_colin:
    name: Jones, Colin
    institute: MetOffice, UK
    orcid:
  kaiser_christopher:
    name: Kaiser, Christopher
    institute: DLR, Germany
    orcid:
  karmouche_soufiane:
    name: Soufiane Karmouche
    institute: University of Bremen, Germany
    orcid:
    github: soufianekar
  karpechko_alexey:
    name: Karpechko, Alexey,
    institute: FMI, Finland
    orcid:
  lawrence_bryan:
    name: Lawrence, Bryan
    institute: STFC, UK
    orcid:
  mickelson_sheri:
    name: Mickelson, Sheri
    institute: NCAR, USA
    orcid:
  oconnor_fiona:
    name: OConnor, Fiona
    institute: MetOffice, UK
    orcid:
  radhakrishnan_aparna:
    name: Radhakrishnan, Aparna
    institute: GFDL, USA
    orcid:
  sellar_alistair:
    name: Sellar, Alistair
    institute: MetOffice, UK
    orcid: 0000-0002-2955-7254
  wyser_klaus:
    name: Wyser, Klaus
    institute: SMHI, Sweden
    orcid:
  # Former developers
  braeu_melanie:
    name: Braeu, Melanie
    institute: DLR, Germany
    orcid:
  duscha_christiane:
    name: Duscha, Christiane
    institute: DLR, Germany
    orcid:
  enright_clare:
    name: Enright, Clare
    institute: UEA, UK
    orcid:
  evaldsson_martin:
    name: Evaldsson, Martin
    institute: SMHI, Sweden
    orcid:
  haluszczynski_alexander:
    name: Haluszczynski, Alexander
    institute: DLR, Germany
    orcid:
  herman_michael:
    name: Herman, Michael
    institute: New Mexico Tech, USA
    orcid:
  huebner_michael:
    name: Huebner, Michael
    institute: DLR, Germany
    orcid:
  johnston_marston:
    name: Johnston, Marston
    institute: SMHI, Sweden
    orcid:
  klinger_carolin:
    name: Klinger, Carolin
    institute: DLR, Germany
    orcid:
  kolax_michael:
    name: Kolax, Michael
    institute: SMHI, Sweden
    orcid:
  kunert_dominik:
    name: Kunert, Dominik
    institute: DLR, Germany
    orcid:
  loew_alexander:
    name: Loew, Alexander
    institute: LMU, Germany
    orcid:
  neale_richard:
    name: Neale, Richard
    institute: NCAR, US
    orcid:
  orlowsky_boris:
    name: Orlowsky, Boris
    institute: ETH, Switzerland
    orcid:
  pascoe_stephen:
    name: Pascoe, Stephen
    institute: STFC, UK
    orcid:
  reader_cathy:
    name: Reader, Cathy
    institute: CCCma, ECCC, Canada
    orcid:
    github: mcreader97
  rumbold_heather:
    name: Heather, Rumbold
    institute: Met Office, UK
    orcid:
  senftleben_daniel:
    name: Senftleben, Daniel
    institute: DLR, Germany
    orcid: https://orcid.org/0000-0002-3903-3841
  stevens_mark:
    name: Stevens, Mark
    institute: NCAR, US
    orcid:
  # Former viewers (not active viewers)
  adeniyi_kemisola:
    name: Adeniyi, Kemisola
    institute: University of Bremen, Germany
    orcid:
  butchart_neal:
    name: Butchart, Neal
    institute: MetOffice, UK
    orcid:
  hassell_david:
    name: Hassell, David
    institute: Univ. of Reading, UK
    orcid:
  ivanova_detelina:
    name: Ivanova, Detelina
    institute: NERSC, Norway
    orcid:
  moise_aurel:
    name: Moise, Aurel
    institute: BOM, Australia
    orcid:
  pendlebury_diane:
    name: Pendlebury, Diane
    institute: Univ. of Toronto, Canada
    orcid:
  stepanova_daria:
    name: Stepanova, Daria
    institute: FMI, Finland
    orcid:
  tilmes_simone:
    name: Tilmes, Simone
    institute: NCAR, US
    orcid:
  # If no maintainer is available for a recipe, the following entry is used
  unmaintained:
    name: No maintainer available
    institute: Unseen University
    orcid:

# Note: the reference section has been replaced by the folder esmvaltool/references that contains bibtex files.
# How to add a bibtex file to esmvaltool/references:
#  - make a bibtex file for a reference entry.
#    There are some online tools to convert a doi to bibtex format like https://doi2bib.org/
#  - rename the file to the tag used in the recipe or diagnostic.
#  - add the file to the folder esmvaltool/references.


projects:
  4c: EU H2020 project 4C
  applicate: EU Horizon 2020 Advanced prediction in polar regions and beyond
  c3s-magic: Copernicus Climate Change Service 34a Lot 2 (MAGIC) project
  climval: BMBF MiKlip Project ClimVal
  cmip6dicad: BMBF CMIP6 Project Germany
  cmug: ESA CMUG
  crescendo: EU H2020 project CRESCENDO
  dlrveu2: DLR project VEU2
  dlrveu: DLR project VEU
  dlrmabak: DLR project MABAK
  embrace: EU FP7 project EMBRACE
  esm2025: EU H2020 project ESM2025 - Earth system models for the future
  esmval: DLR project ESMVal
  eucp: EU H2020 European Climate prediction
  eval4cmip: DLR and University of Bremen project funded by the Initiative and Networking Fund of the Helmholtz Society
  ewatercycle: eWaterCycle project
  ipcc_ar6: IPCC AR6 WG1 contributions
  isenes3: EU H2020 Infrastructure for the European Network for Earth System Modelling - Phase 3
  primavera: EU H2020 project PRIMAVERA
  qa4ecv: QA4ECV
  russell_project: US Clivar, Ocean Carbon Biogeochemistry, ESGF, NOAA, NSF, NASA, US Antarctic program
  trr181: DFG Project TRR-181, Energy transfers in Atmosphere and Ocean
  ukesm: UKESM, UK Earth System Model project (NERC)
  usmile: ERC Synergy Grant USMILE


realms:
  aerosol: aerosol
  atmos: atmosphere
  atmosChem: atmospheric chemistry
  land: land
  landIce: land ice
  ocean: ocean
  ocnBgchem: ocean biogeochemistry
  seaIce: sea ice

themes:
  aerosols: aerosols
  atmDyn: atmospheric dynamics
  bgchem: biogeochemistry
  bgphys: biogeophysics
  carbon: carbon cycle
  chem: chemistry
  clouds: clouds
  EC: emergent constraint
  ghg: greenhouse gases
  monsoon: monsoons
  phys: physics
  seaIce: sea ice
  varmodes: modes of variability
  ML: machine learning

domains:
  eq: equatorial
  et: extra tropics
  global: global
  midlat: mid-latitudes
  nh: northern hemisphere
  nhext: northern extra tropics
  nhmidlat: northern mid-latitudes
  nhpolar: northern polar
  nhtrop: northern tropics
  polar: polar
  reg: regional
  sh: southern hemisphere
  shext: southern extra tropics
  shmidlat: southern mid-latitudes
  shpolar: southern polar
  shtrop: southern tropics
  trop: tropics
  user: user-defined (see preprocessor settings)

plot_types:
  errorbar: error bar plot
  bar: bar chart
  map: world map
  metrics: Autoassess metrics
  circle: different overlapping circles
  diurn: diurnal cycle
  geo: geographical distribution
  histogram: histogram
  portrait: portrait diagram
  polar: polar-stereographic plot
  scatter: scatter plot
  seas: seasonal cycle
  sect: meridional section
  size: size-distribution
  vert: vertical profile
  taylor: taylor diagram
  times: time series
  zonal: zonal mean
  pro: profile  # (any other kind of line chart)
  box: boxplot
  line: line plot
  probability: probability distribution
  other: other plot types

statistics:
  anomaly: anomaly
  corr: correlation
  diff: difference
  eof: empirical orthogonal function (EOF)
  mean: mean
  spectrum: spectrum
  stddev: standard deviation
  var: variability
  rmsd: rmsd
  range: range of values
  trend: temporal trend
  clim: climatology
  perc: percentiles
  median: median
  detrend: detrend
  smpi: single metric performance index statistics
  mder: multiple diagnostic ensemble regression
  mvi: model variability index
  pdf: probability density function (PDF)
  other: other statistics<|MERGE_RESOLUTION|>--- conflicted
+++ resolved
@@ -173,7 +173,7 @@
     orcid: https://orcid.org/0000-0002-1442-9225
   cowtan_kevin:
     name: Cowtan, Kevin
-    institute: University of York 
+    institute: University of York
     orcid: https://orcid.org/0000-0002-0189-1437
   cos_josep:
     name: Cos, Josep
@@ -249,14 +249,9 @@
     github: bettina-gier
   gillett_nathan:
     name: Gillett, Nathan
-<<<<<<< HEAD
-    institute: Environment and Climate Change Canada, Canada
-    orcid: https://orcid.org/0000-0002-2957-0002
-=======
     institute: CCCma, ECCC, Canada
     orcid: https://orcid.org/0000-0002-2957-0002
     github: npgillett
->>>>>>> c9cd83db
   gonzalez-reviriego_nube:
     name: Gonzalez-Reviriego, Nube
     institute: BSC, Spain
