--- conflicted
+++ resolved
@@ -53,8 +53,6 @@
 
         """
         return cubes
-<<<<<<< HEAD
-=======
 
     def get_cube_from_list(self, cubes, short_name=None):
         """
@@ -83,7 +81,6 @@
             if cube.var_name == short_name:
                 return cube
         raise Exception('Cube for variable "{}" not found'.format(short_name))
->>>>>>> b28cc6bc
 
     def fix_data(self, cube):
         """
