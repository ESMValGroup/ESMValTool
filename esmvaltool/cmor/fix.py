"""
Apply automatic fixes for known errors in cmorized data

All functions in this module will work even if no fixes are available
for the given dataset. Therefore is recommended to apply them to all
variables to be sure that all known errors are
fixed.

"""
from collections import defaultdict
from iris.cube import Cube, CubeList
from ._fixes.fix import Fix
from .check import _get_cmor_checker


def fix_file(file, short_name, project, dataset, output_dir):
    """
    Fix files before ESMValTool can load them.

    This fixes are only for issues that prevent iris from loading the cube or
    that cannot be fixed after the cube is loaded.

    Original files are not overwritten.

    Parameters
    ----------
    file: str
        Path to the original file
    short_name: str
        Variable's short name
    project: str
    dataset:str
    output_dir: str
        Output directory for fixed files

    Returns
    -------
    str:
        Path to the fixed file

    """
    for fix in Fix.get_fixes(
            project=project, dataset=dataset, variable=short_name):
        file = fix.fix_file(file, output_dir)
    return file


<<<<<<< HEAD
def fix_metadata(cube, short_name, project, dataset, cmor_table=None,
                 mip=None, frequency=None):
=======
def fix_metadata(cubes, short_name, project, dataset, cmor_table=None,
                 mip=None):
>>>>>>> f93aeedb
    """
    Fix cube metadata if fixes are required and check it anyway.

    This method collects all the relevant fixes for a given variable, applies
    them and checks the resulting cube (or the original if no fixes were
    needed) metadata to ensure that it complies with the standards of its
    project CMOR tables.

    Parameters
    ----------
    cubes: iris.cube.CubeList
        Cubes to fix
    short_name; str
        Variable's short name
    project: str

    dataset: str

    cmor_table: str, optional
        CMOR tables to use for the check, if available

    mip: str, optional
        Variable's MIP, if available

    frequency: str, optional
        Variable's data frequency, if available

    Returns
    -------
    iris.cube.Cube:
        Fixed and checked cube

    Raises
    ------
    CMORCheckError:
        If the checker detects errors in the metadata that it can not fix.

    """
<<<<<<< HEAD
    for fix in Fix.get_fixes(
            project=project, dataset=dataset, variable=short_name):
        cube = fix.fix_metadata(cube)
    if cmor_table and mip:
        checker = _get_cmor_checker(
            frequency=frequency,
            table=cmor_table,
            mip=mip,
            short_name=short_name,
            fail_on_error=False,
            automatic_fixes=True)
        checker(cube).check_metadata()
    return cube
=======
    fixes = Fix.get_fixes(
        project=project, dataset=dataset, variable=short_name
    )
    fixed_cubes = []
    by_file = defaultdict(list)
    for cube in cubes:
        by_file[cube.attributes.get('source_file', '')].append(cube)

    for cube_list in by_file.values():
        cube_list = CubeList(cube_list)
        for fix in fixes:
            cube_list = fix.fix_metadata(cube_list)

        if len(cube_list) != 1:
            raise ValueError(
                'Cubes were not reduced to one after'
                'fixing: %s' % cube_list
            )
        cube = cube_list[0]

        if cmor_table and mip:
            checker = _get_cmor_checker(
                table=cmor_table,
                mip=mip,
                short_name=short_name,
                fail_on_error=False,
                automatic_fixes=True)
            checker(cube).check_metadata()
        del cube.attributes['source_file']
        fixed_cubes.append(cube)
    return fixed_cubes
>>>>>>> f93aeedb


def fix_data(cube, short_name, project, dataset, cmor_table=None,
             mip=None, frequency=None):
    """
    Fix cube data if fixes add present and check it anyway.

    This method assumes that metadata is already fixed and checked.

    This method collects all the relevant fixes for a given variable, applies
    them and checks resulting cube (or the original if no fixes were
    needed) metadata to ensure that it complies with the standards of its
    project CMOR tables.

    Parameters
    ----------
    cube: iris.cube.Cube
        Cube to fix
    short_name; str
        Variable's short name
    project: str

    dataset: str

    cmor_table: str, optional
        CMOR tables to use for the check, if available

    mip: str, optional
        Variable's MIP, if available

    frequency: str, optional
        Variable's data frequency, if available

    Returns
    -------
    iris.cube.Cube:
        Fixed and checked cube

    Raises
    ------
    CMORCheckError:
        If the checker detects errors in the data that it can not fix.

    """
    for fix in Fix.get_fixes(
            project=project, dataset=dataset, variable=short_name):
        cube = fix.fix_data(cube)
    if cmor_table and mip:
        checker = _get_cmor_checker(
            frequency=frequency,
            table=cmor_table,
            mip=mip,
            short_name=short_name,
            fail_on_error=False,
            automatic_fixes=True)
        checker(cube).check_data()
    return cube<|MERGE_RESOLUTION|>--- conflicted
+++ resolved
@@ -45,13 +45,8 @@
     return file
 
 
-<<<<<<< HEAD
-def fix_metadata(cube, short_name, project, dataset, cmor_table=None,
+def fix_metadata(cubes, short_name, project, dataset, cmor_table=None,
                  mip=None, frequency=None):
-=======
-def fix_metadata(cubes, short_name, project, dataset, cmor_table=None,
-                 mip=None):
->>>>>>> f93aeedb
     """
     Fix cube metadata if fixes are required and check it anyway.
 
@@ -90,21 +85,6 @@
         If the checker detects errors in the metadata that it can not fix.
 
     """
-<<<<<<< HEAD
-    for fix in Fix.get_fixes(
-            project=project, dataset=dataset, variable=short_name):
-        cube = fix.fix_metadata(cube)
-    if cmor_table and mip:
-        checker = _get_cmor_checker(
-            frequency=frequency,
-            table=cmor_table,
-            mip=mip,
-            short_name=short_name,
-            fail_on_error=False,
-            automatic_fixes=True)
-        checker(cube).check_metadata()
-    return cube
-=======
     fixes = Fix.get_fixes(
         project=project, dataset=dataset, variable=short_name
     )
@@ -127,6 +107,7 @@
 
         if cmor_table and mip:
             checker = _get_cmor_checker(
+                frequency=frequency,
                 table=cmor_table,
                 mip=mip,
                 short_name=short_name,
@@ -136,7 +117,6 @@
         del cube.attributes['source_file']
         fixed_cubes.append(cube)
     return fixed_cubes
->>>>>>> f93aeedb
 
 
 def fix_data(cube, short_name, project, dataset, cmor_table=None,
