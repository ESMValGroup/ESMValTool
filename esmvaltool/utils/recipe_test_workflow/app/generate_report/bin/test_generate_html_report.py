--- conflicted
+++ resolved
@@ -5,14 +5,11 @@
 
 import pytest
 
-<<<<<<< HEAD
-from bin.generate_html_report import (
-=======
 from esmvaltool.utils.recipe_test_workflow.app.generate_report.bin.generate_html_report import (
     SQL_QUERY_TASK_STATES,
->>>>>>> db1e4c62
     create_subheader,
     fetch_report_data,
+    main,
     process_db_output,
     render_html_report,
 )
