#!jinja2
[scheduler]
    UTC mode = True

[task parameters]
    fast = radiation_budget
    medium = ensclus, heatwaves_coldwaves

[scheduling]
   cycling mode = integer
   initial cycle point = 1
   final cycle point = 10
    [[graph]]
        R1 = """install_env_file => clone_latest_esmval => configure
                configure => process<fast> => compare<fast>
                configure => process<medium> => compare<medium>"""
        2/P3 = configure[-P1] => process<fast> => compare<fast>
        3/P3 = configure[-P2] => process<medium> => compare<medium>
        4/P3 = compare<fast>[-P2] & compare<medium>[-P1] => clone_latest_esmval => configure

[runtime]
    [[root]]
        platform = localhost
        script = rose task-run
        env-script = "eval $(rose task-env)"
        [[[environment]]]
            MODULE_NAME = {{ MODULE_NAME }}
            USER_CONFIG_DIR = ${CYLC_WORKFLOW_RUN_DIR}/etc
            USER_CONFIG_PATH = ${USER_CONFIG_DIR}/config-user.yml
            OUTPUT_DIR = ${CYLC_WORKFLOW_SHARE_DIR}/cycle/${CYLC_TASK_CYCLE_POINT}
            ESMVALCORE_DIR = ${CYLC_WORKFLOW_RUN_DIR}/lib/ESMValCore
            ESMVALTOOL_DIR = ${CYLC_WORKFLOW_RUN_DIR}/lib/ESMValTool
            PYTHONPATH_PREPEND = ${ESMVALCORE_DIR}:${ESMVALTOOL_DIR}

<<<<<<< HEAD
    [[install_cold]]
=======
    [[install_env_file]]
        platform = localhost
>>>>>>> 83c7ac67
        [[[environment]]]
            ESMVALCORE_URL = {{ ESMVALCORE_URL }}
            ESMVALTOOL_URL = {{ ESMVALTOOL_URL }}
            SITE = {{ SITE }}

    [[clone_latest_esmval]]
        platform = localhost

    [[configure]]
        pre-script = "mkdir -p ${USER_CONFIG_DIR}"
        [[[environment]]]
            ROSE_TASK_APP = configure
            DRS_CMIP3 = {{ DRS_CMIP3 }}
            DRS_CMIP5 = {{ DRS_CMIP5 }}
            DRS_CMIP6 = {{ DRS_CMIP6 }}
            DRS_CORDEX = {{ DRS_CORDEX }}
            DRS_OBS = {{ DRS_OBS }}
            DRS_OBS6 = {{ DRS_OBS6 }}
            DRS_ANA4MIPS = {{ DRS_ANA4MIPS }}
            DRS_NATIVE6 = {{ DRS_NATIVE6 }}
            DRS_OBS4MIPS = {{ DRS_OBS4MIPS }}
            MAX_PARALLEL_TASKS = {{ MAX_PARALLEL_TASKS }}
            ROOTPATH_CMIP3 = {{ ROOTPATH_CMIP3 }}
            ROOTPATH_CMIP5 = {{ ROOTPATH_CMIP5 }}
            ROOTPATH_CMIP6 = {{ ROOTPATH_CMIP6 }}
            ROOTPATH_CORDEX = {{ ROOTPATH_CORDEX }}
            ROOTPATH_OBS = {{ ROOTPATH_OBS }}
            ROOTPATH_OBS6 = {{ ROOTPATH_OBS6 }}
            ROOTPATH_ANA4MIPS = {{ ROOTPATH_ANA4MIPS }}
            ROOTPATH_NATIVE6 = {{ ROOTPATH_NATIVE6 }}
            ROOTPATH_OBS4MIPS = {{ ROOTPATH_OBS4MIPS }}
            ROOTPATH_RAWOBS = {{ ROOTPATH_RAWOBS }}

    [[process<fast>]]
        inherit = None, COMPUTE
        [[[environment]]]
            ROSE_TASK_APP = process
            RECIPE_NAME = "recipe_${CYLC_TASK_PARAM_fast}.yml"

    [[process<medium>]]
        inherit = None, COMPUTE
        [[[environment]]]
            ROSE_TASK_APP = process
            RECIPE_NAME = "recipe_${CYLC_TASK_PARAM_medium}.yml"

    [[compare<fast>]]
        inherit = None, COMPUTE
        [[[environment]]]
            ROSE_TASK_APP = compare
            KGO_METRIC = "${CYLC_TASK_PARAM_fast}"
            KGO_ROOT_PATH = {{ KGO_ROOT_PATH }}

    [[compare<medium>]]
        inherit = None, COMPUTE
        [[[environment]]]
            ROSE_TASK_APP = compare
            KGO_METRIC = "${CYLC_TASK_PARAM_medium}"
            KGO_ROOT_PATH = {{ KGO_ROOT_PATH }}

{% include 'site/' ~ SITE ~ '.cylc' %}<|MERGE_RESOLUTION|>--- conflicted
+++ resolved
@@ -32,12 +32,8 @@
             ESMVALTOOL_DIR = ${CYLC_WORKFLOW_RUN_DIR}/lib/ESMValTool
             PYTHONPATH_PREPEND = ${ESMVALCORE_DIR}:${ESMVALTOOL_DIR}
 
-<<<<<<< HEAD
-    [[install_cold]]
-=======
     [[install_env_file]]
         platform = localhost
->>>>>>> 83c7ac67
         [[[environment]]]
             ESMVALCORE_URL = {{ ESMVALCORE_URL }}
             ESMVALTOOL_URL = {{ ESMVALTOOL_URL }}
