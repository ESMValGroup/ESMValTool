--- conflicted
+++ resolved
@@ -137,11 +137,7 @@
     if cfg_file is None:
         cfg_loc = Path(esmvalcore.__file__ + "esmvalcore")
         # TODO change to new location of config module in 2.3.0
-<<<<<<< HEAD
-        cfg_file = cfg_loc.parents[0] / '_config/config-logging.yml'
-=======
         cfg_file = cfg_loc.parents[0] / '_config' / 'config-logging.yml'
->>>>>>> 52795b2e
 
     cfg_file = Path(cfg_file).absolute()
 
