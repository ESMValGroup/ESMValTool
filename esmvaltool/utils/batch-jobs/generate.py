--- conflicted
+++ resolved
@@ -48,17 +48,10 @@
 time = '04:00:00'
 # Full path to the miniforge3/etc/profile.d/conda.sh executable
 # Set the path to conda
-<<<<<<< HEAD
-conda_path = 'PATH_TO/mambaforge/etc/profile.d/conda.sh'
+conda_path = 'PATH_TO/miniforge3/etc/profile.d/conda.sh'
 # Full path to configuration directory
 # If none, ~/.config/esmvaltool/
 config_dir = ''
-=======
-conda_path = 'PATH_TO/miniforge3/etc/profile.d/conda.sh'
-# Full path to config_file
-# If none, ~/.esmvaltool/config-user.yml is used
-config_file = ''
->>>>>>> 83035302
 # Set max_parallel_tasks
 # If none, read from configuration
 default_max_parallel_tasks = 8
