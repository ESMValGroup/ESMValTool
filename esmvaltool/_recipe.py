"""Recipe parser."""
import copy
import fnmatch
import logging
import os
from collections import OrderedDict

import yaml
from netCDF4 import Dataset

from . import __version__
from . import _recipe_checks as check
from ._config import TAGS, get_institutes, replace_tags
from ._data_finder import (get_input_filelist, get_input_fx_filelist,
                           get_output_file, get_statistic_output_file)
from ._provenance import TrackedFile, get_recipe_provenance
from ._recipe_checks import RecipeError
from ._task import (DiagnosticTask, get_flattened_tasks, get_independent_tasks,
                    run_tasks)
from .cmor.table import CMOR_TABLES
from .preprocessor import (DEFAULT_ORDER, FINAL_STEPS, INITIAL_STEPS,
                           MULTI_MODEL_FUNCTIONS, PreprocessingTask,
                           PreprocessorFile)
from .preprocessor._derive import get_required
from .preprocessor._download import synda_search
from .preprocessor._io import DATASET_KEYS, concatenate_callback
from .preprocessor._regrid import (get_cmor_levels, get_reference_levels,
                                   parse_cell_spec)

logger = logging.getLogger(__name__)

TASKSEP = os.sep


def ordered_safe_load(stream):
    """Load a YAML file using OrderedDict instead of dict."""

    class OrderedSafeLoader(yaml.SafeLoader):
        """Loader class that uses OrderedDict to load a map."""

    def construct_mapping(loader, node):
        """Load a map as an OrderedDict."""
        loader.flatten_mapping(node)
        return OrderedDict(loader.construct_pairs(node))

    OrderedSafeLoader.add_constructor(
        yaml.resolver.BaseResolver.DEFAULT_MAPPING_TAG, construct_mapping)

    return yaml.load(stream, OrderedSafeLoader)


def load_raw_recipe(filename):
    """Check a recipe file and return it in raw form."""
    # Note that many checks can only be performed after the automatically
    # computed entries have been filled in by creating a Recipe object.
    check.recipe_with_schema(filename)
    with open(filename, 'r') as file:
        contents = file.read()
        raw_recipe = yaml.safe_load(contents)
        raw_recipe['preprocessors'] = ordered_safe_load(contents).get(
            'preprocessors', {})

    check.diagnostics(raw_recipe['diagnostics'])
    return raw_recipe


def read_recipe_file(filename, config_user, initialize_tasks=True):
    """Read a recipe from file."""
    raw_recipe = load_raw_recipe(filename)
    return Recipe(
        raw_recipe, config_user, initialize_tasks, recipe_file=filename)


def _get_value(key, datasets):
    """Get a value for key by looking at the other datasets."""
    values = {dataset[key] for dataset in datasets if key in dataset}

    if len(values) > 1:
        raise RecipeError("Ambigous values {} for property {}".format(
            values, key))

    value = None
    if len(values) == 1:
        value = values.pop()

    return value


def _update_from_others(variable, keys, datasets):
    """Get values for keys by copying from the other datasets."""
    for key in keys:
        if key not in variable:
            value = _get_value(key, datasets)
            if value is not None:
                variable[key] = value


def _add_cmor_info(variable, override=False):
    """Add information from CMOR tables to variable."""
    logger.debug("If not present: adding keys from CMOR table to %s", variable)

    if 'cmor_table' not in variable or 'mip' not in variable:
        logger.debug("Skipping because cmor_table or mip not specified")
        return

    if variable['cmor_table'] not in CMOR_TABLES:
        logger.warning("Unknown CMOR table %s", variable['cmor_table'])

    derive = variable.get('derive', False)
    # Copy the following keys from CMOR table
    cmor_keys = [
        'standard_name', 'long_name', 'units', 'modeling_realm', 'frequency'
    ]
<<<<<<< HEAD
    table_entry = CMOR_TABLES[variable['cmor_table']].get_variable(
        variable['mip'], variable['short_name'])
    if table_entry is None:
        table_entry = _update_cmor_table(table=variable['cmor_table'],
                                         mip=variable['mip'],
                                         short_name=variable['short_name'])
=======
    cmor_table = variable['cmor_table']
    mip = variable['mip']
    short_name = variable['short_name']
    table_entry = CMOR_TABLES[cmor_table].get_variable(mip, short_name)

    if derive and table_entry is None:
        custom_table = CMOR_TABLES['custom']
        table_entry = custom_table.get_variable(mip, short_name)

    if table_entry is None:
        raise RecipeError(
            "Unable to load CMOR table '{}' for variable '{}' with mip '{}'".
            format(cmor_table, short_name, mip))

    mip_info = CMOR_TABLES[cmor_table].get_table(mip)
    if mip_info:
        table_entry.frequency = mip_info.frequency
>>>>>>> 569c8d32

    for key in cmor_keys:
        if key not in variable or override:
            value = getattr(table_entry, key, None)
            if value is not None:
                variable[key] = value
            else:
                logger.debug(
                    "Failed to add key %s to variable %s from CMOR table", key,
                    variable)

    # Check that keys are available
    check.variable(variable, required_keys=cmor_keys)


def _special_name_to_dataset(variable, special_name):
    """Convert special names to dataset names."""
    if special_name in ('reference_dataset', 'alternative_dataset'):
        if special_name not in variable:
            raise RecipeError(
                "Preprocessor {} uses {}, but {} is not defined for "
                "variable {} of diagnostic {}".format(
                    variable['preprocessor'], special_name, special_name,
                    variable['short_name'], variable['diagnostic']))
        special_name = variable[special_name]

    return special_name


def _update_target_levels(variable, variables, settings, config_user):
    """Replace the target levels dataset name with a filename if needed."""
    levels = settings.get('extract_levels', {}).get('levels')
    if not levels:
        return

    levels = _special_name_to_dataset(variable, levels)

    # If levels is a dataset name, replace it by a dict with a 'dataset' entry
    if any(levels == v['dataset'] for v in variables):
        settings['extract_levels']['levels'] = {'dataset': levels}
        levels = settings['extract_levels']['levels']

    if not isinstance(levels, dict):
        return

    if 'cmor_table' in levels and 'coordinate' in levels:
        settings['extract_levels']['levels'] = get_cmor_levels(
            levels['cmor_table'], levels['coordinate'])
    elif 'dataset' in levels:
        dataset = levels['dataset']
        if variable['dataset'] == dataset:
            del settings['extract_levels']
        else:
            variable_data = _get_dataset_info(dataset, variables)
            filename = \
                _dataset_to_file(variable_data, config_user)
            coordinate = levels.get('coordinate', 'air_pressure')
            settings['extract_levels']['levels'] = get_reference_levels(
                filename, variable_data['project'], dataset,
                variable_data['short_name'],
                os.path.splitext(variable_data['filename'])[0] + '_fixed',
                coordinate)


def _update_target_grid(variable, variables, settings, config_user):
    """Replace the target grid dataset name with a filename if needed."""
    grid = settings.get('regrid', {}).get('target_grid')
    if not grid:
        return

    grid = _special_name_to_dataset(variable, grid)

    if variable['dataset'] == grid:
        del settings['regrid']
    elif any(grid == v['dataset'] for v in variables):
        settings['regrid']['target_grid'] = _dataset_to_file(
            _get_dataset_info(grid, variables), config_user)
    else:
        # Check that MxN grid spec is correct
        parse_cell_spec(settings['regrid']['target_grid'])


def _get_dataset_info(dataset, variables):
    for var in variables:
        if var['dataset'] == dataset:
            return var
    raise RecipeError("Unable to find matching file for dataset"
                      "{}".format(dataset))


def _dataset_to_file(variable, config_user):
    """Find the first file belonging to dataset from variable info."""
    files = get_input_filelist(
        variable=variable,
        rootpath=config_user['rootpath'],
        drs=config_user['drs'])
    if not files and variable.get('derive'):
        variable = copy.deepcopy(variable)
        required_var = get_required(variable['short_name'], variable['field'])
        variable.update(required_var['vars'][0])
        files = get_input_filelist(
            variable=variable,
            rootpath=config_user['rootpath'],
            drs=config_user['drs'])
    check.data_availability(files, variable)
    return files[0]


def _limit_datasets(variables, profile, max_datasets=0):
    """Try to limit the number of datasets to max_datasets."""
    if not max_datasets:
        return variables

    logger.info("Limiting the number of datasets to %s", max_datasets)

    required_datasets = [
        (profile.get('extract_levels') or {}).get('levels'),
        (profile.get('regrid') or {}).get('target_grid'),
        variables[0].get('reference_dataset'),
        variables[0].get('alternative_dataset'),
    ]

    limited = [v for v in variables if v['dataset'] in required_datasets]
    for variable in variables:
        if len(limited) >= max_datasets:
            break
        if variable not in limited:
            limited.append(variable)

    logger.info("Only considering %s",
                ', '.join(v['dataset'] for v in limited))

    return limited


def _get_default_settings(variable, config_user, derive=False):
    """Get default preprocessor settings."""
    settings = {}

    # Set up downloading using synda if requested.
    if config_user['synda_download']:
        # TODO: make this respect drs or download to preproc dir?
        download_folder = os.path.join(config_user['preproc_dir'], 'downloads')
        settings['download'] = {
            'dest_folder': download_folder,
        }

    # Configure loading
    settings['load'] = {
        'callback': concatenate_callback,
    }
    # Configure merge
    settings['concatenate'] = {}

    # Configure fixes
    fix = {
        'project': variable['project'],
        'dataset': variable['dataset'],
        'short_name': variable['short_name'],
    }
    # File fixes
    fix_dir = os.path.splitext(variable['filename'])[0] + '_fixed'
    if not derive:
        settings['fix_file'] = dict(fix)
        settings['fix_file']['output_dir'] = fix_dir
    # Cube fixes
    # Only supply mip if the CMOR check fixes are implemented.
    if variable.get('cmor_table'):
        fix['cmor_table'] = variable['cmor_table']
        fix['mip'] = variable['mip']
        fix['frequency'] = variable['frequency']
    settings['fix_data'] = dict(fix)
    settings['fix_metadata'] = dict(fix)

    # Configure time extraction
    settings['extract_time'] = {
        'start_year': variable['start_year'],
        'end_year': variable['end_year'] + 1,
        'start_month': 1,
        'end_month': 1,
        'start_day': 1,
        'end_day': 1,
    }

    if derive:
        settings['derive'] = {
            'short_name': variable['short_name'],
            'standard_name': variable['standard_name'],
            'long_name': variable['long_name'],
            'units': variable['units'],
        }

    # Configure CMOR metadata check
    if variable.get('cmor_table'):
        settings['cmor_check_metadata'] = {
            'cmor_table': variable['cmor_table'],
            'mip': variable['mip'],
            'short_name': variable['short_name'],
            'frequency': variable['frequency'],
        }
    # Configure final CMOR data check
    if variable.get('cmor_table'):
        settings['cmor_check_data'] = {
            'cmor_table': variable['cmor_table'],
            'mip': variable['mip'],
            'short_name': variable['short_name'],
            'frequency': variable['frequency'],
        }

    # Clean up fixed files
    if not config_user['save_intermediary_cubes']:
        settings['cleanup'] = {
            'remove': [fix_dir],
        }

    # Configure saving cubes to file
    settings['save'] = {'compress': config_user['compress_netcdf']}

    return settings


def _update_fx_settings(settings, variable, config_user):
    """Find and set the FX derive/mask settings."""
    # update for derive
    if 'derive' in settings:
        fx_files = get_required(variable['short_name'],
                                variable['field']).get('fx_files')
        if fx_files:
            var = dict(variable)
            var['fx_files'] = fx_files
            settings['derive']['fx_files'] = get_input_fx_filelist(
                variable=var,
                rootpath=config_user['rootpath'],
                drs=config_user['drs'])

    # update for landsea
    if 'mask_landsea' in settings:
        # Configure ingestion of land/sea masks
        logger.debug('Getting fx mask settings now...')

        settings['mask_landsea']['fx_files'] = []

        var = dict(variable)
        var['fx_files'] = ['sftlf', 'sftof']
        fx_files_dict = get_input_fx_filelist(
            variable=var,
            rootpath=config_user['rootpath'],
            drs=config_user['drs'])

        # allow both sftlf and sftof
        if fx_files_dict['sftlf']:
            settings['mask_landsea']['fx_files'].append(fx_files_dict['sftlf'])
        if fx_files_dict['sftof']:
            settings['mask_landsea']['fx_files'].append(fx_files_dict['sftof'])

    if 'mask_landseaice' in settings:
        logger.debug('Getting fx mask settings now...')

        settings['mask_landseaice']['fx_files'] = []

        var = dict(variable)
        var['fx_files'] = ['sftgif']
        fx_files_dict = get_input_fx_filelist(
            variable=var,
            rootpath=config_user['rootpath'],
            drs=config_user['drs'])

        # allow sftgif (only, for now)
        if fx_files_dict['sftgif']:
            settings['mask_landseaice']['fx_files'].append(
                fx_files_dict['sftgif'])

    for step in ('average_region', 'average_volume'):
        if settings.get(step, {}).get('fx_files'):
            settings[step]['fx_files'] = get_input_fx_filelist(
                variable=variable,
                rootpath=config_user['rootpath'],
                drs=config_user['drs'],
            )


def _read_attributes(filename):
    """Read the attributes from a netcdf file."""
    attributes = {}
    if not (os.path.exists(filename)
            and os.path.splitext(filename)[1].lower() == '.nc'):
        return attributes

    with Dataset(filename, 'r') as dataset:
        for attr in dataset.ncattrs():
            attributes[attr] = getattr(dataset, attr)
    return attributes


def _get_input_files(variable, config_user):
    """Get the input files for a single dataset."""
    # Find input files locally.
    input_files = get_input_filelist(
        variable=variable,
        rootpath=config_user['rootpath'],
        drs=config_user['drs'])

    # Set up downloading using synda if requested.
    # Do not download if files are already available locally.
    if config_user['synda_download'] and not input_files:
        input_files = synda_search(variable)

    logger.info("Using input files for variable %s of dataset %s:\n%s",
                variable['short_name'], variable['dataset'],
                '\n'.join(input_files))
    if (not config_user.get('skip-nonexistent')
            or variable['dataset'] == variable.get('reference_dataset')):
        check.data_availability(input_files, variable)

    # Set up provenance tracking
    for i, filename in enumerate(input_files):
        attributes = _read_attributes(filename)
        input_files[i] = TrackedFile(filename, attributes)

    return input_files


def _apply_preprocessor_profile(settings, profile_settings):
    """Apply settings from preprocessor profile."""
    profile_settings = copy.deepcopy(profile_settings)
    for step, args in profile_settings.items():
        # Remove disabled preprocessor functions
        if args is False:
            if step in settings:
                del settings[step]
            continue
        # Enable/update functions without keywords
        if step not in settings:
            settings[step] = {}
        if isinstance(args, dict):
            settings[step].update(args)


def _get_statistic_attributes(products):
    """Get attributes for the statistic output products."""
    attributes = {}
    some_product = next(iter(products))
    for key, value in some_product.attributes.items():
        if all(p.attributes.get(key, object()) == value for p in products):
            attributes[key] = value

    # Ensure start_year and end_year attributes are available
    for product in products:
        start = product.attributes['start_year']
        if 'start_year' not in attributes or start < attributes['start_year']:
            attributes['start_year'] = start
        end = product.attributes['end_year']
        if 'end_year' not in attributes or end > attributes['end_year']:
            attributes['end_year'] = end

    return attributes


def _get_remaining_common_settings(step, order, products):
    """Get preprocessor settings that are shared between products."""
    settings = {}
    remaining_steps = order[order.index(step) + 1:]
    some_product = next(iter(products))
    for key, value in some_product.settings.items():
        if key in remaining_steps:
            if all(p.settings.get(key, object()) == value for p in products):
                settings[key] = value
    return settings


def _update_multi_dataset_settings(variable, settings):
    """Configure multi dataset statistics."""
    for step in MULTI_MODEL_FUNCTIONS:
        if not settings.get(step):
            continue
        # Exclude dataset if requested
        exclude = {
            _special_name_to_dataset(variable, dataset)
            for dataset in settings[step].pop('exclude', [])
        }
        if variable['dataset'] in exclude:
            settings.pop(step)


def _update_statistic_settings(products, order, preproc_dir):
    """Define statistic output products."""
    # TODO: move this to multi model statistics function?
    # But how to check, with a dry-run option?
    step = 'multi_model_statistics'

    products = {p for p in products if step in p.settings}
    if not products:
        return

    some_product = next(iter(products))
    for statistic in some_product.settings[step]['statistics']:
        attributes = _get_statistic_attributes(products)
        attributes['dataset'] = 'MultiModel{}'.format(statistic.title())
        attributes['filename'] = get_statistic_output_file(
            attributes, preproc_dir)
        common_settings = _get_remaining_common_settings(step, order, products)
        statistic_product = PreprocessorFile(attributes, common_settings)
        for product in products:
            settings = product.settings[step]
            if 'output_products' not in settings:
                settings['output_products'] = {}
            settings['output_products'][statistic] = statistic_product


def _match_products(products, variables):
    """Match a list of input products to output product attributes."""
    grouped_products = {}

    def get_matching(attributes):
        """Find the output filename which matches input attributes best."""
        score = 0
        filenames = []
        for variable in variables:
            filename = variable['filename']
            tmp = sum(v == variable.get(k) for k, v in attributes.items())
            if tmp > score:
                score = tmp
                filenames = [filename]
            elif tmp == score:
                filenames.append(filename)
        if not filenames:
            logger.warning(
                "Unable to find matching output file for input file %s",
                filename)
        return filenames

    # Group input files by output file
    for product in products:
        for filename in get_matching(product.attributes):
            if filename not in grouped_products:
                grouped_products[filename] = []
            grouped_products[filename].append(product)

    return grouped_products


def _get_preprocessor_products(variables, profile, order, ancestor_products,
                               config_user):
    """Get preprocessor product definitions for a set of datasets."""
    products = set()

    for variable in variables:
        variable['filename'] = get_output_file(variable,
                                               config_user['preproc_dir'])

    if ancestor_products:
        grouped_ancestors = _match_products(ancestor_products, variables)
    else:
        grouped_ancestors = {}

    for variable in variables:
        settings = _get_default_settings(
            variable, config_user, derive='derive' in profile)
        _apply_preprocessor_profile(settings, profile)
        _update_multi_dataset_settings(variable, settings)
        _update_target_levels(
            variable=variable,
            variables=variables,
            settings=settings,
            config_user=config_user)
        _update_fx_settings(
            settings=settings, variable=variable, config_user=config_user)
        _update_target_grid(
            variable=variable,
            variables=variables,
            settings=settings,
            config_user=config_user)
        ancestors = grouped_ancestors.get(variable['filename'])
        if not ancestors:
            ancestors = _get_input_files(variable, config_user)
            if config_user.get('skip-nonexistent') and not ancestors:
                logger.info("Skipping: no data found for %s", variable)
                continue
        product = PreprocessorFile(
            attributes=variable, settings=settings, ancestors=ancestors)
        products.add(product)

    _update_statistic_settings(products, order, config_user['preproc_dir'])

    for product in products:
        product.check()

    return products


def _get_single_preprocessor_task(variables,
                                  profile,
                                  config_user,
                                  name,
                                  ancestor_tasks=None):
    """Create preprocessor tasks for a set of datasets."""
    if ancestor_tasks is None:
        ancestor_tasks = []
    order = _extract_preprocessor_order(profile)
    ancestor_products = [p for task in ancestor_tasks for p in task.products]
    products = _get_preprocessor_products(
        variables=variables,
        profile=profile,
        order=order,
        ancestor_products=ancestor_products,
        config_user=config_user,
    )

    if not products:
        raise RecipeError(
            "Did not find any input data for task {}".format(name))

    task = PreprocessingTask(
        products=products,
        ancestors=ancestor_tasks,
        name=name,
        order=order,
        debug=config_user['save_intermediary_cubes'],
        write_ncl_interface=config_user['write_ncl_interface'],
    )

    logger.info("PreprocessingTask %s created. It will create the files:\n%s",
                task.name, '\n'.join(p.filename for p in task.products))

    return task


def _extract_preprocessor_order(profile):
    """Extract the order of the preprocessing steps from the profile."""
    custom_order = profile.pop('custom_order', False)
    if not custom_order:
        return DEFAULT_ORDER
    order = tuple(p for p in profile if p not in INITIAL_STEPS + FINAL_STEPS)
    return INITIAL_STEPS + order + FINAL_STEPS


def _split_settings(settings, step, order=DEFAULT_ORDER):
    """Split settings, using step as a separator."""
    before = {}
    for _step in order:
        if _step == step:
            break
        if _step in settings:
            before[_step] = settings[_step]
    after = {
        k: v
        for k, v in settings.items() if not (k == step or k in before)
    }
    return before, after


def _split_derive_profile(profile):
    """Split the derive preprocessor profile."""
    order = _extract_preprocessor_order(profile)
    before, after = _split_settings(profile, 'derive', order)
    after['derive'] = {}
    if order != DEFAULT_ORDER:
        before['custom_order'] = True
        after['custom_order'] = True
    return before, after


def _get_derive_input_variables(variables, config_user):
    """Determine the input sets of `variables` needed for deriving."""
    derive_input = {}

    def append(group_prefix, var):
        """Append variable `var` to a derive input group."""
        group = group_prefix + var['short_name']
        var['variable_group'] = group
        if group not in derive_input:
            derive_input[group] = []
        derive_input[group].append(var)

    for variable in variables:

        group_prefix = variable['variable_group'] + '_derive_input_'
        if not variable.get('force_derivation') and get_input_filelist(
                variable=variable,
                rootpath=config_user['rootpath'],
                drs=config_user['drs']):
            # No need to derive, just process normally up to derive step
            var = copy.deepcopy(variable)
            append(group_prefix, var)
        else:
            # Process input data needed to derive variable
            for new_variable in get_required(variable['short_name'],
                                             variable['field'])['vars']:
                var = copy.deepcopy(variable)
                var.update(new_variable)
                append(group_prefix, var)

    return derive_input


def _get_preprocessor_task(variables, profiles, config_user, task_name):
    """Create preprocessor task(s) for a set of datasets."""
    # First set up the preprocessor profile
    variable = variables[0]
    preproc_name = variable.get('preprocessor')
    if preproc_name not in profiles:
        raise RecipeError(
            "Unknown preprocessor {} in variable {} of diagnostic {}".format(
                preproc_name, variable['short_name'], variable['diagnostic']))
    profile = copy.deepcopy(profiles[variable['preprocessor']])
    logger.info("Creating preprocessor '%s' task for variable '%s'",
                variable['preprocessor'], variable['short_name'])
    variables = _limit_datasets(variables, profile,
                                config_user.get('max_datasets'))
    for variable in variables:
        _add_cmor_info(variable)
    # Create preprocessor task(s)
    derive_tasks = []
    if variable.get('derive'):
        # Create tasks to prepare the input data for the derive step
        derive_profile, profile = _split_derive_profile(profile)
        derive_input = _get_derive_input_variables(variables, config_user)

        for derive_variables in derive_input.values():
            for derive_variable in derive_variables:
                _add_cmor_info(derive_variable, override=True)
            derive_name = task_name.split(
                TASKSEP)[0] + TASKSEP + derive_variables[0]['variable_group']
            task = _get_single_preprocessor_task(
                derive_variables,
                derive_profile,
                config_user,
                name=derive_name)
            derive_tasks.append(task)

    # Create (final) preprocessor task
    task = _get_single_preprocessor_task(
        variables,
        profile,
        config_user,
        ancestor_tasks=derive_tasks,
        name=task_name)

    return task


class Recipe(object):
    """Recipe object."""

    def __init__(self,
                 raw_recipe,
                 config_user,
                 initialize_tasks=True,
                 recipe_file=None):
        """Parse a recipe file into an object."""
        self._cfg = copy.deepcopy(config_user)
        self._cfg['write_ncl_interface'] = self._need_ncl(
            raw_recipe['diagnostics'])
        self._filename = os.path.basename(recipe_file)
        self._preprocessors = raw_recipe.get('preprocessors', {})
        if 'default' not in self._preprocessors:
            self._preprocessors['default'] = {}
        self.diagnostics = self._initialize_diagnostics(
            raw_recipe['diagnostics'], raw_recipe.get('datasets', []))
        self.entity = self._initalize_provenance(
            raw_recipe.get('documentation', {}))
        self.tasks = self.initialize_tasks() if initialize_tasks else None

    @staticmethod
    def _need_ncl(raw_diagnostics):
        if not raw_diagnostics:
            return False
        for diagnostic in raw_diagnostics.values():
            if not diagnostic.get('scripts'):
                continue
            for script in diagnostic['scripts'].values():
                if script.get('script', '').lower().endswith('.ncl'):
                    logger.info("NCL script detected, checking NCL version")
                    check.ncl_version()
                    return True
        return False

    def _initalize_provenance(self, raw_documentation):
        """Initialize the recipe provenance."""
        doc = dict(raw_documentation)
        for key in doc:
            if key in TAGS:
                doc[key] = replace_tags(key, doc[key])

        return get_recipe_provenance(doc, self._filename)

    def _initialize_diagnostics(self, raw_diagnostics, raw_datasets):
        """Define diagnostics in recipe."""
        logger.debug("Retrieving diagnostics from recipe")

        diagnostics = {}

        for name, raw_diagnostic in raw_diagnostics.items():
            diagnostic = {}
            diagnostic['name'] = name
            diagnostic['preprocessor_output'] = \
                self._initialize_preprocessor_output(
                    name,
                    raw_diagnostic.get('variables', {}),
                    raw_datasets +
                    raw_diagnostic.get('additional_datasets', []))
            variable_names = tuple(raw_diagnostic.get('variables', {}))
            diagnostic['scripts'] = self._initialize_scripts(
                name, raw_diagnostic.get('scripts'), variable_names)
            for key in ('themes', 'realms'):
                if key in raw_diagnostic:
                    for script in diagnostic['scripts'].values():
                        script['settings'][key] = raw_diagnostic[key]
            diagnostics[name] = diagnostic

        return diagnostics

    @staticmethod
    def _initialize_datasets(raw_datasets):
        """Define datasets used by variable."""
        datasets = copy.deepcopy(raw_datasets)

        for dataset in datasets:
            for key in dataset:
                DATASET_KEYS.add(key)

        check.duplicate_datasets(datasets)
        return datasets

    def _initialize_variables(self, raw_variable, raw_datasets):
        """Define variables for all datasets."""
        variables = []

        datasets = self._initialize_datasets(
            raw_datasets + raw_variable.pop('additional_datasets', []))

        for index, dataset in enumerate(datasets):
            variable = dict(raw_variable)
            variable.update(dataset)
            variable['recipe_dataset_index'] = index
            if ('cmor_table' not in variable
                    and variable.get('project') in CMOR_TABLES):
                variable['cmor_table'] = variable['project']
            if 'end_year' in variable and 'max_years' in self._cfg:
                variable['end_year'] = min(
                    variable['end_year'],
                    variable['start_year'] + self._cfg['max_years'] - 1)
            variables.append(variable)

        required_keys = {
            'short_name', 'field', 'dataset', 'project', 'start_year',
            'end_year', 'preprocessor', 'diagnostic'
        }

        for variable in variables:
            _update_from_others(variable, ['cmor_table', 'mip'], datasets)
            institute = get_institutes(variable)
            if institute:
                variable['institute'] = institute
            check.variable(variable, required_keys)
            if 'fx_files' in variable:
                for fx_file in variable['fx_files']:
                    DATASET_KEYS.add(fx_file)
                # Get the fx files
                variable['fx_files'] = get_input_fx_filelist(
                    variable=variable,
                    rootpath=self._cfg['rootpath'],
                    drs=self._cfg['drs'])
                logger.info("Using fx files for var %s of dataset %s:\n%s",
                            variable['short_name'], variable['dataset'],
                            variable['fx_files'])

        return variables

    def _initialize_preprocessor_output(self, diagnostic_name, raw_variables,
                                        raw_datasets):
        """Define variables in diagnostic."""
        logger.debug("Populating list of variables for diagnostic %s",
                     diagnostic_name)

        preprocessor_output = {}

        for variable_group, raw_variable in raw_variables.items():
            raw_variable['variable_group'] = variable_group
            if 'short_name' not in raw_variable:
                raw_variable['short_name'] = variable_group
            raw_variable['diagnostic'] = diagnostic_name
            raw_variable['preprocessor'] = str(
                raw_variable.get('preprocessor', 'default'))
            preprocessor_output[variable_group] = \
                self._initialize_variables(raw_variable, raw_datasets)

        return preprocessor_output

    def _initialize_scripts(self, diagnostic_name, raw_scripts,
                            variable_names):
        """Define script in diagnostic."""
        if not raw_scripts:
            return {}

        logger.debug("Setting script for diagnostic %s", diagnostic_name)

        scripts = {}

        for script_name, raw_settings in raw_scripts.items():
            raw_script = raw_settings.pop('script')
            ancestors = []
            for id_glob in raw_settings.pop('ancestors', variable_names):
                if TASKSEP not in id_glob:
                    id_glob = diagnostic_name + TASKSEP + id_glob
                ancestors.append(id_glob)
            settings = copy.deepcopy(raw_settings)
            settings['recipe'] = self._filename
            settings['version'] = __version__
            settings['script'] = script_name
            # Add output dirs to settings
            for dir_name in ('run_dir', 'plot_dir', 'work_dir'):
                settings[dir_name] = os.path.join(self._cfg[dir_name],
                                                  diagnostic_name, script_name)
            # Copy other settings
            if self._cfg['write_ncl_interface']:
                settings['exit_on_ncl_warning'] = self._cfg['exit_on_warning']
            for key in ('max_data_filesize', 'output_file_type', 'log_level',
                        'write_plots', 'write_netcdf', 'profile_diagnostic',
                        'auxiliary_data_dir', ):
                settings[key] = self._cfg[key]

            scripts[script_name] = {
                'script': raw_script,
                'output_dir': settings['work_dir'],
                'settings': settings,
                'ancestors': ancestors,
            }

        return scripts

    def _resolve_diagnostic_ancestors(self, tasks):
        """Resolve diagnostic ancestors."""
        tasks = {t.name: t for t in tasks}
        for diagnostic_name, diagnostic in self.diagnostics.items():
            for script_name, script_cfg in diagnostic['scripts'].items():
                task_id = diagnostic_name + TASKSEP + script_name
                if isinstance(tasks[task_id], DiagnosticTask):
                    logger.debug("Linking tasks for diagnostic %s script %s",
                                 diagnostic_name, script_name)
                    ancestors = []
                    for id_glob in script_cfg['ancestors']:
                        ancestor_ids = fnmatch.filter(tasks, id_glob)
                        if not ancestor_ids:
                            raise RecipeError(
                                "Could not find any ancestors matching {}".
                                format(id_glob))
                        logger.debug("Pattern %s matches %s", id_glob,
                                     ancestor_ids)
                        ancestors.extend(tasks[a] for a in ancestor_ids)
                    tasks[task_id].ancestors = ancestors

    def initialize_tasks(self):
        """Define tasks in recipe."""
        logger.info("Creating tasks from recipe")
        tasks = set()

        for diagnostic_name, diagnostic in self.diagnostics.items():
            logger.info("Creating tasks for diagnostic %s", diagnostic_name)

            # Create preprocessor tasks
            for variable_group in diagnostic['preprocessor_output']:
                task_name = diagnostic_name + TASKSEP + variable_group
                logger.info("Creating preprocessor task %s", task_name)
                task = _get_preprocessor_task(
                    variables=diagnostic['preprocessor_output']
                    [variable_group],
                    profiles=self._preprocessors,
                    config_user=self._cfg,
                    task_name=task_name)
                tasks.add(task)

            # Create diagnostic tasks
            for script_name, script_cfg in diagnostic['scripts'].items():
                task_name = diagnostic_name + TASKSEP + script_name
                logger.info("Creating diagnostic task %s", task_name)
                task = DiagnosticTask(
                    script=script_cfg['script'],
                    output_dir=script_cfg['output_dir'],
                    settings=script_cfg['settings'],
                    name=task_name)
                tasks.add(task)

        check.tasks_valid(tasks)

        # Resolve diagnostic ancestors
        self._resolve_diagnostic_ancestors(tasks)

        # Select only requested tasks
        tasks = get_flattened_tasks(tasks)
        if not self._cfg.get('run_diagnostic'):
            tasks = {t for t in tasks if isinstance(t, PreprocessingTask)}
        if self._cfg.get('diagnostics'):
            names = {t.name for t in tasks}
            selection = set()
            for pattern in self._cfg.get('diagnostics'):
                selection |= set(fnmatch.filter(names, pattern))
            tasks = {t for t in tasks if t.name in selection}

        tasks = get_flattened_tasks(tasks)
        logger.info("These tasks will be executed: %s",
                    ', '.join(t.name for t in tasks))

        # Initialize task provenance
        for task in tasks:
            task.initialize_provenance(self.entity)

        # TODO: check that no loops are created (will throw RecursionError)

        # Return smallest possible set of tasks
        return get_independent_tasks(tasks)

    def __str__(self):
        """Get human readable summary."""
        return '\n\n'.join(str(task) for task in self.tasks)

    def run(self):
        """Run all tasks in the recipe."""
        run_tasks(
            self.tasks, max_parallel_tasks=self._cfg['max_parallel_tasks'])<|MERGE_RESOLUTION|>--- conflicted
+++ resolved
@@ -111,14 +111,6 @@
     cmor_keys = [
         'standard_name', 'long_name', 'units', 'modeling_realm', 'frequency'
     ]
-<<<<<<< HEAD
-    table_entry = CMOR_TABLES[variable['cmor_table']].get_variable(
-        variable['mip'], variable['short_name'])
-    if table_entry is None:
-        table_entry = _update_cmor_table(table=variable['cmor_table'],
-                                         mip=variable['mip'],
-                                         short_name=variable['short_name'])
-=======
     cmor_table = variable['cmor_table']
     mip = variable['mip']
     short_name = variable['short_name']
@@ -136,7 +128,6 @@
     mip_info = CMOR_TABLES[cmor_table].get_table(mip)
     if mip_info:
         table_entry.frequency = mip_info.frequency
->>>>>>> 569c8d32
 
     for key in cmor_keys:
         if key not in variable or override:
