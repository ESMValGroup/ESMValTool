# ESMValTool
# recipe_bock20jgr_fig_1-4.yml
---
documentation:

  title: Quantifying progress across different CMIP phases

  description: |
    Producing Fig. 1, 2, 3, 4 from Bock et al., 2020, JGR
    Processing of CMIP3 models currently works only in serial mode, due to
    an issue in the input data still under investigation.

  authors:
    - bock_lisa

  maintainer:
    - lauer_axel

  references:
    - bock20jgr

  projects:
    - ipcc_ar6
    - crescendo


preprocessors:

  clim:
    regrid:
      target_grid: 2x2
      scheme: linear
    multi_model_statistics:
      span: overlap
      statistics: [mean]
      exclude: [reference_dataset]

  clim_ref:
    regrid:
      target_grid: reference_dataset
      scheme: linear
    multi_model_statistics:
      span: full
      statistics: [mean]
      exclude: [reference_dataset]


CMIP6_tas: &cmip6_tas
  - {dataset: ACCESS-CM2, grid: gn, institute: CSIRO-ARCCSS}
  - {dataset: ACCESS-ESM1-5, grid: gn, institute: CSIRO}
  - {dataset: AWI-CM-1-1-MR, grid: gn}
  - {dataset: AWI-ESM-1-1-LR, grid: gn}
  - {dataset: BCC-CSM2-MR, grid: gn}
  - {dataset: BCC-ESM1, grid: gn}
  - {dataset: CAMS-CSM1-0, grid: gn}
  - {dataset: CanESM5, grid: gn}
  - {dataset: CanESM5-CanOE, grid: gn, ensemble: r1i1p2f1}
  - {dataset: CESM2, grid: gn}
  - {dataset: CESM2-FV2, grid: gn, institute: NCAR}
  - {dataset: CESM2-WACCM, grid: gn, institute: NCAR}
  - {dataset: CESM2-WACCM-FV2, grid: gn, institute: NCAR}
  - {dataset: CIESM}
  - {dataset: CNRM-CM6-1, ensemble: r1i1p1f2}
  - {dataset: CNRM-CM6-1-HR, ensemble: r1i1p1f2}
  - {dataset: CNRM-ESM2-1, ensemble: r1i1p1f2}
  - {dataset: E3SM-1-0}
  - {dataset: E3SM-1-1, institute: E3SM-Project}
  - {dataset: EC-Earth3-Veg}
  - {dataset: FGOALS-f3-L}
  - {dataset: FGOALS-g3, grid: gn}
  - {dataset: FIO-ESM-2-0, grid: gn}
  - {dataset: GFDL-ESM4, grid: gr1}
  - {dataset: GISS-E2-1-G, grid: gn}
  - {dataset: GISS-E2-1-H, grid: gn}
  - {dataset: HadGEM3-GC31-LL, ensemble: r1i1p1f3, grid: gn}
  - {dataset: HadGEM3-GC31-MM, ensemble: r1i1p1f3, grid: gn}
  - {dataset: INM-CM4-8, grid: gr1}
  - {dataset: INM-CM5-0, grid: gr1}
  - {dataset: IPSL-CM6A-LR}
  - {dataset: KACE-1-0-G}
  - {dataset: MCM-UA-1-0, grid: gn}
  - {dataset: MIROC6, grid: gn}
  - {dataset: MIROC-ES2L, ensemble: r1i1p1f2, grid: gn}
  - {dataset: MPI-ESM-1-2-HAM, grid: gn}
  - {dataset: MPI-ESM1-2-HR, grid: gn}
  - {dataset: MPI-ESM1-2-LR, grid: gn}
  - {dataset: MRI-ESM2-0, grid: gn}
  - {dataset: NESM3, grid: gn}
  - {dataset: NorESM2-LM, grid: gn, institute: NCC}
  - {dataset: NorESM2-MM, grid: gn, institute: NCC}
  - {dataset: SAM0-UNICON, grid: gn}
  - {dataset: UKESM1-0-LL, ensemble: r1i1p1f2, grid: gn}

CMIP6_HighResMIP_low: &cmip6_highresmip_low
  - {dataset: CMCC-CM2-HR4, exp: hist-1950, grid: gn}
  - {dataset: CNRM-CM6-1, exp: hist-1950, ensemble: r1i1p1f2}
  - {dataset: ECMWF-IFS-LR, exp: hist-1950, ensemble: r1i1p1f1}
  - {dataset: HadGEM3-GC31-LL, exp: hist-1950, ensemble: r1i1p1f1, grid: gn}
  - {dataset: MPI-ESM1-2-HR, exp: hist-1950, ensemble: r1i1p1f1, grid: gn}

CMIP6_HighResMIP_high: &cmip6_highresmip_high
  - {dataset: CMCC-CM2-VHR4, exp: hist-1950, grid: gn}
  - {dataset: CNRM-CM6-1-HR, exp: hist-1950, ensemble: r1i1p1f2}
  - {dataset: ECMWF-IFS-HR, exp: hist-1950, ensemble: r1i1p1f1}
  - {dataset: HadGEM3-GC31-HM, exp: hist-1950, ensemble: r1i1p1f1, grid: gn}
  - {dataset: MPI-ESM1-2-XR, exp: hist-1950, ensemble: r1i1p1f1, grid: gn}


CMIP5_tas: &cmip5_tas
  - {dataset: ACCESS1-0}
  - {dataset: ACCESS1-3}
  - {dataset: bcc-csm1-1}
  - {dataset: bcc-csm1-1-m}
  - {dataset: BNU-ESM}
  - {dataset: CanESM2}
  - {dataset: CCSM4}
  - {dataset: CESM1-BGC}
  - {dataset: CESM1-CAM5}
  - {dataset: CESM1-FASTCHEM}
  - {dataset: CESM1-WACCM}
  - {dataset: CMCC-CESM}
  - {dataset: CMCC-CM}
  - {dataset: CMCC-CMS}
  - {dataset: CNRM-CM5-2}
  - {dataset: CNRM-CM5}
  - {dataset: CSIRO-Mk3-6-0}
  - {dataset: FGOALS-g2}
  - {dataset: FIO-ESM}
  - {dataset: GFDL-CM2p1, start_year: 1861}
  - {dataset: GFDL-CM3, start_year: 1860}
  - {dataset: GFDL-ESM2G, start_year: 1861}
  - {dataset: GFDL-ESM2M, start_year: 1861}
  - {dataset: GISS-E2-H-CC}
  - {dataset: GISS-E2-H}
  - {dataset: GISS-E2-R-CC}
  - {dataset: GISS-E2-R}
  - {dataset: HadCM3, start_year: 1860}
  - {dataset: HadGEM2-AO, start_year: 1860}
  - {dataset: HadGEM2-CC, start_year: 1860}
  - {dataset: HadGEM2-ES, start_year: 1860}
  - {dataset: inmcm4}
  - {dataset: IPSL-CM5A-LR}
  - {dataset: IPSL-CM5A-MR}
  - {dataset: IPSL-CM5B-LR}
  - {dataset: MIROC5}
  - {dataset: MIROC-ESM}
  - {dataset: MIROC-ESM-CHEM}
  - {dataset: MPI-ESM-LR}
  - {dataset: MPI-ESM-MR}
  - {dataset: MPI-ESM-P}
  - {dataset: MRI-CGCM3}
  - {dataset: MRI-ESM1, start_year: 1851}
  - {dataset: NorESM1-M}
  - {dataset: NorESM1-ME}


CMIP3_tas: &cmip3_tas
  - {dataset: bccr_bcm2_0}
  - {dataset: cccma_cgcm3_1}
  - {dataset: cccma_cgcm3_1_t63}
  - {dataset: csiro_mk3_0, start_year: 1871}
  - {dataset: gfdl_cm2_0, start_year: 1861}
  - {dataset: gfdl_cm2_1, start_year: 1861}
  - {dataset: giss_aom}
  - {dataset: giss_model_e_h, start_year: 1880}
  - {dataset: giss_model_e_r, start_year: 1880}
  - {dataset: iap_fgoals1_0_g}
  - {dataset: ingv_echam4, start_year: 1870}
  - {dataset: inmcm3_0, start_year: 1871}
  - {dataset: ipsl_cm4, start_year: 1860}
  - {dataset: miroc3_2_medres}
  - {dataset: mpi_echam5, start_year: 1860}
  - {dataset: mri_cgcm2_3_2a, start_year: 1851}
  - {dataset: ncar_ccsm3_0, start_year: 1870}
  - {dataset: ncar_pcm1, start_year: 1890}
  - {dataset: ukmo_hadcm3, start_year: 1860}
  - {dataset: ukmo_hadgem1, start_year: 1860}


diagnostics:

  ######################################################
  # Fig. 1
  ######################################################

  fig_1_cmip6: &diag_fig1
    title: CMIP6 surface temperature anomalies
    description: CMIP6 timeseries of near-surface temperature anomalies
    variables:
      tas: &var_tas_tsline
        preprocessor: clim_ref
        reference_dataset: HadCRUT4
        mip: Amon
        project: CMIP6
        exp: historical
        ensemble: r1i1p1f1
        grid: gr
        start_year: 1850
        end_year: 2014
        additional_datasets: *cmip6_tas
    additional_datasets:
      - {dataset: HadCRUT4, project: OBS, type: ground, version: 1, tier: 2,
         end_year: 2017}
    scripts:
      tsline_anom: &tsline_settings
        script: bock20jgr/tsline.ncl
        time_avg: "yearly"
        ts_anomaly: "anom"
        ref_start: 1850
        ref_end: 1900
        ref_mask: true
        plot_units: "degC"
        y_min: -0.5
        y_max: 1.6
        volcanoes: true
        write_stat: true
        styleset: CMIP6

  fig_1_cmip5:
    title: CMIP5 surface temperature anomalies
    description: CMIP5 timeseries of near-surface temperature anomalies
    variables:
      tas:
        <<: *var_tas_tsline
        project: CMIP5
        ensemble: r1i1p1
        start_year: 1850
        end_year: 2004
        additional_datasets: *cmip5_tas
    additional_datasets:
      - {dataset: HadCRUT4, project: OBS, type: ground, version: 1, tier: 2,
         end_year: 2017}
    scripts:
      tsline_anom:
        <<: *tsline_settings
        styleset: CMIP5

  fig_1_cmip3:
    title: CMIP3 surface temperature anomalies
    description: CMIP3 timeseries of near-surface temperature anomalies
    variables:
      tas:
        <<: *var_tas_tsline
        project: CMIP3
        mip: A1
        modeling_realm: atm
        exp: 20c3m
        frequency: mo
        ensemble: run1
        start_year: 1850
        end_year: 1999
        additional_datasets: *cmip3_tas
    additional_datasets:
      - {dataset: HadCRUT4, project: OBS, type: ground, version: 1, tier: 2,
         end_year: 2017, mip: Amon}
    scripts:
      tsline_anom:
        <<: *tsline_settings
        styleset: CMIP3


  ######################################################
  # Fig. 2
  ######################################################

  fig_2:
    title: Modelled and observed surface temperature anomalies
    description: Collect all timeseries of near-surface temperature anomalies
    variables:
      tas:
        <<: *var_tas_tsline
      tasUnc1:
        short_name: tasConf5
        mip: Amon
      tasUnc2:
        short_name: tasConf95
        mip: Amon
    additional_datasets:
      - {dataset: HadCRUT4, project: OBS, type: ground, version: 1,
         start_year: 1850, end_year: 2017, tier: 2}
    scripts:
      collect:
        <<: *tsline_settings
        script: bock20jgr/tsline_collect.ncl
        ancestors: [tas, tasUnc1, tasUnc2, 'fig_1_*/tsline_anom*']
        start_year: 1850
        end_year: 2017
        y_max: 1.2
        ref: ["HadCRUT4"]
        order: ["CMIP6_historical", "CMIP5_historical", "CMIP3_20c3m"]
        stat_shading: true
        ref_shading: false
        ref_stderr: true


  ######################################################
  # Fig. 3
  ######################################################

  fig_3_cmip6:
    title: CMIP6 MMM surface temperature
    description: CMIP6 multi-model mean and bias of near-surface temperature
    variables:
      tas: &var_cmip6_bias
        preprocessor: clim
        reference_dataset: ERA5
        mip: Amon
        project: CMIP6
        exp: historical
        ensemble: r1i1p1f1
        grid: gr
        start_year: 1995
        end_year: 2014
        additional_datasets: *cmip6_tas
    additional_datasets:
      - {dataset: ERA5, project: OBS6, type: reanaly, version: v1, tier: 3}
    scripts:
      model_bias: &model_bias_settings
        script: bock20jgr/model_bias.ncl
        projection: Robinson
        timemean: annualclim


  fig_3_cmip5:
    title: CMIP5 MMM surface temperature
    description: CMIP5 multi-model mean and bias of near-surface temperature
    variables:
      tas:
        <<: *var_cmip6_bias
        project: CMIP5
        ensemble: r1i1p1
        start_year: 1985
        end_year: 2004
        additional_datasets: *cmip5_tas
    additional_datasets:
      - {dataset: ERA5, project: OBS6, type: reanaly, version: v1, tier: 3}
    scripts:
      model_bias:
        <<: *model_bias_settings


  fig_3_cmip3:
    title: CMIP3 MMM surface temperature
    description: CMIP3 multi-model mean and bias of near-surface temperature
    variables:
      tas:
        <<: *var_cmip6_bias
        mip: A1
        project: CMIP3
        modeling_realm: atm
        exp: 20c3m
        frequency: mo
        ensemble: run1
        start_year: 1980
        end_year: 1999
        additional_datasets: *cmip3_tas
    additional_datasets:
      - {dataset: ERA5, project: OBS6, mip: Amon, type: reanaly, version: v1,
         tier: 3}
    scripts:
      model_bias:
        <<: *model_bias_settings


  fig_3_highresmip_low:
    title: CMIP6 low-res MMM (HighResMIP) surface temperature
    description: CMIP6 multi-model mean and bias of near-surface temperature
    variables:
      tas:
        <<: *var_cmip6_bias
        additional_datasets: *cmip6_highresmip_low
    additional_datasets:
      - {dataset: ERA5, project: OBS6, type: reanaly, version: v1, tier: 3}
    scripts:
      model_bias:
        <<: *model_bias_settings


  fig_3_highresmip_high:
    title: CMIP6 high-res MMM (HighResMIP) surface temperature
    description: CMIP6 multi-model mean and bias of near-surface temperature
    variables:
      tas:
        <<: *var_cmip6_bias
        additional_datasets: *cmip6_highresmip_high
    additional_datasets:
      - {dataset: ERA5, project: OBS6, type: reanaly, version: v1, tier: 3}
    scripts:
      model_bias:
        <<: *model_bias_settings


  ######################################################
  # Fig. 4
  ######################################################

  fig_4_cmip6:
    title: CMIP6 MMM precipitation
    description: CMIP6 multi-model mean and bias of percipitation
    variables:
      pr:
        <<: *var_cmip6_bias
        reference_dataset: GPCP-V2.3
        additional_datasets: *cmip6_tas
    additional_datasets:
<<<<<<< HEAD
      - {dataset: GPCP-V2.3, project: obs4MIPs, level: L3, tier: 1}
=======
      - {dataset: GPCP-V2.3, project: obs4MIPs, tier: 1}
>>>>>>> 9293c00c
    scripts:
      model_bias:
        <<: *model_bias_settings


  fig_4_cmip5:
    title: CMIP5 MMM precipitation
    description: CMIP5 multi-model mean and bias of percipitation
    variables:
      pr:
        <<: *var_cmip6_bias
        reference_dataset: GPCP-V2.3
        project: CMIP5
        ensemble: r1i1p1
        start_year: 1985
        end_year: 2004
        additional_datasets: *cmip5_tas
    additional_datasets:
<<<<<<< HEAD
      - {dataset: GPCP-V2.3, project: obs4MIPs, level: L3, tier: 1}
=======
      - {dataset: GPCP-V2.3, project: obs4MIPs, tier: 1}
>>>>>>> 9293c00c
    scripts:
      model_bias:
        <<: *model_bias_settings


  fig_4_cmip3:
    title: CMIP3 MMM precipitation
    description: CMIP3 multi-model mean and bias of percipitation
    variables:
      pr:
        <<: *var_cmip6_bias
        reference_dataset: GPCP-V2.3
        mip: A1
        project: CMIP3
        modeling_realm: atm
        exp: 20c3m
        frequency: mo
        ensemble: run1
        start_year: 1980
        end_year: 1999
        additional_datasets: *cmip3_tas
    additional_datasets:
<<<<<<< HEAD
      - {dataset: GPCP-V2.3, project: obs4MIPs, level: L3, tier: 1, mip: Amon, frequency='mon'}
=======
      - {dataset: GPCP-V2.3, project: obs4MIPs, tier: 1, mip: Amon}
>>>>>>> 9293c00c
    scripts:
      model_bias:
        <<: *model_bias_settings


  fig_4_highresmip_low:
    title: CMIP6 low-res MMM (HighResMIP) precipitation
    description: CMIP6 multi-model mean and bias of percipitation
    variables:
      pr:
        <<: *var_cmip6_bias
        reference_dataset: GPCP-V2.3
        additional_datasets: *cmip6_highresmip_low
    additional_datasets:
<<<<<<< HEAD
      - {dataset: GPCP-V2.3, project: obs4MIPs, level: L3, tier: 1}
=======
      - {dataset: GPCP-V2.3, project: obs4MIPs, tier: 1}
>>>>>>> 9293c00c
    scripts:
      model_bias:
        <<: *model_bias_settings


  fig_4_highresmip_high:
    title: CMIP6 high-res MMM (HighResMIP) precipitation
    description: CMIP6 multi-model mean and bias of percipitation
    variables:
      pr:
        <<: *var_cmip6_bias
        reference_dataset: GPCP-V2.3
        additional_datasets: *cmip6_highresmip_high
    additional_datasets:
<<<<<<< HEAD
      - {dataset: GPCP-V2.3, project: obs4MIPs, level: L3, tier: 1}
=======
      - {dataset: GPCP-V2.3, project: obs4MIPs, tier: 1}
>>>>>>> 9293c00c
    scripts:
      model_bias:
        <<: *model_bias_settings<|MERGE_RESOLUTION|>--- conflicted
+++ resolved
@@ -403,11 +403,7 @@
         reference_dataset: GPCP-V2.3
         additional_datasets: *cmip6_tas
     additional_datasets:
-<<<<<<< HEAD
-      - {dataset: GPCP-V2.3, project: obs4MIPs, level: L3, tier: 1}
-=======
       - {dataset: GPCP-V2.3, project: obs4MIPs, tier: 1}
->>>>>>> 9293c00c
     scripts:
       model_bias:
         <<: *model_bias_settings
@@ -426,11 +422,7 @@
         end_year: 2004
         additional_datasets: *cmip5_tas
     additional_datasets:
-<<<<<<< HEAD
-      - {dataset: GPCP-V2.3, project: obs4MIPs, level: L3, tier: 1}
-=======
       - {dataset: GPCP-V2.3, project: obs4MIPs, tier: 1}
->>>>>>> 9293c00c
     scripts:
       model_bias:
         <<: *model_bias_settings
@@ -453,11 +445,7 @@
         end_year: 1999
         additional_datasets: *cmip3_tas
     additional_datasets:
-<<<<<<< HEAD
-      - {dataset: GPCP-V2.3, project: obs4MIPs, level: L3, tier: 1, mip: Amon, frequency='mon'}
-=======
       - {dataset: GPCP-V2.3, project: obs4MIPs, tier: 1, mip: Amon}
->>>>>>> 9293c00c
     scripts:
       model_bias:
         <<: *model_bias_settings
@@ -472,11 +460,7 @@
         reference_dataset: GPCP-V2.3
         additional_datasets: *cmip6_highresmip_low
     additional_datasets:
-<<<<<<< HEAD
-      - {dataset: GPCP-V2.3, project: obs4MIPs, level: L3, tier: 1}
-=======
       - {dataset: GPCP-V2.3, project: obs4MIPs, tier: 1}
->>>>>>> 9293c00c
     scripts:
       model_bias:
         <<: *model_bias_settings
@@ -491,11 +475,7 @@
         reference_dataset: GPCP-V2.3
         additional_datasets: *cmip6_highresmip_high
     additional_datasets:
-<<<<<<< HEAD
-      - {dataset: GPCP-V2.3, project: obs4MIPs, level: L3, tier: 1}
-=======
       - {dataset: GPCP-V2.3, project: obs4MIPs, tier: 1}
->>>>>>> 9293c00c
     scripts:
       model_bias:
         <<: *model_bias_settings