<<<<<<< HEAD
# ESMValTool
# recipe_ocean_bcg.yml
---
documentation:
  description: |
    Recipe to evaluate the marine biogeochemistry models of CMIP5.
    There are also some physical evaluation metrics here too.
    This work based on the BGC-val toolkit GMD-2018-103.
    DOI: https://doi.org/10.5194/gmd-11-4215-2018
    Written by Lee de Mora, Plymouth Marine Laboratory, ledm@pml.ac.uk

  authors:
    - demo_le

  maintainer:
    - demo_le

  references:
    - demora2018gmd

  projects:
    - ukesm


datasets:
  - {dataset: HadGEM2-ES,    project: CMIP5,  exp: historical,  ensemble: r1i1p1,  start_year: 2001,  end_year: 2004}

# working datasets
  # - {dataset: CanESM2,       project: CMIP5,  exp: historical,  ensemble: r1i1p1,  start_year: 2001,  end_year: 2004}
  # - {dataset: CanCM4,    project: CMIP5,   exp: historical,  ensemble: r1i1p1,  start_year: 2001,  end_year: 2004}
  # - {dataset: CSIRO-Mk3-6-0,    project: CMIP5,  exp: historical,  ensemble: r1i1p1,  start_year: 2001,  end_year: 2004}
  # - {dataset: GISS-E2-H,    project: CMIP5,   exp: historical,  ensemble: r1i1p1,  start_year: 2001,  end_year: 2004}
  # - {dataset: HadGEM2-AO,    project: CMIP5,   exp: historical,  ensemble: r1i1p1,  start_year: 2001,  end_year: 2004}
  # - {dataset: HadGEM2-CC,    project: CMIP5,  exp: historical,  ensemble: r1i1p1,  start_year: 2001,  end_year: 2004}
  # - {dataset: HadCM3,    project: CMIP5,    exp: historical,  ensemble: r1i1p1,  start_year: 2001,  end_year: 2004}




###
# Problem with times
#  - {dataset: MIROC-ESM,    project: CMIP5,  mip: Oyr,  exp: historical,  ensemble: r1i1p1,  start_year: 2001,  end_year: 2004}
#  - {dataset: MIROC-ESM-CHEM,    project: CMIP5,  mip: Oyr,  exp: historical,  ensemble: r1i1p1,  start_year: 2001,  end_year: 2004}

# Unstructured grids
#  - {dataset: MPI-ESM-LR,  project: CMIP5,  mip: Oyr,  exp: historical,  ensemble: r1i1p1,  start_year: 2001,  end_year: 2003}
#  - {dataset: MPI-ESM-MR,  project: CMIP5,  mip: Oyr,  exp: historical,  ensemble: r1i1p1,  start_year: 2001,  end_year: 2004}
#  - {dataset: ACCESS1-0,    project: CMIP5,  mip: Oyr,  exp: historical,  ensemble: r1i1p1,  start_year: 2001,  end_year: 2004}
#  - {dataset: ACCESS1-3,    project: CMIP5,  mip: Oyr,  exp: historical,  ensemble: r1i1p1,  start_year: 2001,  end_year: 2004}


# --------------------------------------------------
# Preprocessors
# --------------------------------------------------
preprocessors:
  # Global 3D Volume-weighted Average
  prep_timeseries_global_volume_average:
    custom_order: true
    volume_statistics:
      operator: mean
    multi_model_statistics:
      span: overlap
      statistics: [mean ]

  # Global area-weighted Average from 2D field
  prep_global_Surface_average_timeseries_2D:
    custom_order: true
    area_statistics:
      operator: mean
    multi_model_statistics:
      span: overlap
      statistics: [mean ]

  # Global area -weighted surface Average from 3D field
  prep_global_Surface_average_timeseries_3D:
    custom_order: true
    extract_levels:
      levels:  [0., ]
      scheme: linear_horizontal_extrapolate_vertical
    area_statistics:
      operator: mean
    multi_model_statistics:
      span: overlap
      statistics: [mean ]

  prep_timeseries_scalar: # Load file as is.
    custom_order: true


  # For a 2D global surface map
  prep_surface_map_2D:
    time_average:

  # For a 3D global surface map
  prep_surface_map_3D:
    extract_levels:
      levels:  [0., ]
      scheme: linear_horizontal_extrapolate_vertical
    time_average:

  prep_surface_map_regrid_3D:
    custom_order: true
    extract_levels:
      levels:  [0., ]
      scheme: linear_horizontal_extrapolate_vertical
    time_average:
    regrid:
      target_grid: 1x1
      scheme: linear


  prep_global_profile:
    annual_mean:
    area_statistics:
      operator: mean

  prep_global_profile_decadal:
    annual_mean:
       decadal: true
    area_statistics:
      operator: mean

  prep_transect_AMT: # Atlantic Meridional Transect (28W)
    custom_order: true
    time_average:
    extract_region:
      start_longitude: 320.
      end_longitude: 345.
      start_latitude: -81.
      end_latitude: 89.9
    regrid:
      target_grid: 1x1
      scheme: linear
    extract_transect:
      longitude: 332.

#   # 2D map global depth integration
#   prep_depth_integration:
#     depth_integration:
# #      new_units: kg m-2 # need to specify in advance, as cf_units has strange behaviour.
#     time_average:
#
#   # 2D map global depth integration time series maps
#   prep_depth_integration_timeseries:
#     custom_order: true
#     depth_integration:
#     area_statistics:
#       operator: mean


# --------------------------------------------------
# Diagnostics
# --------------------------------------------------
diagnostics:
# Need to add:
    # Global Air sea flux of CO2

# Added:
    # Global volume average Temperature time series
    # Global volumne average salinity time series
    # Drake passge/AMOC (if exists as scalar field)
    # Global net integrated primary production timeseries
    # Global surface mean chlorophyll timeseries
    # Global surface mean nutrients timeseries
    # Global surface mean chlorophyll map
    # Global surface mean nutrients map
    # Global net integrated primary production map


  # --------------------------------------------------
  # Volume average time series vs WOA
  # --------------------------------------------------
  diag_timeseries_volume_average_vs_WOA:
    description: Global volume average time series (WOA observations)
    variables:
      thetao: # Temperature 3D
        preprocessor: prep_timeseries_global_volume_average
        mip: Omon
        fx_files: [volcello,]
      so: # Salinity 3D
        preprocessor: prep_timeseries_global_volume_average
        mip: Omon
        fx_files: [volcello,]
      no3: # nitrate
        preprocessor: prep_timeseries_global_volume_average
        mip: Oyr
        fx_files: [volcello,]
      o2: # oxygen
        preprocessor: prep_timeseries_global_volume_average
        mip: Oyr
        fx_files: [volcello,]
      si: # Silicate
        preprocessor: prep_timeseries_global_volume_average
        mip: Oyr
        fx_files: [volcello,]
    #   po4: # phosphate # No HadGEM2-ES phosphate.
    #     preprocessor: prep_timeseries_global_volume_average
    #     mip: Oyr
    #    fx_files: [volcello,]
    additional_datasets:
      - {dataset: WOA,  project: OBS,  type: clim,  version: 2013v2,  start_year: 2000,  end_year: 2000,  tier: 2}
    scripts:
      Global_Volume_Average_timeseries:
        script: ocean/diagnostic_timeseries.py

  # --------------------------------------------------
  # Volume average time series - no data
  # --------------------------------------------------
  diag_timeseries_volume_average_no_obs:
    description: Global volume average time series (No observations)
    variables:
#      This can't run on jasmin until issue #773 is resolved.
#      gtfgco2: # Global Total flux co2
#        preprocessor: prep_timeseries_scalar
#        mip: Omon
#        derive: true
#        force_derivation: false
#        fx_files: [areacello, ]
      chl: # chlorophyll
        preprocessor: prep_timeseries_global_volume_average
        mip: Oyr
        fx_files: [volcello,]
      dfe: # iron
        preprocessor: prep_timeseries_global_volume_average
        mip: Oyr
        fx_files: [volcello,]
      talk: # alkalinity
        preprocessor: prep_timeseries_global_volume_average
        mip: Oyr
        fx_files: [volcello,]
    #   dic: # Dissolved inorganic carbon
    #     preprocessor: prep_timeseries_global_volume_average
    #     mip: Oyr
    #    fx_files: [volcello,]
    scripts:
      Global_Volume_verage_timeseries:
        script: ocean/diagnostic_timeseries.py


  # --------------------------------------------------
  # Surface and 2D fields time series
  # --------------------------------------------------
  diag_timeseries_surface_average_no_obs:
    description: Global volume average time series - no data
    variables:
      talk: # alkalinity
        preprocessor: prep_global_Surface_average_timeseries_3D
        mip: Oyr
        fx_files: [areacello, ]
      intpp:
        preprocessor: prep_global_Surface_average_timeseries_2D
        mip: Omon
        fx_files: [areacello, ]
      chl:
        preprocessor: prep_global_Surface_average_timeseries_3D
        mip: Oyr
        thresholds: [0.1, 0.2, 0.5]
        fx_files: [areacello, ]
    #   dfe: # iron
    #     preprocessor: prep_global_Surface_average_timeseries_3D
    #     mip: Oyr
    #    fx_files: [areacello, ]
    #   dic: # Dissolved inorganic carbon
    #     preprocessor: prep_global_Surface_average_timeseries_3D
    #     mip: Oyr
    #    fx_files: [areacello, ]
    scripts:
      Global_Volume_Average_timeseries:
        script: ocean/diagnostic_timeseries.py

  # --------------------------------------------------
  # Surface time series vs WOA
  # --------------------------------------------------
  diag_timeseries_surface_average_vs_WOA:
    description: Global surface time series (WOA observations)
    variables:
      thetao: # Temperature ocean surface
        preprocessor: prep_global_Surface_average_timeseries_3D
        mip: Omon
        fx_files: [areacello, ]
      so: # Salinity ocean surface
        preprocessor: prep_global_Surface_average_timeseries_3D
        mip: Omon
        fx_files: [areacello, ]
      no3: # Nitrate ocean surface
        preprocessor: prep_global_Surface_average_timeseries_3D
        mip: Oyr
        fx_files: [areacello, ]
      o2: # oxygen
        preprocessor: prep_global_Surface_average_timeseries_3D
        mip: Oyr
        fx_files: [areacello, ]
      si: # Silicate
        preprocessor: prep_global_Surface_average_timeseries_3D
        mip: Oyr
        fx_files: [areacello, ]
    #   po4: # Phosphate
    #     preprocessor: prep_global_Surface_average_timeseries_3D
    #     mip: Oyr
    #    fx_files: [areacello, ]
    additional_datasets:
      - {dataset: WOA,  project: OBS,  type: clim,  version: 2013v2,  start_year: 2000,  end_year: 2000,  tier: 2}
    scripts:
      Global_Volume_Average_timeseries:
        script: ocean/diagnostic_timeseries.py
        observational_dataset: {dataset: WOA, project: OBS}


  # --------------------------------------------------
  # Scalar time series
  # --------------------------------------------------
  diag_timeseries_scalars:
    description: Scalar time series
    variables:
      mfo: # Marine currents flux
        preprocessor: prep_timeseries_scalar
        mip: Omon
    scripts:
      Scalar_timeseries:
        script: ocean/diagnostic_timeseries.py


  # --------------------------------------------------
  # Profile diagnostics - vs WOA
  # --------------------------------------------------
  diag_profile_vs_WOA:
    description: Global profile (WOA observations)
    variables:
      thetao: # Temperature ocean surface
        preprocessor: prep_global_profile
        mip: Omon
        fx_files: [volcello,]
      so: # Salinity ocean surface
        preprocessor: prep_global_profile
        mip: Omon
        fx_files: [volcello,]
      no3: # Nitrate ocean surface
        preprocessor: prep_global_profile
        mip: Oyr
        fx_files: [volcello,]
      o2: # oxygen
        preprocessor: prep_global_profile
        mip: Oyr
        fx_files: [volcello,]
      si: # Silicate
        preprocessor: prep_global_profile
        mip: Oyr
        fx_files: [volcello,]
    #   po4: # Phosphate
    #     preprocessor: prep_global_profile
    #     mip: Oyr
    #    fx_files: [volcello,]
    additional_datasets:
      - {dataset: WOA,  project: OBS,  type: clim,  version: 2013v2,  start_year: 2000,  end_year: 2000,  tier: 2}
    scripts:
      Global_profile_vs_WOA:
        script: ocean/diagnostic_profiles.py
        observational_dataset: {dataset: WOA, project: OBS}

  # --------------------------------------------------
  # Profile diagnostics - no data
  # --------------------------------------------------
  diag_profile_no_obs:
    description: Global profile (No observations)
    variables:
      chl: # chlorophyll
        preprocessor: prep_global_profile
        mip: Oyr
        fx_files: [volcello,]
      dfe: # iron
        preprocessor: prep_global_profile
        mip: Oyr
        fx_files: [volcello,]
      talk: # alkalinity
        preprocessor: prep_global_profile
        mip: Oyr
        fx_files: [volcello,]
    #   dic: # Dissolved inorganic carbon
    #     preprocessor: prep_global_profile
    #     mip: Oyr
    #    fx_files: [volcello,]
    scripts:
      Global_profile_no_obs:
        script: ocean/diagnostic_profiles.py


  # --------------------------------------------------
  # Map diagnostics - vs WOA
  # --------------------------------------------------
  diag_surface_maps_vs_WOA:
    description: Global Ocean Surface maps vs WOA
    variables:
      thetao:
        preprocessor: prep_surface_map_regrid_3D
        mip: Omon
        fx_files: [areacello, ]
      so:
        preprocessor: prep_surface_map_regrid_3D
        mip: Omon
        fx_files: [areacello, ]
      no3:
        preprocessor: prep_surface_map_regrid_3D
        mip: Oyr
        fx_files: [areacello, ]
      si: # Silicate
        preprocessor: prep_surface_map_regrid_3D
        mip: Oyr
        fx_files: [areacello, ]
      o2: # Oxygen
        preprocessor: prep_surface_map_regrid_3D
        mip: Oyr
        fx_files: [areacello, ]
    #   po4:
    #     preprocessor: prep_surface_map_3D
    #     mip: Oyr
    #    fx_files: [areacello, ]
    additional_datasets:
      - {dataset: WOA,  project: OBS,  type: clim,  version: 2013v2,  start_year: 2000,  end_year: 2000,  tier: 2}
    scripts:
      Global_Ocean_surface_map:
        script: ocean/diagnostic_maps.py
      Global_Ocean_model_vs_obs:
        script: ocean/diagnostic_model_vs_obs.py
        observational_dataset: {dataset: WOA, project: OBS}

  # --------------------------------------------------
  # Map diagnostics - no data
  # --------------------------------------------------
  diag_surface_maps_no_data:
    description: Global Ocean Surface maps - no data
    variables:
      intpp:
        preprocessor: prep_surface_map_2D
        mip: Omon
        fx_files: [areacello, ]
      fgco2:
        preprocessor: prep_surface_map_2D
        mip: Omon
        fx_files: [areacello, ]
      chl:
        preprocessor: prep_surface_map_3D
        mip: Oyr
        # thresholds: [0.1, 0.2, 0.5]
        fx_files: [areacello, ]
      dfe:
        preprocessor: prep_surface_map_3D
        mip: Oyr
        fx_files: [areacello, ]

    #   dic:
    #     preprocessor: prep_surface_map_3D
    #     mip: Oyr
    #    fx_files: [areacello, ]
    scripts:
      Global_Ocean_surface_map:
        script: ocean/diagnostic_maps.py




  # --------------------------------------------------
  # Transects diagnostics - vs WOA
  # --------------------------------------------------
  diag_transect_vs_WOA:
    description: Transect maps vs WOA
    variables:
      thetao:
        preprocessor: prep_transect_AMT
        mip: Omon
        thresholds: [0., 5., 10., 15., 20., 25., 30.]
      so:
        preprocessor: prep_transect_AMT
        mip: Omon
      no3:
        preprocessor: prep_transect_AMT
        mip: Oyr
        thresholds: [10., 20., 30.]
      si: # Silicate
        preprocessor: prep_transect_AMT
        mip: Oyr
      o2: # Oxygen
        preprocessor: prep_transect_AMT
        mip: Oyr
        thresholds: [0.03, ]
    #   po4:
    #     preprocessor: prep_transect_AMT
    #     mip: Oyr
    additional_datasets:
      - {dataset: WOA,  project: OBS,  type: clim,  version: 2013v2,  start_year: 2000,  end_year: 2000,  tier: 2}
    scripts:
      Transects_vs_WOA:
        script: ocean/diagnostic_transects.py
        # observational_dataset: {dataset: WOA, project: OBS}

  # # --------------------------------------------------
  # # Map diagnostics - no data
  # # --------------------------------------------------
  diag_transect_no_data:
    description: Transects - no data
    variables:
      chl:
        preprocessor: prep_transect_AMT
        mip: Oyr
      dfe:
        preprocessor: prep_transect_AMT
        mip: Oyr
    #   dic:
    #     preprocessor: prep_transect_AMT
    #     mip: Oyr
    scripts:
      Transects_no_data:
        script: ocean/diagnostic_transects.py





  # # # Depth integrated maps
  # # diag_depth_int_maps:
  # #   description: Global Ocean Depth Integrated maps
  # #   variables:
  # #     chl:
  # #       preprocessor: prep_depth_integration
  # #       mip: Oyr
  # #     # intpp:
  # #     #   preprocessor: prep_depth_integration
  # #     #   mip: Oyr
  # #   scripts:
  # #     Global_Ocean_DepthIntegration_map:
  # #       script: ocean/diagnostic_maps.py
  #
  # diag_depth_int_timeseries:
  #   description: Global Ocean Depth Integrated time series
  #   variables:
  #     chl:
  #       preprocessor: prep_depth_integration_timeseries
  #       mip: Oyr
  #     # intpp:
  #     #   preprocessor: prep_depth_integration_timeseries
  #     #   mip: Oyr
  #   scripts:
  #     Global_Ocean_DepthIntegration_timeseries:
  #       script: ocean/diagnostic_timeseries.py
  #       flags: area_total
=======
# ESMValTool
# recipe_ocean_bcg.yml
---
documentation:
  description: |
    Recipe to evaluate the marine biogeochemistry models of CMIP5.
    There are also some physical evaluation metrics here too.
    This work based on the BGC-val toolkit GMD-2018-103.
    DOI: https://doi.org/10.5194/gmd-11-4215-2018
    Written by Lee de Mora, Plymouth Marine Laboratory, ledm@pml.ac.uk

  authors:
    - demora_lee

  maintainer:
    - demora_lee

  references:
    - demora2018gmd

  projects:
    - ukesm


datasets:
  - {dataset: HadGEM2-ES,    project: CMIP5,  exp: historical,  ensemble: r1i1p1,  start_year: 2001,  end_year: 2004}

# working datasets
  # - {dataset: CanESM2,       project: CMIP5,  exp: historical,  ensemble: r1i1p1,  start_year: 2001,  end_year: 2004}
  # - {dataset: CanCM4,    project: CMIP5,   exp: historical,  ensemble: r1i1p1,  start_year: 2001,  end_year: 2004}
  # - {dataset: CSIRO-Mk3-6-0,    project: CMIP5,  exp: historical,  ensemble: r1i1p1,  start_year: 2001,  end_year: 2004}
  # - {dataset: GISS-E2-H,    project: CMIP5,   exp: historical,  ensemble: r1i1p1,  start_year: 2001,  end_year: 2004}
  # - {dataset: HadGEM2-AO,    project: CMIP5,   exp: historical,  ensemble: r1i1p1,  start_year: 2001,  end_year: 2004}
  # - {dataset: HadGEM2-CC,    project: CMIP5,  exp: historical,  ensemble: r1i1p1,  start_year: 2001,  end_year: 2004}
  # - {dataset: HadCM3,    project: CMIP5,    exp: historical,  ensemble: r1i1p1,  start_year: 2001,  end_year: 2004}




###
# Problem with times
#  - {dataset: MIROC-ESM,    project: CMIP5,  mip: Oyr,  exp: historical,  ensemble: r1i1p1,  start_year: 2001,  end_year: 2004}
#  - {dataset: MIROC-ESM-CHEM,    project: CMIP5,  mip: Oyr,  exp: historical,  ensemble: r1i1p1,  start_year: 2001,  end_year: 2004}

# Unstructured grids
#  - {dataset: MPI-ESM-LR,  project: CMIP5,  mip: Oyr,  exp: historical,  ensemble: r1i1p1,  start_year: 2001,  end_year: 2003}
#  - {dataset: MPI-ESM-MR,  project: CMIP5,  mip: Oyr,  exp: historical,  ensemble: r1i1p1,  start_year: 2001,  end_year: 2004}
#  - {dataset: ACCESS1-0,    project: CMIP5,  mip: Oyr,  exp: historical,  ensemble: r1i1p1,  start_year: 2001,  end_year: 2004}
#  - {dataset: ACCESS1-3,    project: CMIP5,  mip: Oyr,  exp: historical,  ensemble: r1i1p1,  start_year: 2001,  end_year: 2004}


# --------------------------------------------------
# Preprocessors
# --------------------------------------------------
preprocessors:
  # Global 3D Volume-weighted Average
  prep_timeseries_global_volume_average:
    custom_order: true
    volume_statistics:
      operator: mean
    multi_model_statistics:
      span: overlap
      statistics: [mean ]

  # Global area-weighted Average from 2D field
  prep_global_Surface_average_timeseries_2D:
    custom_order: true
    area_statistics:
      operator: mean
    multi_model_statistics:
      span: overlap
      statistics: [mean ]

  # Global area -weighted surface Average from 3D field
  prep_global_Surface_average_timeseries_3D:
    custom_order: true
    extract_levels:
      levels:  [0., ]
      scheme: linear_horizontal_extrapolate_vertical
    area_statistics:
      operator: mean
    multi_model_statistics:
      span: overlap
      statistics: [mean ]

  prep_timeseries_scalar: # Load file as is.
    custom_order: true


  # For a 2D global surface map
  prep_surface_map_2D:
    time_average:

  # For a 3D global surface map
  prep_surface_map_3D:
    extract_levels:
      levels:  [0., ]
      scheme: linear_horizontal_extrapolate_vertical
    time_average:

  prep_surface_map_regrid_3D:
    custom_order: true
    extract_levels:
      levels:  [0., ]
      scheme: linear_horizontal_extrapolate_vertical
    time_average:
    regrid:
      target_grid: 1x1
      scheme: linear


  prep_global_profile:
    annual_mean:
    area_statistics:
      operator: mean

  prep_global_profile_decadal:
    annual_mean:
       decadal: true
    area_statistics:
      operator: mean

  prep_transect_AMT: # Atlantic Meridional Transect (28W)
    custom_order: true
    time_average:
    extract_region:
      start_longitude: 320.
      end_longitude: 345.
      start_latitude: -81.
      end_latitude: 89.9
    regrid:
      target_grid: 1x1
      scheme: linear
    extract_transect:
      longitude: 332.

#   # 2D map global depth integration
#   prep_depth_integration:
#     depth_integration:
# #      new_units: kg m-2 # need to specify in advance, as cf_units has strange behaviour.
#     time_average:
#
#   # 2D map global depth integration time series maps
#   prep_depth_integration_timeseries:
#     custom_order: true
#     depth_integration:
#     area_statistics:
#       operator: mean


# --------------------------------------------------
# Diagnostics
# --------------------------------------------------
diagnostics:
# Need to add:
    # Global Air sea flux of CO2

# Added:
    # Global volume average Temperature time series
    # Global volumne average salinity time series
    # Drake passge/AMOC (if exists as scalar field)
    # Global net integrated primary production timeseries
    # Global surface mean chlorophyll timeseries
    # Global surface mean nutrients timeseries
    # Global surface mean chlorophyll map
    # Global surface mean nutrients map
    # Global net integrated primary production map


  # --------------------------------------------------
  # Volume average time series vs WOA
  # --------------------------------------------------
  diag_timeseries_volume_average_vs_WOA:
    description: Global volume average time series (WOA observations)
    variables:
      thetao: # Temperature 3D
        preprocessor: prep_timeseries_global_volume_average
        mip: Omon
        fx_files: [volcello,]
      so: # Salinity 3D
        preprocessor: prep_timeseries_global_volume_average
        mip: Omon
        fx_files: [volcello,]
      no3: # nitrate
        preprocessor: prep_timeseries_global_volume_average
        mip: Oyr
        fx_files: [volcello,]
      o2: # oxygen
        preprocessor: prep_timeseries_global_volume_average
        mip: Oyr
        fx_files: [volcello,]
      si: # Silicate
        preprocessor: prep_timeseries_global_volume_average
        mip: Oyr
        fx_files: [volcello,]
    #   po4: # phosphate # No HadGEM2-ES phosphate.
    #     preprocessor: prep_timeseries_global_volume_average
    #     mip: Oyr
    #    fx_files: [volcello,]
    additional_datasets:
      - {dataset: WOA,  project: OBS,  type: clim,  version: 2013v2,  start_year: 2000,  end_year: 2000,  tier: 2}
    scripts:
      Global_Volume_Average_timeseries:
        script: ocean/diagnostic_timeseries.py

  # --------------------------------------------------
  # Volume average time series - no data
  # --------------------------------------------------
  diag_timeseries_volume_average_no_obs:
    description: Global volume average time series (No observations)
    variables:
#      This can't run on jasmin until issue #773 is resolved.
#      gtfgco2: # Global Total flux co2
#        preprocessor: prep_timeseries_scalar
#        mip: Omon
#        derive: true
#        force_derivation: false
#        fx_files: [areacello, ]
      chl: # chlorophyll
        preprocessor: prep_timeseries_global_volume_average
        mip: Oyr
        fx_files: [volcello,]
      dfe: # iron
        preprocessor: prep_timeseries_global_volume_average
        mip: Oyr
        fx_files: [volcello,]
      talk: # alkalinity
        preprocessor: prep_timeseries_global_volume_average
        mip: Oyr
        fx_files: [volcello,]
    #   dic: # Dissolved inorganic carbon
    #     preprocessor: prep_timeseries_global_volume_average
    #     mip: Oyr
    #    fx_files: [volcello,]
    scripts:
      Global_Volume_verage_timeseries:
        script: ocean/diagnostic_timeseries.py


  # --------------------------------------------------
  # Surface and 2D fields time series
  # --------------------------------------------------
  diag_timeseries_surface_average_no_obs:
    description: Global volume average time series - no data
    variables:
      talk: # alkalinity
        preprocessor: prep_global_Surface_average_timeseries_3D
        mip: Oyr
        fx_files: [areacello, ]
      intpp:
        preprocessor: prep_global_Surface_average_timeseries_2D
        mip: Omon
        fx_files: [areacello, ]
      chl:
        preprocessor: prep_global_Surface_average_timeseries_3D
        mip: Oyr
        thresholds: [0.1, 0.2, 0.5]
        fx_files: [areacello, ]
    #   dfe: # iron
    #     preprocessor: prep_global_Surface_average_timeseries_3D
    #     mip: Oyr
    #    fx_files: [areacello, ]
    #   dic: # Dissolved inorganic carbon
    #     preprocessor: prep_global_Surface_average_timeseries_3D
    #     mip: Oyr
    #    fx_files: [areacello, ]
    scripts:
      Global_Volume_Average_timeseries:
        script: ocean/diagnostic_timeseries.py

  # --------------------------------------------------
  # Surface time series vs WOA
  # --------------------------------------------------
  diag_timeseries_surface_average_vs_WOA:
    description: Global surface time series (WOA observations)
    variables:
      thetao: # Temperature ocean surface
        preprocessor: prep_global_Surface_average_timeseries_3D
        mip: Omon
        fx_files: [areacello, ]
      so: # Salinity ocean surface
        preprocessor: prep_global_Surface_average_timeseries_3D
        mip: Omon
        fx_files: [areacello, ]
      no3: # Nitrate ocean surface
        preprocessor: prep_global_Surface_average_timeseries_3D
        mip: Oyr
        fx_files: [areacello, ]
      o2: # oxygen
        preprocessor: prep_global_Surface_average_timeseries_3D
        mip: Oyr
        fx_files: [areacello, ]
      si: # Silicate
        preprocessor: prep_global_Surface_average_timeseries_3D
        mip: Oyr
        fx_files: [areacello, ]
    #   po4: # Phosphate
    #     preprocessor: prep_global_Surface_average_timeseries_3D
    #     mip: Oyr
    #    fx_files: [areacello, ]
    additional_datasets:
      - {dataset: WOA,  project: OBS,  type: clim,  version: 2013v2,  start_year: 2000,  end_year: 2000,  tier: 2}
    scripts:
      Global_Volume_Average_timeseries:
        script: ocean/diagnostic_timeseries.py
        observational_dataset: {dataset: WOA, project: OBS}


  # --------------------------------------------------
  # Scalar time series
  # --------------------------------------------------
  diag_timeseries_scalars:
    description: Scalar time series
    variables:
      mfo: # Marine currents flux
        preprocessor: prep_timeseries_scalar
        mip: Omon
    scripts:
      Scalar_timeseries:
        script: ocean/diagnostic_timeseries.py


  # --------------------------------------------------
  # Profile diagnostics - vs WOA
  # --------------------------------------------------
  diag_profile_vs_WOA:
    description: Global profile (WOA observations)
    variables:
      thetao: # Temperature ocean surface
        preprocessor: prep_global_profile
        mip: Omon
        fx_files: [volcello,]
      so: # Salinity ocean surface
        preprocessor: prep_global_profile
        mip: Omon
        fx_files: [volcello,]
      no3: # Nitrate ocean surface
        preprocessor: prep_global_profile
        mip: Oyr
        fx_files: [volcello,]
      o2: # oxygen
        preprocessor: prep_global_profile
        mip: Oyr
        fx_files: [volcello,]
      si: # Silicate
        preprocessor: prep_global_profile
        mip: Oyr
        fx_files: [volcello,]
    #   po4: # Phosphate
    #     preprocessor: prep_global_profile
    #     mip: Oyr
    #    fx_files: [volcello,]
    additional_datasets:
      - {dataset: WOA,  project: OBS,  type: clim,  version: 2013v2,  start_year: 2000,  end_year: 2000,  tier: 2}
    scripts:
      Global_profile_vs_WOA:
        script: ocean/diagnostic_profiles.py
        observational_dataset: {dataset: WOA, project: OBS}

  # --------------------------------------------------
  # Profile diagnostics - no data
  # --------------------------------------------------
  diag_profile_no_obs:
    description: Global profile (No observations)
    variables:
      chl: # chlorophyll
        preprocessor: prep_global_profile
        mip: Oyr
        fx_files: [volcello,]
      dfe: # iron
        preprocessor: prep_global_profile
        mip: Oyr
        fx_files: [volcello,]
      talk: # alkalinity
        preprocessor: prep_global_profile
        mip: Oyr
        fx_files: [volcello,]
    #   dic: # Dissolved inorganic carbon
    #     preprocessor: prep_global_profile
    #     mip: Oyr
    #    fx_files: [volcello,]
    scripts:
      Global_profile_no_obs:
        script: ocean/diagnostic_profiles.py


  # --------------------------------------------------
  # Map diagnostics - vs WOA
  # --------------------------------------------------
  diag_surface_maps_vs_WOA:
    description: Global Ocean Surface maps vs WOA
    variables:
      thetao:
        preprocessor: prep_surface_map_regrid_3D
        mip: Omon
        fx_files: [areacello, ]
      so:
        preprocessor: prep_surface_map_regrid_3D
        mip: Omon
        fx_files: [areacello, ]
      no3:
        preprocessor: prep_surface_map_regrid_3D
        mip: Oyr
        fx_files: [areacello, ]
      si: # Silicate
        preprocessor: prep_surface_map_regrid_3D
        mip: Oyr
        fx_files: [areacello, ]
      o2: # Oxygen
        preprocessor: prep_surface_map_regrid_3D
        mip: Oyr
        fx_files: [areacello, ]
    #   po4:
    #     preprocessor: prep_surface_map_3D
    #     mip: Oyr
    #    fx_files: [areacello, ]
    additional_datasets:
      - {dataset: WOA,  project: OBS,  type: clim,  version: 2013v2,  start_year: 2000,  end_year: 2000,  tier: 2}
    scripts:
      Global_Ocean_surface_map:
        script: ocean/diagnostic_maps.py
      Global_Ocean_model_vs_obs:
        script: ocean/diagnostic_model_vs_obs.py
        observational_dataset: {dataset: WOA, project: OBS}

  # --------------------------------------------------
  # Map diagnostics - no data
  # --------------------------------------------------
  diag_surface_maps_no_data:
    description: Global Ocean Surface maps - no data
    variables:
      intpp:
        preprocessor: prep_surface_map_2D
        mip: Omon
        fx_files: [areacello, ]
      fgco2:
        preprocessor: prep_surface_map_2D
        mip: Omon
        fx_files: [areacello, ]
      chl:
        preprocessor: prep_surface_map_3D
        mip: Oyr
        # thresholds: [0.1, 0.2, 0.5]
        fx_files: [areacello, ]
      dfe:
        preprocessor: prep_surface_map_3D
        mip: Oyr
        fx_files: [areacello, ]

    #   dic:
    #     preprocessor: prep_surface_map_3D
    #     mip: Oyr
    #    fx_files: [areacello, ]
    scripts:
      Global_Ocean_surface_map:
        script: ocean/diagnostic_maps.py




  # --------------------------------------------------
  # Transects diagnostics - vs WOA
  # --------------------------------------------------
  diag_transect_vs_WOA:
    description: Transect maps vs WOA
    variables:
      thetao:
        preprocessor: prep_transect_AMT
        mip: Omon
        thresholds: [0., 5., 10., 15., 20., 25., 30.]
      so:
        preprocessor: prep_transect_AMT
        mip: Omon
      no3:
        preprocessor: prep_transect_AMT
        mip: Oyr
        thresholds: [10., 20., 30.]
      si: # Silicate
        preprocessor: prep_transect_AMT
        mip: Oyr
      o2: # Oxygen
        preprocessor: prep_transect_AMT
        mip: Oyr
        thresholds: [0.03, ]
    #   po4:
    #     preprocessor: prep_transect_AMT
    #     mip: Oyr
    additional_datasets:
      - {dataset: WOA,  project: OBS,  type: clim,  version: 2013v2,  start_year: 2000,  end_year: 2000,  tier: 2}
    scripts:
      Transects_vs_WOA:
        script: ocean/diagnostic_transects.py
        # observational_dataset: {dataset: WOA, project: OBS}

  # # --------------------------------------------------
  # # Map diagnostics - no data
  # # --------------------------------------------------
  diag_transect_no_data:
    description: Transects - no data
    variables:
      chl:
        preprocessor: prep_transect_AMT
        mip: Oyr
      dfe:
        preprocessor: prep_transect_AMT
        mip: Oyr
    #   dic:
    #     preprocessor: prep_transect_AMT
    #     mip: Oyr
    scripts:
      Transects_no_data:
        script: ocean/diagnostic_transects.py





  # # # Depth integrated maps
  # # diag_depth_int_maps:
  # #   description: Global Ocean Depth Integrated maps
  # #   variables:
  # #     chl:
  # #       preprocessor: prep_depth_integration
  # #       mip: Oyr
  # #     # intpp:
  # #     #   preprocessor: prep_depth_integration
  # #     #   mip: Oyr
  # #   scripts:
  # #     Global_Ocean_DepthIntegration_map:
  # #       script: ocean/diagnostic_maps.py
  #
  # diag_depth_int_timeseries:
  #   description: Global Ocean Depth Integrated time series
  #   variables:
  #     chl:
  #       preprocessor: prep_depth_integration_timeseries
  #       mip: Oyr
  #     # intpp:
  #     #   preprocessor: prep_depth_integration_timeseries
  #     #   mip: Oyr
  #   scripts:
  #     Global_Ocean_DepthIntegration_timeseries:
  #       script: ocean/diagnostic_timeseries.py
  #       flags: area_total
>>>>>>> 38ff1291
<|MERGE_RESOLUTION|>--- conflicted
+++ resolved
@@ -1,4 +1,3 @@
-<<<<<<< HEAD
 # ESMValTool
 # recipe_ocean_bcg.yml
 ---
@@ -11,10 +10,10 @@
     Written by Lee de Mora, Plymouth Marine Laboratory, ledm@pml.ac.uk
 
   authors:
-    - demo_le
+    - demora_lee
 
   maintainer:
-    - demo_le
+    - demora_lee
 
   references:
     - demora2018gmd
@@ -542,550 +541,4 @@
   #   scripts:
   #     Global_Ocean_DepthIntegration_timeseries:
   #       script: ocean/diagnostic_timeseries.py
-  #       flags: area_total
-=======
-# ESMValTool
-# recipe_ocean_bcg.yml
----
-documentation:
-  description: |
-    Recipe to evaluate the marine biogeochemistry models of CMIP5.
-    There are also some physical evaluation metrics here too.
-    This work based on the BGC-val toolkit GMD-2018-103.
-    DOI: https://doi.org/10.5194/gmd-11-4215-2018
-    Written by Lee de Mora, Plymouth Marine Laboratory, ledm@pml.ac.uk
-
-  authors:
-    - demora_lee
-
-  maintainer:
-    - demora_lee
-
-  references:
-    - demora2018gmd
-
-  projects:
-    - ukesm
-
-
-datasets:
-  - {dataset: HadGEM2-ES,    project: CMIP5,  exp: historical,  ensemble: r1i1p1,  start_year: 2001,  end_year: 2004}
-
-# working datasets
-  # - {dataset: CanESM2,       project: CMIP5,  exp: historical,  ensemble: r1i1p1,  start_year: 2001,  end_year: 2004}
-  # - {dataset: CanCM4,    project: CMIP5,   exp: historical,  ensemble: r1i1p1,  start_year: 2001,  end_year: 2004}
-  # - {dataset: CSIRO-Mk3-6-0,    project: CMIP5,  exp: historical,  ensemble: r1i1p1,  start_year: 2001,  end_year: 2004}
-  # - {dataset: GISS-E2-H,    project: CMIP5,   exp: historical,  ensemble: r1i1p1,  start_year: 2001,  end_year: 2004}
-  # - {dataset: HadGEM2-AO,    project: CMIP5,   exp: historical,  ensemble: r1i1p1,  start_year: 2001,  end_year: 2004}
-  # - {dataset: HadGEM2-CC,    project: CMIP5,  exp: historical,  ensemble: r1i1p1,  start_year: 2001,  end_year: 2004}
-  # - {dataset: HadCM3,    project: CMIP5,    exp: historical,  ensemble: r1i1p1,  start_year: 2001,  end_year: 2004}
-
-
-
-
-###
-# Problem with times
-#  - {dataset: MIROC-ESM,    project: CMIP5,  mip: Oyr,  exp: historical,  ensemble: r1i1p1,  start_year: 2001,  end_year: 2004}
-#  - {dataset: MIROC-ESM-CHEM,    project: CMIP5,  mip: Oyr,  exp: historical,  ensemble: r1i1p1,  start_year: 2001,  end_year: 2004}
-
-# Unstructured grids
-#  - {dataset: MPI-ESM-LR,  project: CMIP5,  mip: Oyr,  exp: historical,  ensemble: r1i1p1,  start_year: 2001,  end_year: 2003}
-#  - {dataset: MPI-ESM-MR,  project: CMIP5,  mip: Oyr,  exp: historical,  ensemble: r1i1p1,  start_year: 2001,  end_year: 2004}
-#  - {dataset: ACCESS1-0,    project: CMIP5,  mip: Oyr,  exp: historical,  ensemble: r1i1p1,  start_year: 2001,  end_year: 2004}
-#  - {dataset: ACCESS1-3,    project: CMIP5,  mip: Oyr,  exp: historical,  ensemble: r1i1p1,  start_year: 2001,  end_year: 2004}
-
-
-# --------------------------------------------------
-# Preprocessors
-# --------------------------------------------------
-preprocessors:
-  # Global 3D Volume-weighted Average
-  prep_timeseries_global_volume_average:
-    custom_order: true
-    volume_statistics:
-      operator: mean
-    multi_model_statistics:
-      span: overlap
-      statistics: [mean ]
-
-  # Global area-weighted Average from 2D field
-  prep_global_Surface_average_timeseries_2D:
-    custom_order: true
-    area_statistics:
-      operator: mean
-    multi_model_statistics:
-      span: overlap
-      statistics: [mean ]
-
-  # Global area -weighted surface Average from 3D field
-  prep_global_Surface_average_timeseries_3D:
-    custom_order: true
-    extract_levels:
-      levels:  [0., ]
-      scheme: linear_horizontal_extrapolate_vertical
-    area_statistics:
-      operator: mean
-    multi_model_statistics:
-      span: overlap
-      statistics: [mean ]
-
-  prep_timeseries_scalar: # Load file as is.
-    custom_order: true
-
-
-  # For a 2D global surface map
-  prep_surface_map_2D:
-    time_average:
-
-  # For a 3D global surface map
-  prep_surface_map_3D:
-    extract_levels:
-      levels:  [0., ]
-      scheme: linear_horizontal_extrapolate_vertical
-    time_average:
-
-  prep_surface_map_regrid_3D:
-    custom_order: true
-    extract_levels:
-      levels:  [0., ]
-      scheme: linear_horizontal_extrapolate_vertical
-    time_average:
-    regrid:
-      target_grid: 1x1
-      scheme: linear
-
-
-  prep_global_profile:
-    annual_mean:
-    area_statistics:
-      operator: mean
-
-  prep_global_profile_decadal:
-    annual_mean:
-       decadal: true
-    area_statistics:
-      operator: mean
-
-  prep_transect_AMT: # Atlantic Meridional Transect (28W)
-    custom_order: true
-    time_average:
-    extract_region:
-      start_longitude: 320.
-      end_longitude: 345.
-      start_latitude: -81.
-      end_latitude: 89.9
-    regrid:
-      target_grid: 1x1
-      scheme: linear
-    extract_transect:
-      longitude: 332.
-
-#   # 2D map global depth integration
-#   prep_depth_integration:
-#     depth_integration:
-# #      new_units: kg m-2 # need to specify in advance, as cf_units has strange behaviour.
-#     time_average:
-#
-#   # 2D map global depth integration time series maps
-#   prep_depth_integration_timeseries:
-#     custom_order: true
-#     depth_integration:
-#     area_statistics:
-#       operator: mean
-
-
-# --------------------------------------------------
-# Diagnostics
-# --------------------------------------------------
-diagnostics:
-# Need to add:
-    # Global Air sea flux of CO2
-
-# Added:
-    # Global volume average Temperature time series
-    # Global volumne average salinity time series
-    # Drake passge/AMOC (if exists as scalar field)
-    # Global net integrated primary production timeseries
-    # Global surface mean chlorophyll timeseries
-    # Global surface mean nutrients timeseries
-    # Global surface mean chlorophyll map
-    # Global surface mean nutrients map
-    # Global net integrated primary production map
-
-
-  # --------------------------------------------------
-  # Volume average time series vs WOA
-  # --------------------------------------------------
-  diag_timeseries_volume_average_vs_WOA:
-    description: Global volume average time series (WOA observations)
-    variables:
-      thetao: # Temperature 3D
-        preprocessor: prep_timeseries_global_volume_average
-        mip: Omon
-        fx_files: [volcello,]
-      so: # Salinity 3D
-        preprocessor: prep_timeseries_global_volume_average
-        mip: Omon
-        fx_files: [volcello,]
-      no3: # nitrate
-        preprocessor: prep_timeseries_global_volume_average
-        mip: Oyr
-        fx_files: [volcello,]
-      o2: # oxygen
-        preprocessor: prep_timeseries_global_volume_average
-        mip: Oyr
-        fx_files: [volcello,]
-      si: # Silicate
-        preprocessor: prep_timeseries_global_volume_average
-        mip: Oyr
-        fx_files: [volcello,]
-    #   po4: # phosphate # No HadGEM2-ES phosphate.
-    #     preprocessor: prep_timeseries_global_volume_average
-    #     mip: Oyr
-    #    fx_files: [volcello,]
-    additional_datasets:
-      - {dataset: WOA,  project: OBS,  type: clim,  version: 2013v2,  start_year: 2000,  end_year: 2000,  tier: 2}
-    scripts:
-      Global_Volume_Average_timeseries:
-        script: ocean/diagnostic_timeseries.py
-
-  # --------------------------------------------------
-  # Volume average time series - no data
-  # --------------------------------------------------
-  diag_timeseries_volume_average_no_obs:
-    description: Global volume average time series (No observations)
-    variables:
-#      This can't run on jasmin until issue #773 is resolved.
-#      gtfgco2: # Global Total flux co2
-#        preprocessor: prep_timeseries_scalar
-#        mip: Omon
-#        derive: true
-#        force_derivation: false
-#        fx_files: [areacello, ]
-      chl: # chlorophyll
-        preprocessor: prep_timeseries_global_volume_average
-        mip: Oyr
-        fx_files: [volcello,]
-      dfe: # iron
-        preprocessor: prep_timeseries_global_volume_average
-        mip: Oyr
-        fx_files: [volcello,]
-      talk: # alkalinity
-        preprocessor: prep_timeseries_global_volume_average
-        mip: Oyr
-        fx_files: [volcello,]
-    #   dic: # Dissolved inorganic carbon
-    #     preprocessor: prep_timeseries_global_volume_average
-    #     mip: Oyr
-    #    fx_files: [volcello,]
-    scripts:
-      Global_Volume_verage_timeseries:
-        script: ocean/diagnostic_timeseries.py
-
-
-  # --------------------------------------------------
-  # Surface and 2D fields time series
-  # --------------------------------------------------
-  diag_timeseries_surface_average_no_obs:
-    description: Global volume average time series - no data
-    variables:
-      talk: # alkalinity
-        preprocessor: prep_global_Surface_average_timeseries_3D
-        mip: Oyr
-        fx_files: [areacello, ]
-      intpp:
-        preprocessor: prep_global_Surface_average_timeseries_2D
-        mip: Omon
-        fx_files: [areacello, ]
-      chl:
-        preprocessor: prep_global_Surface_average_timeseries_3D
-        mip: Oyr
-        thresholds: [0.1, 0.2, 0.5]
-        fx_files: [areacello, ]
-    #   dfe: # iron
-    #     preprocessor: prep_global_Surface_average_timeseries_3D
-    #     mip: Oyr
-    #    fx_files: [areacello, ]
-    #   dic: # Dissolved inorganic carbon
-    #     preprocessor: prep_global_Surface_average_timeseries_3D
-    #     mip: Oyr
-    #    fx_files: [areacello, ]
-    scripts:
-      Global_Volume_Average_timeseries:
-        script: ocean/diagnostic_timeseries.py
-
-  # --------------------------------------------------
-  # Surface time series vs WOA
-  # --------------------------------------------------
-  diag_timeseries_surface_average_vs_WOA:
-    description: Global surface time series (WOA observations)
-    variables:
-      thetao: # Temperature ocean surface
-        preprocessor: prep_global_Surface_average_timeseries_3D
-        mip: Omon
-        fx_files: [areacello, ]
-      so: # Salinity ocean surface
-        preprocessor: prep_global_Surface_average_timeseries_3D
-        mip: Omon
-        fx_files: [areacello, ]
-      no3: # Nitrate ocean surface
-        preprocessor: prep_global_Surface_average_timeseries_3D
-        mip: Oyr
-        fx_files: [areacello, ]
-      o2: # oxygen
-        preprocessor: prep_global_Surface_average_timeseries_3D
-        mip: Oyr
-        fx_files: [areacello, ]
-      si: # Silicate
-        preprocessor: prep_global_Surface_average_timeseries_3D
-        mip: Oyr
-        fx_files: [areacello, ]
-    #   po4: # Phosphate
-    #     preprocessor: prep_global_Surface_average_timeseries_3D
-    #     mip: Oyr
-    #    fx_files: [areacello, ]
-    additional_datasets:
-      - {dataset: WOA,  project: OBS,  type: clim,  version: 2013v2,  start_year: 2000,  end_year: 2000,  tier: 2}
-    scripts:
-      Global_Volume_Average_timeseries:
-        script: ocean/diagnostic_timeseries.py
-        observational_dataset: {dataset: WOA, project: OBS}
-
-
-  # --------------------------------------------------
-  # Scalar time series
-  # --------------------------------------------------
-  diag_timeseries_scalars:
-    description: Scalar time series
-    variables:
-      mfo: # Marine currents flux
-        preprocessor: prep_timeseries_scalar
-        mip: Omon
-    scripts:
-      Scalar_timeseries:
-        script: ocean/diagnostic_timeseries.py
-
-
-  # --------------------------------------------------
-  # Profile diagnostics - vs WOA
-  # --------------------------------------------------
-  diag_profile_vs_WOA:
-    description: Global profile (WOA observations)
-    variables:
-      thetao: # Temperature ocean surface
-        preprocessor: prep_global_profile
-        mip: Omon
-        fx_files: [volcello,]
-      so: # Salinity ocean surface
-        preprocessor: prep_global_profile
-        mip: Omon
-        fx_files: [volcello,]
-      no3: # Nitrate ocean surface
-        preprocessor: prep_global_profile
-        mip: Oyr
-        fx_files: [volcello,]
-      o2: # oxygen
-        preprocessor: prep_global_profile
-        mip: Oyr
-        fx_files: [volcello,]
-      si: # Silicate
-        preprocessor: prep_global_profile
-        mip: Oyr
-        fx_files: [volcello,]
-    #   po4: # Phosphate
-    #     preprocessor: prep_global_profile
-    #     mip: Oyr
-    #    fx_files: [volcello,]
-    additional_datasets:
-      - {dataset: WOA,  project: OBS,  type: clim,  version: 2013v2,  start_year: 2000,  end_year: 2000,  tier: 2}
-    scripts:
-      Global_profile_vs_WOA:
-        script: ocean/diagnostic_profiles.py
-        observational_dataset: {dataset: WOA, project: OBS}
-
-  # --------------------------------------------------
-  # Profile diagnostics - no data
-  # --------------------------------------------------
-  diag_profile_no_obs:
-    description: Global profile (No observations)
-    variables:
-      chl: # chlorophyll
-        preprocessor: prep_global_profile
-        mip: Oyr
-        fx_files: [volcello,]
-      dfe: # iron
-        preprocessor: prep_global_profile
-        mip: Oyr
-        fx_files: [volcello,]
-      talk: # alkalinity
-        preprocessor: prep_global_profile
-        mip: Oyr
-        fx_files: [volcello,]
-    #   dic: # Dissolved inorganic carbon
-    #     preprocessor: prep_global_profile
-    #     mip: Oyr
-    #    fx_files: [volcello,]
-    scripts:
-      Global_profile_no_obs:
-        script: ocean/diagnostic_profiles.py
-
-
-  # --------------------------------------------------
-  # Map diagnostics - vs WOA
-  # --------------------------------------------------
-  diag_surface_maps_vs_WOA:
-    description: Global Ocean Surface maps vs WOA
-    variables:
-      thetao:
-        preprocessor: prep_surface_map_regrid_3D
-        mip: Omon
-        fx_files: [areacello, ]
-      so:
-        preprocessor: prep_surface_map_regrid_3D
-        mip: Omon
-        fx_files: [areacello, ]
-      no3:
-        preprocessor: prep_surface_map_regrid_3D
-        mip: Oyr
-        fx_files: [areacello, ]
-      si: # Silicate
-        preprocessor: prep_surface_map_regrid_3D
-        mip: Oyr
-        fx_files: [areacello, ]
-      o2: # Oxygen
-        preprocessor: prep_surface_map_regrid_3D
-        mip: Oyr
-        fx_files: [areacello, ]
-    #   po4:
-    #     preprocessor: prep_surface_map_3D
-    #     mip: Oyr
-    #    fx_files: [areacello, ]
-    additional_datasets:
-      - {dataset: WOA,  project: OBS,  type: clim,  version: 2013v2,  start_year: 2000,  end_year: 2000,  tier: 2}
-    scripts:
-      Global_Ocean_surface_map:
-        script: ocean/diagnostic_maps.py
-      Global_Ocean_model_vs_obs:
-        script: ocean/diagnostic_model_vs_obs.py
-        observational_dataset: {dataset: WOA, project: OBS}
-
-  # --------------------------------------------------
-  # Map diagnostics - no data
-  # --------------------------------------------------
-  diag_surface_maps_no_data:
-    description: Global Ocean Surface maps - no data
-    variables:
-      intpp:
-        preprocessor: prep_surface_map_2D
-        mip: Omon
-        fx_files: [areacello, ]
-      fgco2:
-        preprocessor: prep_surface_map_2D
-        mip: Omon
-        fx_files: [areacello, ]
-      chl:
-        preprocessor: prep_surface_map_3D
-        mip: Oyr
-        # thresholds: [0.1, 0.2, 0.5]
-        fx_files: [areacello, ]
-      dfe:
-        preprocessor: prep_surface_map_3D
-        mip: Oyr
-        fx_files: [areacello, ]
-
-    #   dic:
-    #     preprocessor: prep_surface_map_3D
-    #     mip: Oyr
-    #    fx_files: [areacello, ]
-    scripts:
-      Global_Ocean_surface_map:
-        script: ocean/diagnostic_maps.py
-
-
-
-
-  # --------------------------------------------------
-  # Transects diagnostics - vs WOA
-  # --------------------------------------------------
-  diag_transect_vs_WOA:
-    description: Transect maps vs WOA
-    variables:
-      thetao:
-        preprocessor: prep_transect_AMT
-        mip: Omon
-        thresholds: [0., 5., 10., 15., 20., 25., 30.]
-      so:
-        preprocessor: prep_transect_AMT
-        mip: Omon
-      no3:
-        preprocessor: prep_transect_AMT
-        mip: Oyr
-        thresholds: [10., 20., 30.]
-      si: # Silicate
-        preprocessor: prep_transect_AMT
-        mip: Oyr
-      o2: # Oxygen
-        preprocessor: prep_transect_AMT
-        mip: Oyr
-        thresholds: [0.03, ]
-    #   po4:
-    #     preprocessor: prep_transect_AMT
-    #     mip: Oyr
-    additional_datasets:
-      - {dataset: WOA,  project: OBS,  type: clim,  version: 2013v2,  start_year: 2000,  end_year: 2000,  tier: 2}
-    scripts:
-      Transects_vs_WOA:
-        script: ocean/diagnostic_transects.py
-        # observational_dataset: {dataset: WOA, project: OBS}
-
-  # # --------------------------------------------------
-  # # Map diagnostics - no data
-  # # --------------------------------------------------
-  diag_transect_no_data:
-    description: Transects - no data
-    variables:
-      chl:
-        preprocessor: prep_transect_AMT
-        mip: Oyr
-      dfe:
-        preprocessor: prep_transect_AMT
-        mip: Oyr
-    #   dic:
-    #     preprocessor: prep_transect_AMT
-    #     mip: Oyr
-    scripts:
-      Transects_no_data:
-        script: ocean/diagnostic_transects.py
-
-
-
-
-
-  # # # Depth integrated maps
-  # # diag_depth_int_maps:
-  # #   description: Global Ocean Depth Integrated maps
-  # #   variables:
-  # #     chl:
-  # #       preprocessor: prep_depth_integration
-  # #       mip: Oyr
-  # #     # intpp:
-  # #     #   preprocessor: prep_depth_integration
-  # #     #   mip: Oyr
-  # #   scripts:
-  # #     Global_Ocean_DepthIntegration_map:
-  # #       script: ocean/diagnostic_maps.py
-  #
-  # diag_depth_int_timeseries:
-  #   description: Global Ocean Depth Integrated time series
-  #   variables:
-  #     chl:
-  #       preprocessor: prep_depth_integration_timeseries
-  #       mip: Oyr
-  #     # intpp:
-  #     #   preprocessor: prep_depth_integration_timeseries
-  #     #   mip: Oyr
-  #   scripts:
-  #     Global_Ocean_DepthIntegration_timeseries:
-  #       script: ocean/diagnostic_timeseries.py
-  #       flags: area_total
->>>>>>> 38ff1291
+  #       flags: area_total