# ESMValTool
---
documentation:
  title: Model evaluation with focus on clouds.
  description: >
    Plot climatologies and zonal mean profiles of several cloud-related
    variables of multi-year simulations.
  authors:
    - bonnet_pauline
    - lauer_axel
    - hassler_birgit
    - schlund_manuel
  maintainer:
    - lauer_axel


# Note: the following models are just examples
datasets:
  - {project: CMIP6, dataset: MPI-ESM1-2-HR, exp: historical, ensemble: r1i1p1f1, grid: gn}
  - {project: CMIP6, dataset: MPI-ESM1-2-LR, exp: historical, ensemble: r1i1p1f1, grid: gn}

# Note: for some observational datasets, we use preset time ranges due to
# their limited temporal availability
timerange_for_models: &time_period
  timerange: '2005/2014'  # can be specified, this is just an example


preprocessors:

  full_climatology: &full_climatology_diag
    climate_statistics:
      period: full
    regrid:
      target_grid: 2x2
      scheme:
        reference: esmf_regrid.schemes:ESMFAreaWeighted

  full_climatology_pr:
    <<: *full_climatology_diag
    convert_units:
      units: mm day-1

  zonal_mean:
    custom_order: true  # makes preprocessor much faster since input for extract_levels is smaller
    climate_statistics:
      period: full
    extract_levels:
      levels: {cmor_table: CMIP6, coordinate: plev19}
      scheme: linear
      coordinate: air_pressure
    regrid:
      scheme:
        reference: esmf_regrid.schemes:ESMFAreaWeighted
      target_grid: 2x2
    zonal_statistics:
      operator: mean


diagnostics:

  plot_clt_maps:
    description: Plot clt climatology maps including reference datasets.
    variables:
      clt:
        <<: *time_period
        mip: Amon
        preprocessor: full_climatology
        additional_datasets:
          - {dataset: ESACCI-CLOUD, project: OBS, type: sat, version: AVHRR-AMPM-fv3.0, tier: 2, reference_for_monitor_diags: true}
    scripts:
      plot: &plot_multi_dataset_default
        script: monitor/multi_datasets.py
        plot_folder: '{plot_dir}'
        plot_filename: '{plot_type}_{real_name}_{dataset}_{mip}'
        plots:
          map:
            common_cbar: true

  plot_lwcre_maps:
    description: Plot lwcre climatology maps including reference datasets.
    variables:
      lwcre:
        <<: *time_period
        mip: Amon
        preprocessor: full_climatology
        derive: true
        additional_datasets:
          - {dataset: CERES-EBAF, project: obs4MIPs, level: L3B, timerange: '2001/2010', tier: 1, reference_for_monitor_diags: true}
    scripts:
      plot:
        <<: *plot_multi_dataset_default
        plots:
          map:
            common_cbar: true

  plot_swcre_maps:
    description: Plot swcre climatology maps including reference datasets.
    variables:
      swcre:
        <<: *time_period
        mip: Amon
        preprocessor: full_climatology
        derive: true
        additional_datasets:
          - {dataset: CERES-EBAF, project: obs4MIPs, level: L3B, tier: 1, timerange: '2001/2010', reference_for_monitor_diags: true}
    scripts:
      plot:
        <<: *plot_multi_dataset_default
        plots:
          map:
            common_cbar: true

  plot_lwp_maps:
    description: Plot lwp climatology maps including reference datasets.
    variables:
      lwp:
        <<: *time_period
        mip: Amon
        preprocessor: full_climatology
        derive: true
        additional_datasets:
          - {project: native6, dataset: ERA5, type: reanaly, version: v1, tier: 3, reference_for_monitor_diags: true}
    scripts:
      plot:
        <<: *plot_multi_dataset_default
        plots:
          map:
            common_cbar: true
            fontsize: 6

  plot_clivi_maps:
    description: Plot clivi climatology maps including reference datasets.
    variables:
      clivi:
        <<: *time_period
        mip: Amon
        preprocessor: full_climatology
        additional_datasets:
          - {project: native6, dataset: ERA5, type: reanaly, version: v1, tier: 3, reference_for_monitor_diags: true}
    scripts:
      plot:
        <<: *plot_multi_dataset_default
        plots:
          map:
            common_cbar: true

  plot_prw_maps:
    description: Plot prw climatology maps including reference datasets.
    variables:
      prw:
        <<: *time_period
        mip: Amon
        preprocessor: full_climatology
        additional_datasets:
<<<<<<< HEAD
          - {dataset: ESACCI-WATERVAPOUR, project: OBS6, type: sat, version: CDR2-L3-COMBI-05deg-fv3.1, tier: 3, timerange: '2003/2017', reference_for_monitor_diags: true}
=======
          - {dataset: ESACCI-WATERVAPOUR, project: OBS, type: sat, version: CDR2-L3-COMBI-05deg-fv3.1, tier: 3, timerange: '2003/2017', reference_for_monitor_diags: true}
>>>>>>> 37ef21a0
    scripts:
      plot:
        <<: *plot_multi_dataset_default
        plots:
          map:
            common_cbar: true

  plot_pr_maps:
    description: Plot prw climatology maps including reference datasets.
    variables:
      pr:
        <<: *time_period
        mip: Amon
        preprocessor: full_climatology_pr
        additional_datasets:
          - {dataset: GPCP-SG, project: OBS, type: atmos, version: 2.3, tier: 2,
             timerange: '2003/2017', reference_for_monitor_diags: true}
    scripts:
      plot:
        <<: *plot_multi_dataset_default
        plots:
          map:
            common_cbar: true

  plot_clw_profiles:
    description: Plot clw vertical profiles including reference datasets.
    variables:
      clw:
        <<: *time_period
        mip: Amon
        preprocessor: zonal_mean
        additional_datasets:
          - {dataset: CLOUDSAT-L2, project: OBS, type: sat, version: P1-R05-gridbox-average-noprecip, timerange: '2006/2017', tier: 3, reference_for_monitor_diags: true}
    scripts:
      plot:
        <<: *plot_multi_dataset_default
        plots:
          profile:
            common_cbar: true

  plot_cli_profiles:
    description: Plot cli vertical profiles including reference datasets.
    variables:
      cli:
        <<: *time_period
        mip: Amon
        preprocessor: zonal_mean
        additional_datasets:
          - {dataset: CALIPSO-ICECLOUD, project: OBS, type: sat, version: 1-00, timerange: '2007/2015', tier: 3, reference_for_monitor_diags: true}
    scripts:
      plot:
        <<: *plot_multi_dataset_default
        plots:
          profile:
            common_cbar: true

  plot_cl_profiles:
    description: Plot cl vertical profiles including reference datasets.
    variables:
      cl:
        <<: *time_period
        mip: Amon
        preprocessor: zonal_mean
        additional_datasets:
          - {project: native6, dataset: ERA5, type: reanaly, version: v1, tier: 3, reference_for_monitor_diags: true}
    scripts:
      plot:
        <<: *plot_multi_dataset_default
        plots:
          profile:
            common_cbar: true<|MERGE_RESOLUTION|>--- conflicted
+++ resolved
@@ -152,11 +152,7 @@
         mip: Amon
         preprocessor: full_climatology
         additional_datasets:
-<<<<<<< HEAD
           - {dataset: ESACCI-WATERVAPOUR, project: OBS6, type: sat, version: CDR2-L3-COMBI-05deg-fv3.1, tier: 3, timerange: '2003/2017', reference_for_monitor_diags: true}
-=======
-          - {dataset: ESACCI-WATERVAPOUR, project: OBS, type: sat, version: CDR2-L3-COMBI-05deg-fv3.1, tier: 3, timerange: '2003/2017', reference_for_monitor_diags: true}
->>>>>>> 37ef21a0
     scripts:
       plot:
         <<: *plot_multi_dataset_default
