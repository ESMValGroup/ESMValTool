<<<<<<< HEAD
# recipe_concatenate_exps.yml
---
documentation:

  description: |
    Example recipe to demonstrate concatenation of different experiments.

  authors:
    - schl_ma

  projects:
    - crescendo

=======
# ESMValTool
# recipe_concatenate_exps.yml
---
documentation: 
  description: |
    Concatenate time series of different experiments at the preprocessor level.
    
  authors:
    - schl_ma

  maintainer:
    - schl_ma
>>>>>>> b7fb324e

datasets:
  - {dataset: CanESM2}
  - {dataset: GFDL-ESM2M}
  - {dataset: MPI-ESM-LR}


diagnostics:

  diag_concatenate_exps:
    description: Concatenate historical and RCP 8.5 data
    variables:
      tas:
        project: CMIP5
        mip: Amon
        ensemble: r1i1p1
        exp: [historical, rcp85]
        start_year: 1950
        end_year: 2050
        field: T2Ms
    additional_datasets:
      - {dataset: ERA-Interim, project: OBS, tier: 3, type: reanaly, version: 1, start_year: 1980, end_year: 2000}
    scripts: null<|MERGE_RESOLUTION|>--- conflicted
+++ resolved
@@ -1,31 +1,15 @@
-<<<<<<< HEAD
+# ESMValTool
 # recipe_concatenate_exps.yml
 ---
 documentation:
-
-  description: |
-    Example recipe to demonstrate concatenation of different experiments.
-
-  authors:
-    - schl_ma
-
-  projects:
-    - crescendo
-
-=======
-# ESMValTool
-# recipe_concatenate_exps.yml
----
-documentation: 
   description: |
     Concatenate time series of different experiments at the preprocessor level.
-    
+
   authors:
     - schl_ma
 
   maintainer:
     - schl_ma
->>>>>>> b7fb324e
 
 datasets:
   - {dataset: CanESM2}
