# ESMValTool
# recipe_check_obs.yml
---
documentation:
  description: |
    Test recipe for OBS, no proprocessor or diagnostics are applied,
    just to check correct reading of the CMORized data.

  title: Recipe to test run all obs cmorizers.

  authors:
    - righi_mattia

  maintainer:
    - predoi_valeriu

diagnostics:

  ### TIER 2 ##################################################################

  BerkeleyEarth:
    description: BerkeleyEarth check
    variables:
      tas:
      tasa:
    additional_datasets:
      - {dataset: BerkeleyEarth, project: OBS, mip: Amon, tier: 2,
         type: reanaly, version: 2020, start_year: 1850, end_year: 2019}
    scripts: null


  CALIPSO-GOCCP:
    description: CALIPSO-GOCCP check
    variables:
      clcalipso:
    additional_datasets:
      - {dataset: CALIPSO-GOCCP, project: OBS, type: sat, version: 3.1.2,
         mip: cfMon, tier: 2, start_year: 2007, end_year: 2015}
    scripts: null


  CERES-EBAF:
    description: CERES-EBAF check
    variables:
      rlut:
      rlutcs:
      rsut:
      rsutcs:
    additional_datasets:
      - {dataset: CERES-EBAF, project: OBS, mip: Amon, tier: 2,
         type: sat, version: Ed4.1, start_year: 2001, end_year: 2021}
    scripts: null


  CRU:
    description: CRU check
    variables:
      tas:
      pr:
    additional_datasets:
      - {dataset: CRU, project: OBS, mip: Amon, tier: 2,
         type: reanaly, version: TS4.02, start_year: 1901, end_year: 2017}
    scripts: null


  CowtanWay:
    description: CowtanWay check
    variables:
      tasa:
    additional_datasets:
      - {dataset: CowtanWay, project: OBS, mip: Amon, tier: 2,
         type: reanaly, version: had4_krig_v1, start_year: 1979,
         end_year: 2013}
      - {dataset: CowtanWay, project: OBS, mip: Amon, tier: 2,
         type: reanaly, version: had4_uah_v1, start_year: 1979, end_year: 2013}
      - {dataset: CowtanWay, project: OBS, mip: Amon, tier: 2,
         type: reanaly, version: had4_short_krig_v2, start_year: 1979,
         end_year: 2019, end_month: 11}
      - {dataset: CowtanWay, project: OBS, mip: Amon, tier: 2,
         type: reanaly, version: had4_short_uah_v2, start_year: 1979,
         end_year: 2017, end_month: 7}
      - {dataset: CowtanWay, project: OBS, mip: Amon, tier: 2,
         type: reanaly, version: ghcn_short_krig_v2, start_year: 1979,
         end_year: 2019, end_month: 8}
      - {dataset: CowtanWay, project: OBS, mip: Amon, tier: 2,
         type: reanaly, version: ghcn_short_uah_v2, start_year: 1979,
         end_year: 2017, end_month: 7}
      - {dataset: CowtanWay, project: OBS, mip: Amon, tier: 2,
         type: reanaly, version: had4sst4_krig_v2, start_year: 1850,
         end_year: 2018}
      - {dataset: CowtanWay, project: OBS, mip: Amon, tier: 2,
         type: reanaly, version: had4_krig_v2, start_year: 1850,
         end_year: 2019, end_month: 11}
    scripts: null


  CT2019:
    description: CT2019 check
    variables:
      co2s:
    additional_datasets:
      - {dataset: CT2019, project: OBS6, mip: Amon, tier: 2,
         type: reanaly, version: 2019, start_year: 2000, end_year: 2018}
    scripts: null


  Duveiller2018:
    description: Duveiller2018 check
    variables:
      albDiffiTr13:
    additional_datasets:
      - {dataset: Duveiller2018, project: OBS, mip: Amon, tier: 2,
         type: clim, version: v2018, start_year: 2010, end_year: 2010}
    scripts: null


  E-OBS:
    description: E-OBS check
    variables:
      tas:
      tasmax:
      tasmin:
      pr:
      psl:
    additional_datasets:
    # yamllint disable rule:octal-values
      - {dataset: E-OBS, project: OBS, mip: day, tier: 2, type: ground,
         version: v20.0e-0.1, start_year: 1950, end_year: 2019, end_month: 07}
      - {dataset: E-OBS, project: OBS, mip: day, tier: 2, type: ground,
         version: v20.0e-0.25, start_year: 1950, end_year: 2019, end_month: 07}
      - {dataset: E-OBS, project: OBS, mip: Amon, tier: 2, type: ground,
         version: v20.0e-0.1, start_year: 1950, end_year: 2019, end_month: 07}
      - {dataset: E-OBS, project: OBS, mip: Amon, tier: 2, type: ground,
         version: v20.0e-0.25, start_year: 1950, end_year: 2019, end_month: 07}
    # yamllint enable rule:octal-values
    scripts: null


  Eppley-VGPM-MODIS:
    description: Eppley-VGPM-MODIS check
    variables:
      intpp:
    additional_datasets:
      - {dataset: Eppley-VGPM-MODIS, project: OBS, mip: Omon, tier: 2,
         type: sat, version: R2018, start_year: 2003, end_year: 2018}
    scripts: null


  ESACCI-AEROSOL:
    description: ESACCI-AEROSOL check
    variables:
      abs550aer:
      od550aer:
      od550aerStderr:
      od550lt1aer:
      od870aer:
      od870aerStderr:
    additional_datasets:
      - {dataset: ESACCI-AEROSOL, project: OBS, mip: aero, tier: 2,
         type: sat, version: SU-v4.21, start_year: 1997, end_year: 2011}
    scripts: null


  ESACCI-CLOUD:
    description: ESACCI-CLOUD check
    variables:
      clivi:
      clt:
      cltStderr:
      lwp:
      rlut:
      rlutcs:
      rsut:
      rsutcs:
      rsdt:
      rlus:
      rsus:
      rsuscs:
    additional_datasets:
      - {dataset: ESACCI-CLOUD, project: OBS, mip: Amon, tier: 2,
         type: sat, version: AVHRR-AMPM-fv3.0, start_year: 1982, end_year: 2016}
    scripts: null


  ESACCI-FIRE:
    description: ESACCI-FIRE check
    variables:
      burntArea:
    additional_datasets:
      - {dataset: ESACCI-FIRE, project: OBS, mip: Lmon, tier: 2,
         type: sat, version: L4-BA-MERIS-fv4.1,
         start_year: 2005, end_year: 2011}
    scripts: null


  ESACCI-LANDCOVER:
    description: ESACCI-LANDCOVER check
    variables:
      baresoilFrac:
      cropFrac:
      grassFrac:
      shrubFrac:
      treeFrac:
    additional_datasets:
      - {dataset: ESACCI-LANDCOVER, project: OBS, mip: Lmon, tier: 2,
         type: sat, version: L4-LCCS-Map-300m-P5Y-aggregated-0.500000Deg,
         start_year: 1998, end_year: 2012}
    scripts: null

  ESACCI-LST:
    # TODO change years to full data coverage
    description: ESACCI-LST check
    variables:
      ts:
    additional_datasets:
      - {dataset: ESACCI-LST, project: OBS, mip: Amon, tier: 2,
         type: sat, version: "1.00",
         start_year: 2003, end_year: 2018}
    scripts: null


  ESACCI-OC:
    description: ESACCI-OC check
    variables:
      chl:
    additional_datasets:
      - {dataset: ESACCI-OC, project: OBS6, mip: Omon, tier: 2,
         type: sat, version: fv5.0, start_year: 1998, end_year: 2020}
    scripts: null


  ESACCI-OZONE:
    description: ESACCI-OZONE check
    variables:
      toz:
        additional_datasets:
          - {dataset: ESACCI-OZONE, project: OBS, mip: Amon, tier: 2,
             type: sat, version: L3, start_year: 1997, end_year: 2010}
      tozStderr:
        additional_datasets:
          - {dataset: ESACCI-OZONE, project: OBS, mip: Amon, tier: 2,
             type: sat, version: L3, start_year: 1997, end_year: 2010}
      tro3prof:
        additional_datasets:
          - {dataset: ESACCI-OZONE, project: OBS, mip: Amon, tier: 2,
             type: sat, version: L3, start_year: 2007, end_year: 2008}
      tro3profStderr:
        additional_datasets:
          - {dataset: ESACCI-OZONE, project: OBS, mip: Amon, tier: 2,
             type: sat, version: L3, start_year: 2007, end_year: 2008}
    scripts: null

  ESACCI-SEA-SURFACE-SALINITY:
    description: ESACCI-SEA-SURFACE-SALINITY check
    variables:
      sos:
    additional_datasets:
      - {dataset: ESACCI-SEA-SURFACE-SALINITY, project: OBS6, mip: Omon, tier: 2,
         type: reanaly, version: fv1.8, start_year: 2010, end_year: 2018}
      - {dataset: ESACCI-SEA-SURFACE-SALINITY, project: OBS6, mip: Omon, tier: 2,
         type: reanaly, version: fv2.31, start_year: 2010, end_year: 2018}
    scripts: null


  ESACCI-SOILMOISTURE:
    description: ESACCI-SOILMOISTURE check
    variables:
      dos:
      dosStderr:
        sm:
      smStderr:
    additional_datasets:
      - {dataset: ESACCI-SOILMOISTURE, project: OBS, mip: Lmon, tier: 2,
         type: sat, version: L3S-SSMV-COMBINED-v4.2,
         start_year: 2005, end_year: 2011}
    scripts: null


  ESACCI-SST:
    description: ESACCI-SST check
    variables:
      ts:
      tsStderr:
    additional_datasets:
      - {dataset: ESACCI-SST, project: OBS, mip: Amon, tier: 2,
         type: sat, version: 2.2,
         start_year: 1982, end_year: 2019}
    scripts: null


  ESRL:
    description: ESRL check
    variables:
      co2s:
        mip: Amon
    additional_datasets:
      - {dataset: ESRL, project: OBS, type: ground, version: ASK, tier: 2,
         start_year: 2000, end_year: 2002}
      - {dataset: ESRL, project: OBS, type: ground, version: GLOBAL, tier: 2,
         start_year: 2000, end_year: 2002}
      - {dataset: ESRL, project: OBS, type: ground, version: MLO, tier: 2,
         start_year: 2000, end_year: 2002}
    scripts: null


  GCP2018:
    description: GCP2018 check
    variables:
      nbp:
        mip: Lmon
      fgco2:
        mip: Omon
    additional_datasets:
      - {dataset: GCP2018, project: OBS, frequency: yr, tier: 2, type: reanaly,
         version: '1.0', start_year: 1959, end_year: 2017}
    scripts: null


  GCP2020:
    description: GCP2020 check
    variables:
      nbp:
        mip: Lmon
        additional_datasets:
          - {dataset: GCP2020, project: OBS, frequency: yr, tier: 2,
             type: reanaly, version: '1.0', start_year: 1959, end_year: 2019}
      nbp_residual:
        short_name: nbp
        mip: Lmon
        additional_datasets:
          - {dataset: GCP2020, project: OBS, frequency: yr, tier: 2,
             type: reanaly, version: '1.0-residual', start_year: 1959,
             end_year: 2019}
      fgco2:
        mip: Omon
        additional_datasets:
          - {dataset: GCP2020, project: OBS, frequency: yr, tier: 2,
             type: reanaly, version: '1.0', start_year: 1959, end_year: 2019}
    scripts: null


  GHCN:
    description: GHCN check
    variables:
      pr:
    additional_datasets:
      - {dataset: GHCN, project: OBS, mip: Amon, tier: 2,
         type: ground, version: 1, start_year: 1900, end_year: 2014}
    scripts: null


  GHCN-CAMS:
    description: GHCN-CAMS check
    variables:
      tas:
    additional_datasets:
      - {dataset: GHCN-CAMS, project: OBS, mip: Amon, tier: 2,
         type: ground, version: 1, start_year: 1948, end_year: 2020}
    scripts: null


  GISTEMP:
    description: GISTEMP check
    variables:
      tasa:
    additional_datasets:
      - {dataset: GISTEMP, project: OBS, mip: Amon, tier: 2,
         type: ground, version: v4, start_year: 1880, end_year: 2020}
    scripts: null


  GLODAP:
    description: GLODAP check
    variables:
      dissic:
      ph:
      talk:
    additional_datasets:
      - {dataset: GLODAP, project: OBS6, mip: Oyr, tier: 2,
         type: clim, version: v2.2016b, start_year: 2000, end_year: 2000}
    scripts: null


  GPCC:
    description: GPCC check
    variables:
      pr:
    additional_datasets:
      - {dataset: GPCC, project: OBS, mip: Amon, tier: 2,
         type: reanaly, version: v2018_025, start_year: 1891, end_year: 2016}
      - {dataset: GPCC, project: OBS, mip: Amon, tier: 2,
         type: reanaly, version: v2018_05, start_year: 1891, end_year: 2016}
      - {dataset: GPCC, project: OBS, mip: Amon, tier: 2,
         type: reanaly, version: v2018_10, start_year: 1891, end_year: 2016}
      - {dataset: GPCC, project: OBS, mip: Amon, tier: 2,
         type: reanaly, version: v2018_25, start_year: 1891, end_year: 2016}
      - {dataset: GPCC, project: OBS, mip: Amon, tier: 2, type: reanaly,
         version: v2018_025-numgauge1, start_year: 1891, end_year: 2016}
      - {dataset: GPCC, project: OBS, mip: Amon, tier: 2, type: reanaly,
         version: v2018_05-numgauge1, start_year: 1891, end_year: 2016}
      - {dataset: GPCC, project: OBS, mip: Amon, tier: 2, type: reanaly,
         version: v2018_10-numgauge1, start_year: 1891, end_year: 2016}
      - {dataset: GPCC, project: OBS, mip: Amon, tier: 2, type: reanaly,
         version: v2018_25-numgauge1, start_year: 1891, end_year: 2016}
    scripts: null


  HadCRUT3:
    description: HadCRUT3 check
    variables:
      tasa:
    additional_datasets:
      - {dataset: HadCRUT3, project: OBS, mip: Amon, tier: 2,
         type: ground, version: 1, start_year: 1850, end_year: 2013}
    scripts: null


  HadCRUT4:
    description: HadCRUT4 check
    variables:
      tas:
      tasa:
      tasConf5:
      tasConf95:
    additional_datasets:
      - {dataset: HadCRUT4, project: OBS, mip: Amon, tier: 2,
         type: ground, version: 1, start_year: 1850, end_year: 2018}
    scripts: null


  HadCRUT5:
    description: HadCRUT5 check
    variables:
      tas:
      tasa:
    additional_datasets:
      - {dataset: HadCRUT5, project: OBS, mip: Amon, tier: 2,
         type: ground, version: 5.0.1.0-analysis, start_year: 1850, end_year: 2021}
      - {dataset: HadCRUT5, project: OBS, mip: Amon, tier: 2,
         type: ground, version: 5.0.1.0-noninfilled, start_year: 1850, end_year: 2021}
    scripts: null


  HadISST:
    description: HadISST check
    variables:
      ts:
        mip: Amon
      tos:
        mip: Omon
      sic:
        mip: OImon
    additional_datasets:
      - {dataset: HadISST, project: OBS, tier: 2,
         type: reanaly, version: 1, start_year: 1870, end_year: 2017}
    scripts: null


  HALOE:
    description: HALOE check
    variables:
      hus:
      tro3:
    additional_datasets:
      - {dataset: HALOE, project: OBS, mip: Amon, tier: 2,
         type: sat, version: 1, start_year: 1991, end_year: 2002}
    scripts: null

  ISCCP-FH:
    description: ISCCP-FH check
    variables:
      alb:
    additional_datasets:
      - {dataset: ISCCP-FH, project: OBS, mip: Amon, tier: 2,
         type: sat, version: v0, start_year: 1984, end_year: 2016}
    scripts: null

  Kadow2020:
    description: Kadow2020 check
    variables:
      tasa:
    additional_datasets:
      - {dataset: Kadow2020, project: OBS, mip: Amon, tier: 2,
         type: ground, version: 5.0.1.0, start_year: 1850, end_year: 2020}
    scripts: null


  Landschuetzer2016:
    description: Landschuetzer2016 check
    variables:
      dpco2:
      fgco2:
      spco2:
    additional_datasets:
      - {dataset: Landschuetzer2016, project: OBS, mip: Omon, tier: 2,
         type: clim, version: v2016, start_year: 1982, end_year: 2015}
    scripts: null


<<<<<<< HEAD
  NCEP-NCAR-R1:
    description: NCEP-NCAR-R1 check
=======
  Landschuetzer2020:
    description: Landschuetzer2020 check
    variables:
      spco2:
    additional_datasets:
      - {dataset: Landschuetzer2020, project: OBS6, mip: Omon, tier: 2,
         type: clim, version: '1.1', start_year: 2004, end_year: 2004}
    scripts: null


  MOBO-DIC_MPIM:
    description: MOBO-DIC_MPIM check
    variables:
      dissic:
    additional_datasets:
      - {dataset: MOBO-DIC_MPIM, project: OBS6, mip: Omon, tier: 2,
         type: clim, version: '1.1', start_year: 2011, end_year: 2011}
    scripts: null


  NCEP:
    description: NCEP check
>>>>>>> 3b02dde4
    variables:
      clt:
        mip: Amon
      hur:
        mip: Amon
      hurs:
        mip: Amon
      hus:
        mip: Amon
      pr_month:
        short_name: pr
        mip: Amon
      pr_day:
        short_name: pr
        mip: day
      prw:
        mip: Amon
      psl:
        mip: Amon
      rlut_day:
        short_name: rlut
        mip: day
      rlut_month:
        short_name: rlut
        mip: Amon
      rlutcs:
        mip: Amon
      rsut:
        mip: Amon
      rsutcs:
        mip: Amon
      sfcWind:
        mip: Amon
      ta:
        mip: Amon
      tas:
        mip: Amon
      tasmax:  
        mip: Amon
      tasmin:  
        mip: Amon
      ts:
        mip: Amon
      ua_month:
        short_name: ua
        mip: Amon
      ua_day:
        short_name: ua
        mip: day
      va_month:
        short_name: va
        mip: Amon
      va_day:
        short_name: va
        mip: day
      wap:
        mip: Amon
      zg:
        mip: Amon
    additional_datasets:
      - {dataset: NCEP-NCAR-R1, project: OBS6, tier: 2,
         type: reanaly, version: 1, start_year: 1948, end_year: 2021}
    scripts: null


  NCEP-DOE-R2:
    description: NCEP-DOE-R2 check
    variables:
      clt:
        mip: Amon
      hur:
        mip: Amon
      prw: 
        mip: Amon
      ta:
        mip: Amon
    additional_datasets:
      - {dataset: NCEP-DOE-R2, project: OBS6, tier: 2,
         type: reanaly, version: 2, start_year: 1979, end_year: 2021}
    scripts: null


  NOAA-CIRES-20CR:
    description: NOAA-CIRES-20CR check
    variables:
      clt:
        mip: Amon
      clwvi:
        mip: Amon
      hus:
        mip: Amon
      prw:
        mip: Amon
      rsut:
        mip: Amon
      rlut:
        mip: Amon
    additional_datasets:
      - {dataset: NOAA-CIRES-20CR, project: OBS6, tier: 2,
         type: reanaly, version: v2, start_year: 1871, end_year: 2012}
    scripts: null


  NOAAGlobalTemp:
    description: NOAAGlobalTemp check
    variables:
      tasa:
    additional_datasets:
      - {dataset: NOAAGlobalTemp, project: OBS, mip: Amon, tier: 2,
         type: ground, version: v5.0.0, start_year: 1880, end_year: 2021}
    scripts: null


  OceanSODA-ETHZ:
    description: OceanSODA-ETHZ check
    variables:
      areacello:
        mip: Ofx
      co3os:
        mip: Omon
      dissicos:
        mip: Omon
      fgco2:
        mip: Omon
      phos:
        mip: Omon
      spco2:
        mip: Omon
      talkos:
        mip: Omon
    additional_datasets:
      - {dataset: OceanSODA-ETHZ, project: OBS6, tier: 2, type: reanaly,
         version: v2021e, start_year: 1982, end_year: 2020}
    scripts: null


  OSI-450:
    description: OSI-450 check
    variables:
      sic_day:
        short_name: sic
        mip: day
      sic_month:
        short_name: sic
        mip: OImon
      areacello:
        mip: fx
    additional_datasets:
      - {dataset: OSI-450-nh, project: OBS, tier: 2,
         type: reanaly, version: v2, start_year: 1979, end_year: 2015}
      - {dataset: OSI-450-sh, project: OBS, tier: 2,
         type: reanaly, version: v2, start_year: 1979, end_year: 2015}
    scripts: null


  PATMOS-x:
    description: PATMOS-x check
    variables:
      clt:
    additional_datasets:
      - {dataset: PATMOS-x, project: OBS, mip: Amon, tier: 2,
         type: sat, version: NOAA, start_year: 1982, end_year: 2016}
    scripts: null


  PERSIANN-CDR:
    description: PERSIANN-CDR check
    variables:
      pr_month:
        short_name: pr
        mip: Amon
      pr_day:
        short_name: pr
        mip: day
    additional_datasets:
      - {dataset: PERSIANN-CDR, project: OBS, tier: 2,
         type: reanaly, version: v01r01, start_year: 1983, end_year: 2018}
    scripts: null


  PHC:
    description: PHC check
    variables:
      so:
      thetao:
    additional_datasets:
      - {dataset: PHC, project: OBS6, frequency: yr, mip: Omon, tier: 2,
         type: clim, version: 3, start_year: 1950, end_year: 1950}
    scripts: null


  PIOMAS:
    description: PIOMAS
    variables:
      sithick:
        mip: day
      areacello:
        mip: fx
    additional_datasets:
      - {dataset: PIOMAS, project: OBS, tier: 2,
         type: reanaly, version: 2.1, start_year: 1979, end_year: 2018}
    scripts: null


  REGEN:
    description: REGEN check
    variables:
      pr:
    additional_datasets:
      - {dataset: REGEN, project: OBS, mip: Amon, tier: 2,
         type: reanaly, version: V1-2019, start_year: 1950, end_year: 2016}
      - {dataset: REGEN, project: OBS, mip: day, tier: 2,
         type: reanaly, version: V1-2019, start_year: 1950, end_year: 2016}
    scripts: null


  Scripps-CO2-KUM:
    description: Scripps-CO2-KUM check
    variables:
      co2s:
    additional_datasets:
      - {dataset: Scripps-CO2-KUM, project: OBS6, mip: Amon, tier: 2,
         type: ground, version: 14-Oct-2021, start_year: 1979, end_year: 2021}
    scripts: null


  WFDE5:
    description: WFDE5 check
    variables:
      tas:
        additional_datasets:
          - {dataset: WFDE5, project: OBS, mip: Amon, tier: 2,
             type: ground, version: v1.1-CRU, start_year: 1979, end_year: 2018}
          - {dataset: WFDE5, project: OBS, mip: day, tier: 2,
             type: ground, version: v1.1-CRU, start_year: 1979, end_year: 2018}
      pr:
        additional_datasets:
          - {dataset: WFDE5, project: OBS, mip: Amon, tier: 2,
             type: ground, version: v1.1-CRU, start_year: 1980, end_year: 2018}
          - {dataset: WFDE5, project: OBS, mip: day, tier: 2,
             type: ground, version: v1.1-CRU, start_year: 1980, end_year: 2018}
          - {dataset: WFDE5, project: OBS, mip: Amon, tier: 2,
             type: ground, version: v1.1-CRU+GPCC, start_year: 1980, end_year: 2016}
          - {dataset: WFDE5, project: OBS, mip: day, tier: 2,
             type: ground, version: v1.1-CRU+GPCC, start_year: 1980, end_year: 2016}
    scripts: null


  WOA:
    description: WOA check
    variables:
      so:
        mip: Omon
      sos:
        mip: Omon
      thetao:
        mip: Omon
      tos:
        mip: Omon
      no3:
        mip: Oyr
      o2:
        mip: Oyr
      po4:
        mip: Oyr
      si:
        mip: Oyr
    additional_datasets:
      - {dataset: WOA, project: OBS6, tier: 2,
         type: clim, version: 2018, start_year: 2000, end_year: 2000}
      - {dataset: WOA, project: OBS, tier: 2,
         type: clim, version: 2013v2, start_year: 2000, end_year: 2000}
    scripts: null


  ### TIER 3 ##################################################################

  APHRO-MA:
    description: APHRO-MA check
    variables:
      pr:
        additional_datasets:
          - {dataset: APHRO-MA, project: OBS, mip: day, tier: 3, type: ground,
             version: 025deg-V1101, start_year: 1951, end_year: 2007}
          - {dataset: APHRO-MA, project: OBS, mip: day, tier: 3, type: ground,
             version: 050deg-V1101, start_year: 1951, end_year: 2007}
          - {dataset: APHRO-MA, project: OBS, mip: Amon, tier: 3, type: ground,
             version: 025deg-V1101, start_year: 1951, end_year: 2007}
          - {dataset: APHRO-MA, project: OBS, mip: Amon, tier: 3, type: ground,
             version: 050deg-V1101, start_year: 1951, end_year: 2007}
          - {dataset: APHRO-MA, project: OBS, mip: day, tier: 3, type: ground,
             version: 025deg-V1101-EXR1, start_year: 2007, end_year: 2015}
          - {dataset: APHRO-MA, project: OBS, mip: day, tier: 3, type: ground,
             version: 050deg-V1101-EXR1, start_year: 2007, end_year: 2015}
          - {dataset: APHRO-MA, project: OBS, mip: Amon, tier: 3, type: ground,
             version: 025deg-V1101-EXR1, start_year: 2007, end_year: 2015}
          - {dataset: APHRO-MA, project: OBS, mip: Amon, tier: 3, type: ground,
             version: 050deg-V1101-EXR1, start_year: 2007, end_year: 2015}
      tas:
        additional_datasets:
          - {dataset: APHRO-MA, project: OBS, mip: day, tier: 3, type: ground,
             version: 025deg-V1808, start_year: 1961, end_year: 2007}
          - {dataset: APHRO-MA, project: OBS, mip: day, tier: 3, type: ground,
             version: 050deg-V1808, start_year: 1961, end_year: 2007}
          - {dataset: APHRO-MA, project: OBS, mip: Amon, tier: 3, type: ground,
             version: 025deg-V1808, start_year: 1961, end_year: 2007}
          - {dataset: APHRO-MA, project: OBS, mip: Amon, tier: 3, type: ground,
             version: 050deg-V1808, start_year: 1961, end_year: 2007}
    scripts: null


  AURA-TES:
    description: AURA-TES check
    variables:
      tro3:
    additional_datasets:
      - {dataset: AURA-TES, project: OBS, mip: Amon, tier: 3,
         type: sat, version: 1, start_year: 2005, end_year: 2011}
    scripts: null


  CALIPSO-ICECLOUD:
    description: CALIPSO-ICECLOUD check
    variables:
      cli:
    additional_datasets:
      - {dataset: CALIPSO-ICECLOUD, project: OBS, type: sat, version: 1-00,
         mip: Amon, tier: 3, start_year: 2007, end_year: 2015}
    scripts: null


  CDS-SATELLITE-ALBEDO:
    description: CDS-SATELLITE-ALBEDO check
    variables:
      bdalb:
      bhalb:
    additional_datasets:
      - {dataset: CDS-SATELLITE-ALBEDO, project: OBS6, mip: Lmon, tier: 3,
         type: sat, version: V1, start_year: 1999, end_year: 2013}
    scripts: null


  CDS-SATELLITE-LAI-FAPAR:
    description: CDS-SATELLITE-LAI-FAPAR check
    variables:
      fapar:
      lai:
    additional_datasets:
      - {dataset: CDS-SATELLITE-LAI-FAPAR, project: OBS, mip: Lmon, tier: 3,
         type: sat, version: V1, start_year: 1999, end_year: 2013}
    scripts: null


  CDS-SATELLITE-SOIL-MOISTURE:
    description: CDS-SATELLITE-SOIL-MOISTURE check
    variables:
      sm_month:
        short_name: sm
        mip: Lmon
      sm_day:
        short_name: sm
        mip: day
    additional_datasets:
      - {dataset: CDS-SATELLITE-SOIL-MOISTURE, project: OBS, tier: 3,
         type: sat, version: ACTIVE,
         start_year: 1992, end_year: 2020}
      - {dataset: CDS-SATELLITE-SOIL-MOISTURE, project: OBS, tier: 3,
         type: sat, version: COMBINED,
         start_year: 1979, end_year: 2020}
      - {dataset: CDS-SATELLITE-SOIL-MOISTURE, project: OBS, tier: 3,
         type: sat, version: PASSIVE,
         start_year: 1979, end_year: 2020}
    scripts: null


  CDS-UERRA:
    description: CDS-UERRA check
    variables:
      sm:
    additional_datasets:
      - {dataset: CDS-UERRA, project: OBS6, mip: E6hr, frequency: 6hr, tier: 3,
         type: reanaly, version: UERRA-HARMONIE,
         start_year: 1979, end_year: 2018}
    scripts: null


  CDS-XCH4:
    description: CDS-XCH4 check
    variables:
      xch4:
    additional_datasets:
      - {dataset: CDS-XCH4, project: OBS, mip: Amon, tier: 3,
         type: sat, version: L3, start_year: 2003, end_year: 2018}
    scripts: null


  CDS-XCO2:
    description: CDS-XCO2 check
    variables:
      xco2:
    additional_datasets:
      - {dataset: CDS-XCO2, project: OBS, mip: Amon, tier: 3,
         type: sat, version: L3, start_year: 2003, end_year: 2016}
    scripts: null


  CERES_mon:
    description: CERES-SYN1deg check
    variables:
      rlds_month:
        short_name: rlds
        mip: Amon
      rlds_3hr:
        short_name: rlds
        mip: 3hr
      rldscs_month:
        short_name: rldscs
        mip: Amon
      rldscs_3hr:
        short_name: rldscs
        mip: 3hr
      rlus_month:
        short_name: rlus
        mip: Amon
      rlus_3hr:
        short_name: rlus
        mip: 3hr
      rluscs:
        mip: 3hr
      rlut_month:
        short_name: rlut
        mip: Amon
      rlut_3hr:
        short_name: rlut
        mip: 3hr
      rlutcs_month:
        short_name: rlutcs
        mip: Amon
      rlutcs_3hr:
        short_name: rlutcs
        mip: 3hr
      rsds_month:
        short_name: rsds
        mip: Amon
      rsds_3hr:
        short_name: rsds
        mip: 3hr
      rsdscs:
        mip: 3hr
      rsdt:
        mip: Amon
      rsus_month:
        short_name: rsus
        mip: Amon
      rsus_3hr:
        short_name: rsus
        mip: 3hr
      rsuscs:
        mip: 3hr
      rsut_month:
        short_name: rsut
        mip: Amon
      rsut_3hr:
        short_name: rsut
        mip: 3hr
      rsutcs_month:
        short_name: rsutcs
        mip: Amon
      rsutcs_3hr:
        short_name: rsutcs
        mip: 3hr
    additional_datasets:
      - {dataset: CERES-SYN1deg, project: OBS, tier: 3,
         type: sat, version: Ed3A, start_year: 2001, end_year: 2016}
    scripts: null


  CLARA-AVHRR:
    description: CLARA-AVHRR check
    variables:
      clt:
        mip: Amon
      clivi:
        mip: Amon
      lwp:
        mip: Amon
    additional_datasets:
      - {dataset: CLARA-AVHRR, project: OBS, tier: 3,
         type: sat, version: V002_01, start_year: 1982, end_year: 2018}
    scripts: null


  CLOUDSAT-L2:
    description: CloudSat-level2 check
    variables:
      clivi:
      clw:
      lwp:
    additional_datasets:
      - {dataset: CLOUDSAT-L2, project: OBS, tier: 3, type: sat,
         version: P1-R05-gridbox-average-all, mip: Amon, start_year: 2006,
         end_year: 2017}
      - {dataset: CLOUDSAT-L2, project: OBS, tier: 3, type: sat,
         version: P1-R05-gridbox-average-noprecip, mip: Amon, start_year: 2006,
         end_year: 2017}
      - {dataset: CLOUDSAT-L2, project: OBS, tier: 3, type: sat,
         version: P1-R05-in-cloud-all, mip: Amon, start_year: 2006,
         end_year: 2017}
      - {dataset: CLOUDSAT-L2, project: OBS, tier: 3, type: sat,
         version: P1-R05-in-cloud-noprecip, mip: Amon, start_year: 2006,
         end_year: 2017}
    scripts: null


  ERA-Interim:
    description: ERA-Interim check
    variables:
      clivi:
        mip: Amon
      clt_day:
        short_name: clt
        mip: day
      clt_month:
        short_name: clt
        mip: Amon
      clwvi:
        mip: Amon
      evspsbl_day:
        short_name: evspsbl
        mip: Eday
      evspsbl_month:
        short_name: evspsbl
        mip: Amon
      hfds:
        mip: Omon
      hur:
        mip: Amon
      hus:
        mip: Amon
      orog:
        mip: fx
      pr_day:
        short_name: pr
        mip: day
      pr_month:
        short_name: pr
        mip: Amon
      prsn_day:
        short_name: prsn
        mip: day
      prsn_month:
        short_name: prsn
        mip: Amon
      prw:
        mip: Amon
      ps_day:
        short_name: ps
        mip: CFday
      ps_month:
        short_name: ps
        mip: Amon
      psl_day:
        short_name: psl
        mip: day
      psl_month:
        short_name: psl
        mip: Amon
      rlds_day:
        short_name: rlds
        mip: day
      rsds_day:
        short_name: rsds
        mip: day
      rsds_month:
        short_name: rsds
        mip: Amon
      rsdt_day:
        short_name: rsdt
        mip: CFday
      rsdt_month:
        short_name: rsdt
        mip: Amon
      rss_day:
        short_name: rss
        mip: day
      rss_month:
        short_name: rss
        mip: Emon
      sftlf:
        mip: fx
      ta_day:
        short_name: ta
        mip: day
      ta_month:
        short_name: ta
        mip: Amon
      tas_day:
        short_name: tas
        mip: day
      tas_month:
        short_name: tas
        mip: Amon
      tasmax:
        mip: day
      tasmin:
        mip: day
      tauu:
        mip: Amon
      tauv:
        mip: Amon
      tdps_day:
        short_name: tdps
        mip: Eday
      tdps_month:
        short_name: tdps
        mip: Emon
      tos:
        mip: Omon
      ts_day:
        short_name: ts
        mip: Eday
      ts_month:
        short_name: ts
        mip: Amon
      tsn_month:
        short_name: tsn
        mip: LImon
      tsn_day:
        short_name: tsn
        mip: Eday
      ua:
        mip: Amon
      uas_day:
        short_name: uas
        mip: day
      uas_month:
        short_name: uas
        mip: Amon
      va_day:
        short_name: va
        mip: day
      va_month:
        short_name: va
        mip: Amon
      vas_day:
        short_name: vas
        mip: day
      vas_month:
        short_name: vas
        mip: Amon
      wap:
        mip: Amon
      zg_day:
        short_name: zg
        mip: day
      zg_month:
        short_name: zg
        mip: Amon
    additional_datasets:
      - {dataset: ERA-Interim, project: OBS6, tier: 3,
         type: reanaly, version: 1, start_year: 1979, end_year: 2018}
    scripts: null


  ERA-Interim-Land:
    description: ERA-Interim-Land check
    variables:
      sm:
        mip: Lmon
    additional_datasets:
      - {dataset: ERA-Interim-Land, project: OBS6, tier: 3,
         type: reanaly, version: 1, start_year: 1979, end_year: 2010}
    scripts: null


  ERA5_OBS6:
    description: ERA5 OBS6 (daily) check
    variables:
      evspsbl_Eday:
        short_name: evspsbl
        mip: Eday
      evspsblpot_Eday:
        short_name: evspsblpot
        mip: Eday
      tdps_Eday:
        short_name: tdps
        mip: Eday
      ts_Eday:
        short_name: ts
        mip: Eday
      tsn_Eday:
        short_name: tsn
        mip: Eday
      clt_day:
        short_name: clt
        mip: day
      mrro_day:
        short_name: mrro
        mip: day
      pr_day:
        short_name: pr
        mip: day
      prsn_day:
        short_name: prsn
        mip: day
      psl_day:
        short_name: psl
        mip: day
      rlds_day:
        short_name: rlds
        mip: day
      rls_day:
        short_name: rls
        mip: day
      rsds_day:
        short_name: rsds
        mip: day
      rss_day:
        short_name: rss
        mip: day
      tas_day:
        short_name: tas
        mip: day
      tasmax_day:
        short_name: tasmax
        mip: day
      tasmin_day:
        short_name: tasmin
        mip: day
      uas_day:
        short_name: uas
        mip: day
      vas_day:
        short_name: vas
        mip: day
      ps_CFday:
        short_name: ps
        mip: CFday
      rsdt_CFday:
        short_name: rsdt
        mip: CFday
      orog:
        mip: fx
    additional_datasets:
      - {dataset: ERA5, project: OBS6, tier: 3, type: reanaly,
         version: 1, start_year: 1990, end_year: 1990}
    scripts: null


  ERA5_native6:
    description: ERA5 native6 (hourly and monthly) check
    variables:
      clt_E1hr:
        short_name: clt
        mip: E1hr
      evspsbl_E1hr:
        short_name: evspsbl
        mip: E1hr
      evspsblpot_E1hr:
        short_name: evspsblpot
        mip: E1hr
      mrro_E1hr:
        short_name: mrro
        mip: E1hr
      pr_E1hr:
        short_name: pr
        mip: E1hr
      prsn_E1hr:
        short_name: prsn
        mip: E1hr
      ps_E1hr:
        short_name: ps
        mip: E1hr
      psl_E1hr:
        short_name: psl
        mip: E1hr
      ptype_E1hr:
        short_name: ptype
        mip: E1hr
      rls_E1hr:
        short_name: rls
        mip: E1hr
      rlds_E1hr:
        short_name: rlds
        mip: E1hr
      rlns_E1hr:
        short_name: rlns
        mip: E1hr
        frequency: 1hr
      rlus_E1hr:
        short_name: rlus
        mip: E1hr
        frequency: 1hr
      rsds_E1hr:
        short_name: rsds
        mip: E1hr
      rsdt_E1hr:
        short_name: rsdt
        mip: E1hr
      rsns_E1hr:
        short_name: rsns
        mip: E1hr
        frequency: 1hr
      rsus_E1hr:
        short_name: rsus
        mip: E1hr
        frequency: 1hr
      rss_E1hr:
        short_name: rss
        mip: E1hr
      uas_E1hr:
        short_name: uas
        mip: E1hr
      vas_E1hr:
        short_name: vas
        mip: E1hr
      tas_E1hr:
        short_name: tas
        mip: E1hr
      tasmax_E1hr:
        short_name: tasmax
        mip: E1hr
      tasmin_E1hr:
        short_name: tasmin
        mip: E1hr
      tdps_E1hr:
        short_name: tdps
        mip: E1hr
      ts_E1hr:
        short_name: ts
        mip: E1hr
      tsn_E1hr:
        short_name: tsn
        mip: E1hr
      clt_Amon:
        short_name: clt
        mip: Amon
      evspsbl_Amon:
        short_name: evspsbl
        mip: Amon
      evspsblpot_Amon:
        short_name: evspsblpot
        mip: Amon
      mrro_Amon:
        short_name: mrro
        mip: Amon
      pr_Amon:
        short_name: pr
        mip: Amon
      prsn_Amon:
        short_name: prsn
        mip: Amon
      ps_Amon:
        short_name: ps
        mip: Amon
      psl_Amon:
        short_name: psl
        mip: Amon
      ptype_Amon:
        short_name: ptype
        mip: Amon
      rlds_Amon:
        short_name: rlds
        mip: Amon
      rls_Amon:
        short_name: rls
        mip: Amon
      rlns_Amon:
        short_name: rlns
        mip: Amon
      rlus_Amon:
        short_name: rlus
        mip: Amon
      rsds_Amon:
        short_name: rsds
        mip: Amon
      rsdt_Amon:
        short_name: rsdt
        mip: Amon
      rsns_Amon:
        short_name: rsns
        mip: Amon
      rsus_Amon:
        short_name: rsus
        mip: Amon
      rss_Amon:
        short_name: rss
        mip: Amon
      ta_Amon:
        short_name: ta
        mip: Amon
      tas_Amon:
        short_name: tas
        mip: Amon
      tdps_Amon:
        short_name: tdps
        mip: Amon
      ts_Amon:
        short_name: ts
        mip: Amon
      tsn_Amon:
        short_name: tsn
        mip: Amon
      uas_Amon:
        short_name: uas
        mip: Amon
      vas_Amon:
        short_name: vas
        mip: Amon
      orog:
        mip: fx
    additional_datasets:
      - {dataset: ERA5, project: native6, tier: 3, type: reanaly,
         version: 1, start_year: 1990, end_year: 1990}
    scripts: null


  ESACCI-WATERVAPOUR:
    description: ESACCI-WV check
    variables:
      prw:
    additional_datasets:
      - {dataset: ESACCI-WATERVAPOUR, project: OBS, mip: Amon, tier: 3,
         type: sat, version: CDR2-L3S-05deg_fv3.1,
         start_year: 2003, end_year: 2017}
    scripts: null


  GRACE:
    description: GRACE check
    variables:
      lweGrace:
        mip: Lmon
    additional_datasets:
      - {dataset: GRACE, project: OBS6, tier: 3, type: sat,
         version: 1, start_year: 2002, end_year: 2020}
    scripts: null


  HWSD:
    description: HWSD check
    variables:
      areacella:
        mip: fx
      cSoil:
        mip: Lmon
      sftlf:
        mip: fx
    additional_datasets:
      - {dataset: HWSD, project: OBS, tier: 3, type: reanaly, version: 1.2,
         start_year: 2000, end_year: 2000}
    scripts: null


  JMA-TRANSCOM:
    description: JMA-TRANSCOM check
    variables:
      nbp:
        mip: Lmon
      fgco2:
        mip: Omon
    additional_datasets:
      - {dataset: JMA-TRANSCOM, project: OBS, tier: 3, type: reanaly,
         version: 2018, start_year: 1985, end_year: 2016}
    scripts: null


  FLUXCOM:
    description: FLUXCOM check
    variables:
      gpp:
    additional_datasets:
      - {dataset: FLUXCOM, project: OBS, mip: Lmon, tier: 3, type: reanaly,
         version: ANN-v1, start_year: 1980, end_year: 2013}
    scripts: null


  LAI3g:
    description: LAI3g check
    variables:
      lai:
    additional_datasets:
      - {dataset: LAI3g, project: OBS, mip: Lmon, tier: 3,
         type: reanaly, version: 1_regridded, start_year: 1981, end_year: 2018}
    scripts: null


  LandFlux-EVAL:
    description: LandFlux-EVAL check
    variables:
      et:
      etStderr:
    additional_datasets:
      - {dataset: LandFlux-EVAL, project: OBS, mip: Lmon, tier: 3,
         type: reanaly, version: Oct13, start_year: 1989, end_year: 2005}
    scripts: null


  MAC-LWP:
    description: MAC-LWP check
    variables:
      lwp:
      lwpStderr:
    additional_datasets:
      - {dataset: MAC-LWP, project: OBS, mip: Amon, tier: 3,
         type: sat, version: v1, start_year: 1988, end_year: 2016}
    scripts: null


  MERRA2:
    description: MERRA2 check
    variables:
      sm_monthly:
        short_name: sm
        mip: Lmon
      clt_monthly:
        short_name: clt
        mip: Amon
      pr_monthly:
        short_name: pr
        mip: Amon
      evspsbl_monthly:
        short_name: evspsbl
        mip: Amon
      hfss_monthly:
        short_name: hfss
        mip: Amon
      hfls_monthly:
        short_name: hfls
        mip: Amon
      huss_monthly:
        short_name: huss
        mip: Amon
      prc_monthly:
        short_name: prc
        mip: Amon
      prsn_monthly:
        short_name: prsn
        mip: Amon
      prw_monthly:
        short_name: prw
        mip: Amon
      ps_monthly:
        short_name: ps
        mip: Amon
      psl_monthly:
        short_name: psl
        mip: Amon
      rlds_monthly:
        short_name: rlds
        mip: Amon
      rldscs_monthly:
        short_name: rldscs
        mip: Amon
      rlus_monthly:
        short_name: rlus
        mip: Amon
      rlut_monthly:
        short_name: rlut
        mip: Amon
      rsds_monthly:
        short_name: rsds
        mip: Amon
      rsdscs_monthly:
        short_name: rsdscs
        mip: Amon
      rsdt_monthly:
        short_name: rsdt
        mip: Amon
      tas_monthly:
        short_name: tas
        mip: Amon
      tasmax_monthly:
        short_name: tasmax
        mip: Amon
      tasmin_monthly:
        short_name: tasmin
        mip: Amon
      tauu_monthly:
        short_name: tauu
        mip: Amon
      tauv_monthly:
        short_name: tauv
        mip: Amon
      rlutcs_monthly:
        short_name: rlutcs
        mip: Amon
      ts_monthly:
        short_name: ts
        mip: Amon
      uas_monthly:
        short_name: uas
        mip: Amon
      vas_monthly:
        short_name: vas
        mip: Amon
      rsus_monthly:
        short_name: rsus
        mip: Amon
      rsuscs_monthly:
        short_name: rsuscs
        mip: Amon
      rsut_monthly:
        short_name: rsut
        mip: Amon
      rsutcs_monthly:
        short_name: rsutcs
        mip: Amon
      ta_monthly:
        short_name: ta
        mip: Amon
      ua_monthly:
        short_name: ua
        mip: Amon
      va_monthly:
        short_name: va
        mip: Amon
      tro3_monthly:
        short_name: tro3
        mip: Amon
      zg_monthly:
        short_name: zg
        mip: Amon
      hus_monthly:
        short_name: hus
        mip: Amon
      wap_monthly:
        short_name: wap
        mip: Amon
      hur_monthly:
        short_name: hur
        mip: Amon
    additional_datasets:
      - {dataset: MERRA2, project: OBS6, tier: 3,
         type: reanaly, version: 5.12.4, start_year: 1980, end_year: 2022}
    scripts: null


  MLS-AURA:
    description: MLS-AURA check
    variables:
      hur:
        mip: Amon
      hurStderr:
        mip: Amon
    additional_datasets:
      - {dataset: MLS-AURA, project: OBS6, tier: 3, type: sat, version: '004',
         start_year: 2005, end_year: 2019}
    scripts: null


  MODIS:
    description: MODIS check
    variables:
      od550aer:
        mip: aero
      clivi:
        mip: Amon
      clwvi:
        mip: Amon
      clt:
        mip: Amon
      lwpStderr:
        mip: Amon
      iwpStderr:
        mip: Amon
    additional_datasets:
      - {dataset: MODIS, project: OBS, tier: 3,
         type: sat, version: MYD08-M3, start_year: 2003, end_year: 2018}
    scripts: null


  MTE:
    description: MTE check
    variables:
      gpp:
      gppStderr:
    additional_datasets:
      - {dataset: MTE, project: OBS, tier: 3, mip: Lmon,
         type: reanaly, version: May12, start_year: 1982, end_year: 2011}
    scripts: null


  NDP:
    description: NDP check
    variables:
      cVeg:
    additional_datasets:
      - {dataset: NDP, project: OBS, tier: 3, mip: Lmon,
         type: reanaly, version: 017b, start_year: 2000, end_year: 2000}
    scripts: null


  NIWA-BS:
    description: NIWA-BS check
    variables:
      toz:
      tozStderr:
    additional_datasets:
      - {dataset: NIWA-BS, project: OBS, mip: Amon, tier: 3,
         type: sat, version: v3.3, start_year: 1979, end_year: 2016}
    scripts: null


  NSIDC-0116:
    description: NSIDC-0116 check
    variables:
      areacello:
        mip: fx
      usi:
        mip: day
      vsi:
        mip: day
    additional_datasets:
      - {dataset: NSIDC-0116-nh, project: OBS, tier: 3,
         type: reanaly, version: "4.1", start_year: 1978, end_year: 2018}
      - {dataset: NSIDC-0116-sh, project: OBS, tier: 3,
         type: reanaly, version: "4.1", start_year: 1978, end_year: 2018}
    scripts: null


  UWisc:
    description: UWisc check
    variables:
      lwp:
      lwpStderr:
    additional_datasets:
      - {dataset: UWisc, project: OBS, mip: Amon, tier: 3,
         type: sat, version: v2, start_year: 1988, end_year: 2007}
    scripts: null<|MERGE_RESOLUTION|>--- conflicted
+++ resolved
@@ -497,33 +497,28 @@
     scripts: null
 
 
-<<<<<<< HEAD
+  Landschuetzer2020:
+    description: Landschuetzer2020 check
+    variables:
+      spco2:
+    additional_datasets:
+      - {dataset: Landschuetzer2020, project: OBS6, mip: Omon, tier: 2,
+         type: clim, version: '1.1', start_year: 2004, end_year: 2004}
+    scripts: null
+
+
+  MOBO-DIC_MPIM:
+    description: MOBO-DIC_MPIM check
+    variables:
+      dissic:
+    additional_datasets:
+      - {dataset: MOBO-DIC_MPIM, project: OBS6, mip: Omon, tier: 2,
+         type: clim, version: '1.1', start_year: 2011, end_year: 2011}
+    scripts: null
+
+
   NCEP-NCAR-R1:
     description: NCEP-NCAR-R1 check
-=======
-  Landschuetzer2020:
-    description: Landschuetzer2020 check
-    variables:
-      spco2:
-    additional_datasets:
-      - {dataset: Landschuetzer2020, project: OBS6, mip: Omon, tier: 2,
-         type: clim, version: '1.1', start_year: 2004, end_year: 2004}
-    scripts: null
-
-
-  MOBO-DIC_MPIM:
-    description: MOBO-DIC_MPIM check
-    variables:
-      dissic:
-    additional_datasets:
-      - {dataset: MOBO-DIC_MPIM, project: OBS6, mip: Omon, tier: 2,
-         type: clim, version: '1.1', start_year: 2011, end_year: 2011}
-    scripts: null
-
-
-  NCEP:
-    description: NCEP check
->>>>>>> 3b02dde4
     variables:
       clt:
         mip: Amon
