# ESMValTool
# recipe_check_obs.yml
---
documentation:
  description: |
    Test recipe for OBS, no proprocessor or diagnostics are applied,
    just to check correct reading of the CMORized data.

  title: Recipe to test run all obs cmorizers.

  authors:
    - righi_mattia

  maintainer:
    - predoi_valeriu

diagnostics:

  ### TIER 2 ##################################################################

  AGCD:
    description:
    variables:
      pr:
    additional_datasets:
      - {project: OBS6, dataset: AGCD, mip: Amon, tier: 3, 
        type: ground, version: v2-0-1}
    scripts: null


  BerkeleyEarth:
    description: BerkeleyEarth check
    variables:
      tas:
      tasa:
    additional_datasets:
      - {dataset: BerkeleyEarth, project: OBS, mip: Amon, tier: 2,
         type: reanaly, version: 2020, start_year: 1850, end_year: 2019}
    scripts: null


  CALIPSO-GOCCP:
    description: CALIPSO-GOCCP check
    variables:
      clcalipso:
    additional_datasets:
      - {dataset: CALIPSO-GOCCP, project: OBS, type: sat, version: 3.1.2,
         mip: cfMon, tier: 2, start_year: 2007, end_year: 2015}
    scripts: null


  CERES-EBAF:
    description: CERES-EBAF check
    variables:
      rlut:
      rlutcs:
      rsut:
      rsutcs:
    additional_datasets:
      - {dataset: CERES-EBAF, project: OBS, mip: Amon, tier: 2,
         type: sat, version: Ed4.1, start_year: 2001, end_year: 2021}
    scripts: null


  CRU:
    description: CRU check
    variables:
      tas:
      pr:
    additional_datasets:
      - {dataset: CRU, project: OBS, mip: Amon, tier: 2,
         type: reanaly, version: TS4.02, start_year: 1901, end_year: 2017}
    scripts: null


  CowtanWay:
    description: CowtanWay check
    variables:
      tasa:
    additional_datasets:
      - {dataset: CowtanWay, project: OBS, mip: Amon, tier: 2,
         type: reanaly, version: had4_krig_v1, start_year: 1979,
         end_year: 2013}
      - {dataset: CowtanWay, project: OBS, mip: Amon, tier: 2,
         type: reanaly, version: had4_uah_v1, start_year: 1979, end_year: 2013}
      - {dataset: CowtanWay, project: OBS, mip: Amon, tier: 2,
         type: reanaly, version: had4_short_krig_v2, start_year: 1979,
         end_year: 2019, end_month: 11}
      - {dataset: CowtanWay, project: OBS, mip: Amon, tier: 2,
         type: reanaly, version: had4_short_uah_v2, start_year: 1979,
         end_year: 2017, end_month: 7}
      - {dataset: CowtanWay, project: OBS, mip: Amon, tier: 2,
         type: reanaly, version: ghcn_short_krig_v2, start_year: 1979,
         end_year: 2019, end_month: 8}
      - {dataset: CowtanWay, project: OBS, mip: Amon, tier: 2,
         type: reanaly, version: ghcn_short_uah_v2, start_year: 1979,
         end_year: 2017, end_month: 7}
      - {dataset: CowtanWay, project: OBS, mip: Amon, tier: 2,
         type: reanaly, version: had4sst4_krig_v2, start_year: 1850,
         end_year: 2018}
      - {dataset: CowtanWay, project: OBS, mip: Amon, tier: 2,
         type: reanaly, version: had4_krig_v2, start_year: 1850,
         end_year: 2019, end_month: 11}
    scripts: null


  CT2019:
    description: CT2019 check
    variables:
      co2s:
    additional_datasets:
      - {dataset: CT2019, project: OBS6, mip: Amon, tier: 2,
         type: reanaly, version: 2019, start_year: 2000, end_year: 2018}
    scripts: null


  Duveiller2018:
    description: Duveiller2018 check
    variables:
      albDiffiTr13:
    additional_datasets:
      - {dataset: Duveiller2018, project: OBS, mip: Amon, tier: 2,
         type: clim, version: v2018, start_year: 2010, end_year: 2010}
    scripts: null


  E-OBS:
    description: E-OBS check
    variables:
      tas:
      tasmax:
      tasmin:
      pr:
      psl:
    additional_datasets:
    # yamllint disable rule:octal-values
      - {dataset: E-OBS, project: OBS, mip: day, tier: 2, type: ground,
         version: v20.0e-0.1, start_year: 1950, end_year: 2019, end_month: 07}
      - {dataset: E-OBS, project: OBS, mip: day, tier: 2, type: ground,
         version: v20.0e-0.25, start_year: 1950, end_year: 2019, end_month: 07}
      - {dataset: E-OBS, project: OBS, mip: Amon, tier: 2, type: ground,
         version: v20.0e-0.1, start_year: 1950, end_year: 2019, end_month: 07}
      - {dataset: E-OBS, project: OBS, mip: Amon, tier: 2, type: ground,
         version: v20.0e-0.25, start_year: 1950, end_year: 2019, end_month: 07}
    # yamllint enable rule:octal-values
    scripts: null


  Eppley-VGPM-MODIS:
    description: Eppley-VGPM-MODIS check
    variables:
      intpp:
    additional_datasets:
      - {dataset: Eppley-VGPM-MODIS, project: OBS, mip: Omon, tier: 2,
         type: sat, version: R2018, start_year: 2003, end_year: 2018}
    scripts: null


  ESACCI-AEROSOL:
    description: ESACCI-AEROSOL check
    variables:
      abs550aer:
      od550aer:
      od550aerStderr:
      od550lt1aer:
      od870aer:
      od870aerStderr:
    additional_datasets:
      - {dataset: ESACCI-AEROSOL, project: OBS, mip: aero, tier: 2,
         type: sat, version: SU-v4.21, start_year: 1997, end_year: 2011}
    scripts: null


  ESACCI-CLOUD:
    description: ESACCI-CLOUD check
    variables:
      clivi:
      clt:
      cltStderr:
      clwvi:
      lwp:
      rlut:
      rlutcs:
      rsut:
      rsutcs:
      rsdt:
      rlus:
      rsus:
      rsuscs:
    additional_datasets:
      - {dataset: ESACCI-CLOUD, project: OBS, mip: Amon, tier: 2,
         type: sat, version: AVHRR-AMPM-fv3.0, start_year: 1982, end_year: 2016}
    scripts: null


  ESACCI-FIRE:
    description: ESACCI-FIRE check
    variables:
      burntArea:
    additional_datasets:
      - {dataset: ESACCI-FIRE, project: OBS, mip: Lmon, tier: 2,
         type: sat, version: L4-BA-MERIS-fv4.1,
         start_year: 2005, end_year: 2011}
    scripts: null


  ESACCI-LANDCOVER:
    description: ESACCI-LANDCOVER check
    variables:
      baresoilFrac:
      cropFrac:
      grassFrac:
      shrubFrac:
      treeFrac:
    additional_datasets:
      - {dataset: ESACCI-LANDCOVER, project: OBS, mip: Lmon, tier: 2,
         type: sat, version: L4-LCCS-Map-300m-P5Y-aggregated-0.500000Deg,
         start_year: 1998, end_year: 2012}
    scripts: null

  ESACCI-LST:
    # TODO change years to full data coverage
    description: ESACCI-LST check
    variables:
      ts:
    additional_datasets:
      - {dataset: ESACCI-LST, project: OBS, mip: Amon, tier: 2,
         type: sat, version: "1.00",
         start_year: 2003, end_year: 2018}
    scripts: null


  ESACCI-OC:
    description: ESACCI-OC check
    variables:
      chl:
    additional_datasets:
      - {dataset: ESACCI-OC, project: OBS6, mip: Omon, tier: 2,
         type: sat, version: fv5.0, start_year: 1998, end_year: 2020}
    scripts: null


  ESACCI-OZONE:
    description: ESACCI-OZONE check
    variables:
      toz:
        additional_datasets:
          - {dataset: ESACCI-OZONE, project: OBS, mip: Amon, tier: 2,
             type: sat, version: L3, start_year: 1997, end_year: 2010}
      tozStderr:
        additional_datasets:
          - {dataset: ESACCI-OZONE, project: OBS, mip: Amon, tier: 2,
             type: sat, version: L3, start_year: 1997, end_year: 2010}
      tro3prof:
        additional_datasets:
          - {dataset: ESACCI-OZONE, project: OBS, mip: Amon, tier: 2,
             type: sat, version: L3, start_year: 2007, end_year: 2008}
      tro3profStderr:
        additional_datasets:
          - {dataset: ESACCI-OZONE, project: OBS, mip: Amon, tier: 2,
             type: sat, version: L3, start_year: 2007, end_year: 2008}
    scripts: null

  ESACCI-SEA-SURFACE-SALINITY:
    description: ESACCI-SEA-SURFACE-SALINITY check
    variables:
      sos:
    additional_datasets:
      - {dataset: ESACCI-SEA-SURFACE-SALINITY, project: OBS6, mip: Omon, tier: 2,
         type: reanaly, version: fv1.8, start_year: 2010, end_year: 2018}
      - {dataset: ESACCI-SEA-SURFACE-SALINITY, project: OBS6, mip: Omon, tier: 2,
         type: reanaly, version: fv2.31, start_year: 2010, end_year: 2018}
    scripts: null


  ESACCI-SOILMOISTURE:
    description: ESACCI-SOILMOISTURE check
    variables:
      dos:
      dosStderr:
        sm:
      smStderr:
    additional_datasets:
      - {dataset: ESACCI-SOILMOISTURE, project: OBS, mip: Lmon, tier: 2,
         type: sat, version: L3S-SSMV-COMBINED-v4.2,
         start_year: 2005, end_year: 2011}
    scripts: null


  ESACCI-SST:
    description: ESACCI-SST check
    variables:
      ts:
      tsStderr:
    additional_datasets:
      - {dataset: ESACCI-SST, project: OBS, mip: Amon, tier: 2,
         type: sat, version: 2.2,
         start_year: 1982, end_year: 2019}
    scripts: null


  ESACCI-WATERVAPOUR:
    description: ESACCI-WATERVAPOUR check
    variables:
      prw:
        mip: Amon
        start_year: 2003
        end_year: 2017
      prw_day:
        short_name: prw
        mip: Eday
        start_year: 2003
        end_year: 2007
    additional_datasets:
      - {dataset: ESACCI-WATERVAPOUR, project: OBS6, tier: 2,
         type: sat, version: 3.1}
    scripts: null


  ESDC:
    description: ESDC check
    variables:
      tas:
      tasmin:
      tasmax:
    additional_datasets:
      - {dataset: ESDC, project: OBS6, mip: Amon, tier: 2,
         type: reanaly, version: 3.0.1,
         start_year: 1979, end_year: 2021}
    scripts: null

  ESRL:
    description: ESRL check
    variables:
      co2s:
        mip: Amon
    additional_datasets:
      - {dataset: ESRL, project: OBS, type: ground, version: ASK, tier: 2,
         start_year: 2000, end_year: 2002}
      - {dataset: ESRL, project: OBS, type: ground, version: GLOBAL, tier: 2,
         start_year: 2000, end_year: 2002}
      - {dataset: ESRL, project: OBS, type: ground, version: MLO, tier: 2,
         start_year: 2000, end_year: 2002}
    scripts: null


  GCP2018:
    description: GCP2018 check
    variables:
      nbp:
        mip: Lmon
      fgco2:
        mip: Omon
    additional_datasets:
      - {dataset: GCP2018, project: OBS, frequency: yr, tier: 2, type: reanaly,
         version: '1.0', start_year: 1959, end_year: 2017}
    scripts: null


  GCP2020:
    description: GCP2020 check
    variables:
      nbp:
        mip: Lmon
        additional_datasets:
          - {dataset: GCP2020, project: OBS, frequency: yr, tier: 2,
             type: reanaly, version: '1.0', start_year: 1959, end_year: 2019}
      nbp_residual:
        short_name: nbp
        mip: Lmon
        additional_datasets:
          - {dataset: GCP2020, project: OBS, frequency: yr, tier: 2,
             type: reanaly, version: '1.0-residual', start_year: 1959,
             end_year: 2019}
      fgco2:
        mip: Omon
        additional_datasets:
          - {dataset: GCP2020, project: OBS, frequency: yr, tier: 2,
             type: reanaly, version: '1.0', start_year: 1959, end_year: 2019}
    scripts: null


  GHCN:
    description: GHCN check
    variables:
      pr:
    additional_datasets:
      - {dataset: GHCN, project: OBS, mip: Amon, tier: 2,
         type: ground, version: 1, start_year: 1900, end_year: 2014}
    scripts: null


  GHCN-CAMS:
    description: GHCN-CAMS check
    variables:
      tas:
    additional_datasets:
      - {dataset: GHCN-CAMS, project: OBS, mip: Amon, tier: 2,
         type: ground, version: 1, start_year: 1948, end_year: 2020}
    scripts: null


  GISTEMP:
    description: GISTEMP check
    variables:
      tasa:
    additional_datasets:
      - {dataset: GISTEMP, project: OBS, mip: Amon, tier: 2,
         type: ground, version: v4, start_year: 1880, end_year: 2020}
    scripts: null


  GLODAP:
    description: GLODAP check
    variables:
      dissic:
      ph:
      talk:
    additional_datasets:
      - {dataset: GLODAP, project: OBS6, mip: Oyr, tier: 2,
         type: clim, version: v2.2016b, start_year: 2000, end_year: 2000}
    scripts: null


  GPCC:
    description: GPCC check
    variables:
      pr:
    additional_datasets:
      - {dataset: GPCC, project: OBS, mip: Amon, tier: 2,
         type: reanaly, version: v2018_025, start_year: 1891, end_year: 2016}
      - {dataset: GPCC, project: OBS, mip: Amon, tier: 2,
         type: reanaly, version: v2018_05, start_year: 1891, end_year: 2016}
      - {dataset: GPCC, project: OBS, mip: Amon, tier: 2,
         type: reanaly, version: v2018_10, start_year: 1891, end_year: 2016}
      - {dataset: GPCC, project: OBS, mip: Amon, tier: 2,
         type: reanaly, version: v2018_25, start_year: 1891, end_year: 2016}
      - {dataset: GPCC, project: OBS, mip: Amon, tier: 2, type: reanaly,
         version: v2018_025-numgauge1, start_year: 1891, end_year: 2016}
      - {dataset: GPCC, project: OBS, mip: Amon, tier: 2, type: reanaly,
         version: v2018_05-numgauge1, start_year: 1891, end_year: 2016}
      - {dataset: GPCC, project: OBS, mip: Amon, tier: 2, type: reanaly,
         version: v2018_10-numgauge1, start_year: 1891, end_year: 2016}
      - {dataset: GPCC, project: OBS, mip: Amon, tier: 2, type: reanaly,
         version: v2018_25-numgauge1, start_year: 1891, end_year: 2016}
    scripts: null

  GPCP-SG:
    description: GPCP-SG check
    variables:
      pr:
    additional_datasets:
      - {dataset: GPCP-SG, project: OBS, mip: Amon, tier: 2, type: atmos,
         version: 2.3,  start_year: 1979,  end_year: 2022}
    scripts: null

  HadCRUT3:
    description: HadCRUT3 check
    variables:
      tasa:
    additional_datasets:
      - {dataset: HadCRUT3, project: OBS, mip: Amon, tier: 2,
         type: ground, version: 1, start_year: 1850, end_year: 2013}
    scripts: null


  HadCRUT4:
    description: HadCRUT4 check
    variables:
      tas:
      tasa:
      tasConf5:
      tasConf95:
    additional_datasets:
      - {dataset: HadCRUT4, project: OBS, mip: Amon, tier: 2,
         type: ground, version: 1, start_year: 1850, end_year: 2018}
    scripts: null


  HadCRUT5:
    description: HadCRUT5 check
    variables:
      tas:
      tasa:
    additional_datasets:
      - {dataset: HadCRUT5, project: OBS, mip: Amon, tier: 2,
         type: ground, version: 5.0.1.0-analysis, start_year: 1850, end_year: 2021}
      - {dataset: HadCRUT5, project: OBS, mip: Amon, tier: 2,
         type: ground, version: 5.0.1.0-noninfilled, start_year: 1850, end_year: 2021}
    scripts: null


  HadISST:
    description: HadISST check
    variables:
      ts:
        mip: Amon
      tos:
        mip: Omon
      sic:
        mip: OImon
    additional_datasets:
      - {dataset: HadISST, project: OBS, tier: 2,
         type: reanaly, version: 1, start_year: 1870, end_year: 2021}
    scripts: null


  HALOE:
    description: HALOE check
    variables:
      hus:
      tro3:
    additional_datasets:
      - {dataset: HALOE, project: OBS, mip: Amon, tier: 2,
         type: sat, version: 1, start_year: 1991, end_year: 2002}
    scripts: null

  ISCCP-FH:
    description: ISCCP-FH check
    variables:
      alb:
    additional_datasets:
      - {dataset: ISCCP-FH, project: OBS, mip: Amon, tier: 2,
         type: sat, version: v0, start_year: 1984, end_year: 2016}
    scripts: null

  JRA-25:
    description: JRA-25 check
    variables:
      clt:
      hus:
      prw:
      rlut:
      rlutcs:
      rsut:
      rsutcs:
    additional_datasets:
      - {dataset: JRA-25, project: OBS6, mip: Amon, tier: 2,
         type: reanaly, version: 1, start_year: 1979, end_year: 2013}
    scripts: null

  Kadow2020:
    description: Kadow2020 check
    variables:
      tasa:
    additional_datasets:
      - {dataset: Kadow2020, project: OBS, mip: Amon, tier: 2,
         type: ground, version: 5.0.1.0, start_year: 1850, end_year: 2020}
    scripts: null


  Landschuetzer2016:
    description: Landschuetzer2016 check
    variables:
      dpco2:
      fgco2:
      spco2:
    additional_datasets:
      - {dataset: Landschuetzer2016, project: OBS, mip: Omon, tier: 2,
         type: clim, version: v2016, start_year: 1982, end_year: 2015}
    scripts: null


  Landschuetzer2020:
    description: Landschuetzer2020 check
    variables:
      spco2:
    additional_datasets:
      - {dataset: Landschuetzer2020, project: OBS6, mip: Omon, tier: 2,
         type: clim, version: '1.1', start_year: 2004, end_year: 2004}
    scripts: null


  MOBO-DIC_MPIM:
    description: MOBO-DIC_MPIM check
    variables:
      dissic:
    additional_datasets:
      - {dataset: MOBO-DIC_MPIM, project: OBS6, mip: Omon, tier: 2,
         type: clim, version: '1.1', start_year: 2011, end_year: 2011}
    scripts: null


  MOBO-DIC2004-2019:
    description: MOBO-DIC2004-2019 check
    variables:
      dissic:
    additional_datasets:
      - {dataset: MOBO-DIC2004-2019, project: OBS6, mip: Omon, tier: 2,
         type: reanaly, version: '2.3', start_year: 2004, end_year: 2019}
    scripts: null


  NCEP-NCAR-R1:
    description: NCEP-NCAR-R1 check
    variables:
      clt:
        mip: Amon
      hur:
        mip: Amon
      hurs:
        mip: Amon
      hus:
        mip: Amon
      pr_month:
        short_name: pr
        mip: Amon
      pr_day:
        short_name: pr
        mip: day
      prw:
        mip: Amon
      psl:
        mip: Amon
      rlut_day:
        short_name: rlut
        mip: day
      rlut_month:
        short_name: rlut
        mip: Amon
      rlutcs:
        mip: Amon
      rsut:
        mip: Amon
      rsutcs:
        mip: Amon
      sfcWind:
        mip: Amon
      ta:
        mip: Amon
      tas:
        mip: Amon
      tasmax:
        mip: Amon
      tasmin:
        mip: Amon
      ts:
        mip: Amon
      ua_month:
        short_name: ua
        mip: Amon
      ua_day:
        short_name: ua
        mip: day
      va_month:
        short_name: va
        mip: Amon
      va_day:
        short_name: va
        mip: day
      wap:
        mip: Amon
      zg:
        mip: Amon
    additional_datasets:
      - {dataset: NCEP-NCAR-R1, project: OBS6, tier: 2,
         type: reanaly, version: 1, start_year: 1948, end_year: 2021}
    scripts: null


  NCEP-DOE-R2:
    description: NCEP-DOE-R2 check
    variables:
      clt:
      hur:
      prw:
      ta:
      wap:
    additional_datasets:
      - {dataset: NCEP-DOE-R2, project: OBS6, mip: Amon, tier: 2,
         type: reanaly, version: 2, start_year: 1979, end_year: 2022}
    scripts: null


  NOAA-CIRES-20CR-V2:
    description: NOAA-CIRES-20CR-V2 check
    variables:
      clt:
      clwvi:
      hus:
      prw:
      rlut:
      rsut:
    additional_datasets:
      - {dataset: NOAA-CIRES-20CR-V2, project: OBS6, mip: Amon, tier: 2,
         type: reanaly, version: v2, start_year: 1871, end_year: 2012}
    scripts: null

  NOAA-ERSSTv5:
    description: NOAA-ERSSTv5 check
    variables:
      tos:
    additional_datasets:
      - {dataset: NOAA-ERSSTv5, project: OBS6, mip: Omon, tier: 2,
         type: reanaly, version: v5, start_year: 1854, end_year: 2000}
    scripts: null

  NOAA-ERSSTv3b:
    description: NOAA-ERSSTv3b check
    variables:
      tos:
    additional_datasets:
      - {dataset: NOAA-ERSSTv3b, project: OBS6, mip: Omon, tier: 2,
         type: reanaly, version: v3b, start_year: 1854, end_year: 2019}
    scripts: null

  NOAA-MBL-CH4:
    description: NOAA marine boundary layer CH4 check
    variables:
      ch4s:
    additional_datasets:
      - {dataset: NOAA-MBL-CH4, project: OBS6, mip: Amon, type: atmos, version: 1.0, tier: 2,
         start_year: 1983, end_year: 2023}
    scripts: null

  NOAA-CIRES-20CR-V3:
    description: NOAA-CIRES-20CR-V3 check
    variables:
      clt:
      clwvi:
      hus:
      prw:
      rlut:
      rlutcs:
      rsut:
      rsutcs:
    additional_datasets:
      - {dataset: NOAA-CIRES-20CR-V3, project: OBS6, mip: Amon, tier: 2,
         type: reanaly, version: v3, start_year: 1836, end_year: 2015}
    scripts: null


  NOAAGlobalTemp:
    description: NOAAGlobalTemp check
    variables:
      tasa:
    additional_datasets:
      - {dataset: NOAAGlobalTemp, project: OBS, mip: Amon, tier: 2,
         type: ground, version: v5.0.0, start_year: 1880, end_year: 2021}
    scripts: null


  OceanSODA-ETHZ:
    description: OceanSODA-ETHZ check
    variables:
      areacello:
        mip: Ofx
      co3os:
        mip: Omon
      dissicos:
        mip: Omon
      fgco2:
        mip: Omon
      phos:
        mip: Omon
      spco2:
        mip: Omon
      talkos:
        mip: Omon
    additional_datasets:
      - {dataset: OceanSODA-ETHZ, project: OBS6, tier: 2, type: reanaly,
         version: v2023, start_year: 1982, end_year: 2022}
    scripts: null


  OSI-450:
    description: OSI-450 check
    variables:
      sic_day:
        short_name: sic
        mip: day
      sic_month:
        short_name: sic
        mip: OImon
      areacello:
        mip: fx
    additional_datasets:
      - {dataset: OSI-450-nh, project: OBS, tier: 2,
         type: reanaly, version: v2, start_year: 1979, end_year: 2015}
      - {dataset: OSI-450-sh, project: OBS, tier: 2,
         type: reanaly, version: v2, start_year: 1979, end_year: 2015}
    scripts: null


  PATMOS-x:
    description: PATMOS-x check
    variables:
      clt:
    additional_datasets:
      - {dataset: PATMOS-x, project: OBS, mip: Amon, tier: 2,
         type: sat, version: NOAA, start_year: 1982, end_year: 2016}
    scripts: null


  PERSIANN-CDR:
    description: PERSIANN-CDR check
    variables:
      pr_month:
        short_name: pr
        mip: Amon
      pr_day:
        short_name: pr
        mip: day
    additional_datasets:
      - {dataset: PERSIANN-CDR, project: OBS, tier: 2,
         type: reanaly, version: v01r01, start_year: 1983, end_year: 2018}
    scripts: null


  PHC:
    description: PHC check
    variables:
      so:
      thetao:
    additional_datasets:
      - {dataset: PHC, project: OBS6, frequency: yr, mip: Omon, tier: 2,
         type: clim, version: 3, start_year: 1950, end_year: 1950}
    scripts: null


  PIOMAS:
    description: PIOMAS
    variables:
      sithick:
        mip: day
      areacello:
        mip: fx
    additional_datasets:
      - {dataset: PIOMAS, project: OBS, tier: 2,
         type: reanaly, version: 2.1, start_year: 1979, end_year: 2018}
    scripts: null


  REGEN:
    description: REGEN check
    variables:
      pr:
    additional_datasets:
      - {dataset: REGEN, project: OBS, mip: Amon, tier: 2,
         type: reanaly, version: V1-2019, start_year: 1950, end_year: 2016}
      - {dataset: REGEN, project: OBS, mip: day, tier: 2,
         type: reanaly, version: V1-2019, start_year: 1950, end_year: 2016}
    scripts: null


  Scripps-CO2-KUM:
    description: Scripps-CO2-KUM check
    variables:
      co2s:
    additional_datasets:
      - {dataset: Scripps-CO2-KUM, project: OBS6, mip: Amon, tier: 2,
         type: ground, version: 14-Oct-2021, start_year: 1979, end_year: 2021}
    scripts: null


  WFDE5:
    description: WFDE5 check
    variables:
      tas:
        additional_datasets:
          - {dataset: WFDE5, project: OBS, mip: Amon, tier: 2,
             type: ground, version: v1.1-CRU, start_year: 1979, end_year: 2018}
          - {dataset: WFDE5, project: OBS, mip: day, tier: 2,
             type: ground, version: v1.1-CRU, start_year: 1979, end_year: 2018}
      pr:
        additional_datasets:
          - {dataset: WFDE5, project: OBS, mip: Amon, tier: 2,
             type: ground, version: v1.1-CRU, start_year: 1980, end_year: 2018}
          - {dataset: WFDE5, project: OBS, mip: day, tier: 2,
             type: ground, version: v1.1-CRU, start_year: 1980, end_year: 2018}
          - {dataset: WFDE5, project: OBS, mip: Amon, tier: 2,
             type: ground, version: v1.1-CRU+GPCC, start_year: 1980, end_year: 2016}
          - {dataset: WFDE5, project: OBS, mip: day, tier: 2,
             type: ground, version: v1.1-CRU+GPCC, start_year: 1980, end_year: 2016}
    scripts: null


  TCOM-CH4:
    description: TCOM-CH4 check
    variables:
      ch4:
    additional_datasets:
      - {dataset: TCOM-CH4, project: OBS6, mip: Amon, frequency: day, tier: 2,
         type: reanaly, version: '1.0', start_year: 1991, end_year: 2021}
    scripts: null


  TCOM-N2O:
    description: TCOM-N2O check
    variables:
      n2o:
    additional_datasets:
      - {dataset: TCOM-N2O, project: OBS6, mip: Amon, frequency: day, tier: 2,
         type: reanaly, version: '1.0', start_year: 1991, end_year: 2021}
    scripts: null


  WOA:
    description: WOA check
    variables:
      so:
        mip: Omon
      sos:
        mip: Omon
      thetao:
        mip: Omon
      tos:
        mip: Omon
      no3:
        mip: Oyr
      o2:
        mip: Oyr
      po4:
        mip: Oyr
      si:
        mip: Oyr
    additional_datasets:
      - {dataset: WOA, project: OBS6, tier: 2,
         type: clim, version: 2018, start_year: 2000, end_year: 2000}
      - {dataset: WOA, project: OBS, tier: 2,
         type: clim, version: 2013v2, start_year: 2000, end_year: 2000}
    scripts: null


  ### TIER 3 ##################################################################

  APHRO-MA:
    description: APHRO-MA check
    variables:
      pr:
        additional_datasets:
          - {dataset: APHRO-MA, project: OBS, mip: day, tier: 3, type: ground,
             version: 025deg-V1101, start_year: 1951, end_year: 2007}
          - {dataset: APHRO-MA, project: OBS, mip: day, tier: 3, type: ground,
             version: 050deg-V1101, start_year: 1951, end_year: 2007}
          - {dataset: APHRO-MA, project: OBS, mip: Amon, tier: 3, type: ground,
             version: 025deg-V1101, start_year: 1951, end_year: 2007}
          - {dataset: APHRO-MA, project: OBS, mip: Amon, tier: 3, type: ground,
             version: 050deg-V1101, start_year: 1951, end_year: 2007}
          - {dataset: APHRO-MA, project: OBS, mip: day, tier: 3, type: ground,
             version: 025deg-V1101-EXR1, start_year: 2007, end_year: 2015}
          - {dataset: APHRO-MA, project: OBS, mip: day, tier: 3, type: ground,
             version: 050deg-V1101-EXR1, start_year: 2007, end_year: 2015}
          - {dataset: APHRO-MA, project: OBS, mip: Amon, tier: 3, type: ground,
             version: 025deg-V1101-EXR1, start_year: 2007, end_year: 2015}
          - {dataset: APHRO-MA, project: OBS, mip: Amon, tier: 3, type: ground,
             version: 050deg-V1101-EXR1, start_year: 2007, end_year: 2015}
      tas:
        additional_datasets:
          - {dataset: APHRO-MA, project: OBS, mip: day, tier: 3, type: ground,
             version: 025deg-V1808, start_year: 1961, end_year: 2007}
          - {dataset: APHRO-MA, project: OBS, mip: day, tier: 3, type: ground,
             version: 050deg-V1808, start_year: 1961, end_year: 2007}
          - {dataset: APHRO-MA, project: OBS, mip: Amon, tier: 3, type: ground,
             version: 025deg-V1808, start_year: 1961, end_year: 2007}
          - {dataset: APHRO-MA, project: OBS, mip: Amon, tier: 3, type: ground,
             version: 050deg-V1808, start_year: 1961, end_year: 2007}
    scripts: null


  AURA-TES:
    description: AURA-TES check
    variables:
      tro3:
    additional_datasets:
      - {dataset: AURA-TES, project: OBS, mip: Amon, tier: 3,
         type: sat, version: 1, start_year: 2005, end_year: 2011}
    scripts: null


  CALIPSO-ICECLOUD:
    description: CALIPSO-ICECLOUD check
    variables:
      cli:
    additional_datasets:
      - {dataset: CALIPSO-ICECLOUD, project: OBS, type: sat, version: 1-00,
         mip: Amon, tier: 3, start_year: 2007, end_year: 2015}
    scripts: null


  CDS-SATELLITE-ALBEDO:
    description: CDS-SATELLITE-ALBEDO check
    variables:
      bdalb:
      bhalb:
    additional_datasets:
      - {dataset: CDS-SATELLITE-ALBEDO, project: OBS6, mip: Lmon, tier: 3,
         type: sat, version: V1, start_year: 1999, end_year: 2013}
    scripts: null


  CDS-SATELLITE-LAI-FAPAR:
    description: CDS-SATELLITE-LAI-FAPAR check
    variables:
      fapar:
      lai:
    additional_datasets:
      - {dataset: CDS-SATELLITE-LAI-FAPAR, project: OBS, mip: Lmon, tier: 3,
         type: sat, version: V1, start_year: 1999, end_year: 2013}
    scripts: null


  CDS-SATELLITE-SOIL-MOISTURE:
    description: CDS-SATELLITE-SOIL-MOISTURE check
    variables:
      sm_month:
        short_name: sm
        mip: Lmon
      sm_day:
        short_name: sm
        mip: day
    additional_datasets:
      - {dataset: CDS-SATELLITE-SOIL-MOISTURE, project: OBS, tier: 3,
         type: sat, version: ACTIVE,
         start_year: 1992, end_year: 2020}
      - {dataset: CDS-SATELLITE-SOIL-MOISTURE, project: OBS, tier: 3,
         type: sat, version: COMBINED,
         start_year: 1979, end_year: 2020}
      - {dataset: CDS-SATELLITE-SOIL-MOISTURE, project: OBS, tier: 3,
         type: sat, version: PASSIVE,
         start_year: 1979, end_year: 2020}
    scripts: null


  CDS-UERRA:
    description: CDS-UERRA check
    variables:
      sm:
    additional_datasets:
      - {dataset: CDS-UERRA, project: OBS6, mip: E6hr, frequency: 6hr, tier: 3,
         type: reanaly, version: UERRA-HARMONIE,
         start_year: 1979, end_year: 2018}
    scripts: null


  CDS-XCH4:
    description: CDS-XCH4 check
    variables:
      xch4:
    additional_datasets:
      - {dataset: CDS-XCH4, project: OBS, mip: Amon, tier: 3,
         type: sat, version: L3, start_year: 2003, end_year: 2018}
    scripts: null


  CDS-XCO2:
    description: CDS-XCO2 check
    variables:
      xco2:
    additional_datasets:
      - {dataset: CDS-XCO2, project: OBS, mip: Amon, tier: 3,
         type: sat, version: L3, start_year: 2003, end_year: 2016}
    scripts: null


  CERES_mon:
    description: CERES-SYN1deg check
    variables:
      rlds_month:
        short_name: rlds
        mip: Amon
      rlds_3hr:
        short_name: rlds
        mip: 3hr
      rldscs_month:
        short_name: rldscs
        mip: Amon
      rldscs_3hr:
        short_name: rldscs
        mip: 3hr
      rlus_month:
        short_name: rlus
        mip: Amon
      rlus_3hr:
        short_name: rlus
        mip: 3hr
      rluscs:
        mip: 3hr
      rlut_month:
        short_name: rlut
        mip: Amon
      rlut_3hr:
        short_name: rlut
        mip: 3hr
      rlutcs_month:
        short_name: rlutcs
        mip: Amon
      rlutcs_3hr:
        short_name: rlutcs
        mip: 3hr
      rsds_month:
        short_name: rsds
        mip: Amon
      rsds_3hr:
        short_name: rsds
        mip: 3hr
      rsdscs:
        mip: 3hr
      rsdt:
        mip: Amon
      rsus_month:
        short_name: rsus
        mip: Amon
      rsus_3hr:
        short_name: rsus
        mip: 3hr
      rsuscs:
        mip: 3hr
      rsut_month:
        short_name: rsut
        mip: Amon
      rsut_3hr:
        short_name: rsut
        mip: 3hr
      rsutcs_month:
        short_name: rsutcs
        mip: Amon
      rsutcs_3hr:
        short_name: rsutcs
        mip: 3hr
    additional_datasets:
      - {dataset: CERES-SYN1deg, project: OBS, tier: 3,
         type: sat, version: Ed3A, start_year: 2001, end_year: 2016}
    scripts: null


  CLARA-AVHRR:
    description: CLARA-AVHRR check
    variables:
      clt:
        mip: Amon
      clivi:
        mip: Amon
      clwvi:
        mip: Amon
      lwp:
        mip: Amon
    additional_datasets:
      - {dataset: CLARA-AVHRR, project: OBS, tier: 3,
         type: sat, version: V002_01, start_year: 1982, end_year: 2018}
    scripts: null


  CLOUDSAT-L2:
    description: CloudSat-level2 check
    variables:
      clivi:
      clw:
      clwvi:
      lwp:
    additional_datasets:
      - {dataset: CLOUDSAT-L2, project: OBS, tier: 3, type: sat,
         version: P1-R05-gridbox-average-all, mip: Amon, start_year: 2006,
         end_year: 2017}
      - {dataset: CLOUDSAT-L2, project: OBS, tier: 3, type: sat,
         version: P1-R05-gridbox-average-noprecip, mip: Amon, start_year: 2006,
         end_year: 2017}
      - {dataset: CLOUDSAT-L2, project: OBS, tier: 3, type: sat,
         version: P1-R05-in-cloud-all, mip: Amon, start_year: 2006,
         end_year: 2017}
      - {dataset: CLOUDSAT-L2, project: OBS, tier: 3, type: sat,
         version: P1-R05-in-cloud-noprecip, mip: Amon, start_year: 2006,
         end_year: 2017}
    scripts: null


  ERA-Interim:
    description: ERA-Interim check
    variables:
      cl:
        mip: Amon
      cli:
        mip: Amon
      clivi:
        mip: Amon
      clt_day:
        short_name: clt
        mip: day
      clt_month:
        short_name: clt
        mip: Amon
      clw:
        mip: Amon
      clwvi:
        mip: Amon
      evspsbl_day:
        short_name: evspsbl
        mip: Eday
      evspsbl_month:
        short_name: evspsbl
        mip: Amon
      hfds:
        mip: Omon
      hur:
        mip: Amon
      hus:
        mip: Amon
      lwp:
        mip: Amon
      orog:
        mip: fx
      pr_day:
        short_name: pr
        mip: day
      pr_month:
        short_name: pr
        mip: Amon
      prsn_day:
        short_name: prsn
        mip: day
      prsn_month:
        short_name: prsn
        mip: Amon
      prw:
        mip: Amon
      ps_day:
        short_name: ps
        mip: CFday
      ps_month:
        short_name: ps
        mip: Amon
      psl_day:
        short_name: psl
        mip: day
      psl_month:
        short_name: psl
        mip: Amon
      rlds_day:
        short_name: rlds
        mip: day
      rlut_month:
        short_name: rlut
        mip: Amon
      rlutcs_month:
        short_name: rlutcs
        mip: Amon
      rsds_day:
        short_name: rsds
        mip: day
      rsds_month:
        short_name: rsds
        mip: Amon
      rsdt_day:
        short_name: rsdt
        mip: CFday
      rsdt_month:
        short_name: rsdt
        mip: Amon
      rsut_month:
        short_name: rsut
        mip: Amon
      rsutcs_month:
        short_name: rsutcs
        mip: Amon
      rss_day:
        short_name: rss
        mip: day
      rss_month:
        short_name: rss
        mip: Emon
      sftlf:
        mip: fx
      ta_day:
        short_name: ta
        mip: day
      ta_month:
        short_name: ta
        mip: Amon
      tas_day:
        short_name: tas
        mip: day
      tas_month:
        short_name: tas
        mip: Amon
      tasmax:
        mip: day
      tasmin:
        mip: day
      tauu:
        mip: Amon
      tauv:
        mip: Amon
      tdps_day:
        short_name: tdps
        mip: Eday
      tdps_month:
        short_name: tdps
        mip: Emon
      tos:
        mip: Omon
      ts_day:
        short_name: ts
        mip: Eday
      ts_month:
        short_name: ts
        mip: Amon
      tsn_month:
        short_name: tsn
        mip: LImon
      tsn_day:
        short_name: tsn
        mip: Eday
      ua:
        mip: Amon
      uas_day:
        short_name: uas
        mip: day
      uas_month:
        short_name: uas
        mip: Amon
      va_day:
        short_name: va
        mip: day
      va_month:
        short_name: va
        mip: Amon
      vas_day:
        short_name: vas
        mip: day
      vas_month:
        short_name: vas
        mip: Amon
      wap:
        mip: Amon
      zg_day:
        short_name: zg
        mip: day
      zg_month:
        short_name: zg
        mip: Amon
    additional_datasets:
      - {dataset: ERA-Interim, project: OBS6, tier: 3,
         type: reanaly, version: 1, start_year: 1979, end_year: 2018}
    scripts: null


  ERA-Interim-Land:
    description: ERA-Interim-Land check
    variables:
      sm:
        mip: Lmon
    additional_datasets:
      - {dataset: ERA-Interim-Land, project: OBS6, tier: 3,
         type: reanaly, version: 1, start_year: 1979, end_year: 2010}
    scripts: null


  ERA5_OBS6:
    description: ERA5 OBS6 (daily) check
    variables:
      evspsbl_Eday:
        short_name: evspsbl
        mip: Eday
      evspsblpot_Eday:
        short_name: evspsblpot
        mip: Eday
      tdps_Eday:
        short_name: tdps
        mip: Eday
      ts_Eday:
        short_name: ts
        mip: Eday
      tsn_Eday:
        short_name: tsn
        mip: Eday
      clt_day:
        short_name: clt
        mip: day
      mrro_day:
        short_name: mrro
        mip: day
      pr_day:
        short_name: pr
        mip: day
      prsn_day:
        short_name: prsn
        mip: day
      psl_day:
        short_name: psl
        mip: day
      rlds_day:
        short_name: rlds
        mip: day
      rls_day:
        short_name: rls
        mip: day
      rsds_day:
        short_name: rsds
        mip: day
      rss_day:
        short_name: rss
        mip: day
      tas_day:
        short_name: tas
        mip: day
      tasmax_day:
        short_name: tasmax
        mip: day
      tasmin_day:
        short_name: tasmin
        mip: day
      uas_day:
        short_name: uas
        mip: day
      vas_day:
        short_name: vas
        mip: day
      ps_CFday:
        short_name: ps
        mip: CFday
      rsdt_CFday:
        short_name: rsdt
        mip: CFday
      orog:
        mip: fx
    additional_datasets:
      - {dataset: ERA5, project: OBS6, tier: 3, type: reanaly,
         version: 1, start_year: 1990, end_year: 1990}
    scripts: null


  ERA5_native6:
    description: ERA5 native6 (hourly and monthly) check
    variables:
      clt_E1hr:
        short_name: clt
        mip: E1hr
      evspsbl_E1hr:
        short_name: evspsbl
        mip: E1hr
      evspsblpot_E1hr:
        short_name: evspsblpot
        mip: E1hr
      mrro_E1hr:
        short_name: mrro
        mip: E1hr
      pr_E1hr:
        short_name: pr
        mip: E1hr
      prsn_E1hr:
        short_name: prsn
        mip: E1hr
      ps_E1hr:
        short_name: ps
        mip: E1hr
      psl_E1hr:
        short_name: psl
        mip: E1hr
      ptype_E1hr:
        short_name: ptype
        mip: E1hr
      rls_E1hr:
        short_name: rls
        mip: E1hr
      rlds_E1hr:
        short_name: rlds
        mip: E1hr
      rlns_E1hr:
        short_name: rlns
        mip: E1hr
        frequency: 1hr
      rlus_E1hr:
        short_name: rlus
        mip: E1hr
        frequency: 1hr
      rsds_E1hr:
        short_name: rsds
        mip: E1hr
      rsdt_E1hr:
        short_name: rsdt
        mip: E1hr
      rsns_E1hr:
        short_name: rsns
        mip: E1hr
        frequency: 1hr
      rsus_E1hr:
        short_name: rsus
        mip: E1hr
        frequency: 1hr
      rss_E1hr:
        short_name: rss
        mip: E1hr
      uas_E1hr:
        short_name: uas
        mip: E1hr
      vas_E1hr:
        short_name: vas
        mip: E1hr
      tas_E1hr:
        short_name: tas
        mip: E1hr
      tasmax_E1hr:
        short_name: tasmax
        mip: E1hr
      tasmin_E1hr:
        short_name: tasmin
        mip: E1hr
      tdps_E1hr:
        short_name: tdps
        mip: E1hr
      ts_E1hr:
        short_name: ts
        mip: E1hr
      tsn_E1hr:
        short_name: tsn
        mip: E1hr
      clt_Amon:
        short_name: clt
        mip: Amon
      cl_Amon:
        short_name: cl
        mip: Amon
      evspsbl_Amon:
        short_name: evspsbl
        mip: Amon
      evspsblpot_Amon:
        short_name: evspsblpot
        mip: Amon
      mrro_Amon:
        short_name: mrro
        mip: Amon
      pr_Amon:
        short_name: pr
        mip: Amon
      prsn_Amon:
        short_name: prsn
        mip: Amon
      ps_Amon:
        short_name: ps
        mip: Amon
      psl_Amon:
        short_name: psl
        mip: Amon
      ptype_Amon:
        short_name: ptype
        mip: Amon
      rlds_Amon:
        short_name: rlds
        mip: Amon
      rls_Amon:
        short_name: rls
        mip: Amon
      rlns_Amon:
        short_name: rlns
        mip: Amon
      rlus_Amon:
        short_name: rlus
        mip: Amon
      rsds_Amon:
        short_name: rsds
        mip: Amon
      rsdt_Amon:
        short_name: rsdt
        mip: Amon
      rsns_Amon:
        short_name: rsns
        mip: Amon
      rsus_Amon:
        short_name: rsus
        mip: Amon
      rss_Amon:
        short_name: rss
        mip: Amon
      ta_Amon:
        short_name: ta
        mip: Amon
      tas_Amon:
        short_name: tas
        mip: Amon
      tdps_Amon:
        short_name: tdps
        mip: Amon
      ts_Amon:
        short_name: ts
        mip: Amon
      tsn_Amon:
        short_name: tsn
        mip: Amon
      uas_Amon:
        short_name: uas
        mip: Amon
      vas_Amon:
        short_name: vas
        mip: Amon
      orog:
        mip: fx
    additional_datasets:
      - {dataset: ERA5, project: native6, tier: 3, type: reanaly,
         version: v1, start_year: 1990, end_year: 1990}
    scripts: null


<<<<<<< HEAD
=======
  ESACCI-WATERVAPOUR:
    description: ESACCI-WV check
    variables:
      prw:
    additional_datasets:
      - {dataset: ESACCI-WATERVAPOUR, project: OBS6, mip: Amon, tier: 3,
         type: sat, version: CDR2-L3-COMBI-05deg-fv3.1,
         start_year: 2003, end_year: 2017}
      - {dataset: ESACCI-WATERVAPOUR, project: OBS6, mip: Eday, tier: 3,
         type: sat, version: CDR2-L3-COMBI-05deg-fv3.1,
         start_year: 2003, end_year: 2017}
    scripts: null


>>>>>>> ec42e892
  GRACE:
    description: GRACE check
    variables:
      lweGrace:
        mip: Lmon
    additional_datasets:
      - {dataset: GRACE, project: OBS6, tier: 3, type: sat,
         version: 1, start_year: 2002, end_year: 2020}
    scripts: null


  HWSD:
    description: HWSD check
    variables:
      areacella:
        mip: fx
      cSoil:
        mip: Lmon
      sftlf:
        mip: fx
    additional_datasets:
      - {dataset: HWSD, project: OBS, tier: 3, type: reanaly, version: 1.2,
         start_year: 2000, end_year: 2000}
    scripts: null


  JMA-TRANSCOM:
    description: JMA-TRANSCOM check
    variables:
      nbp:
        mip: Lmon
      fgco2:
        mip: Omon
    additional_datasets:
      - {dataset: JMA-TRANSCOM, project: OBS, tier: 3, type: reanaly,
         version: 2018, start_year: 1985, end_year: 2016}
    scripts: null


  FLUXCOM:
    description: FLUXCOM check
    variables:
      gpp:
    additional_datasets:
      - {dataset: FLUXCOM, project: OBS, mip: Lmon, tier: 3, type: reanaly,
         version: ANN-v1, start_year: 1980, end_year: 2013}
    scripts: null


  LAI3g:
    description: LAI3g check
    variables:
      lai:
    additional_datasets:
      - {dataset: LAI3g, project: OBS, mip: Lmon, tier: 3,
         type: reanaly, version: 1_regridded, start_year: 1981, end_year: 2018}
    scripts: null


  LandFlux-EVAL:
    description: LandFlux-EVAL check
    variables:
      et:
      etStderr:
    additional_datasets:
      - {dataset: LandFlux-EVAL, project: OBS, mip: Lmon, tier: 3,
         type: reanaly, version: Oct13, start_year: 1989, end_year: 2005}
    scripts: null


  MAC-LWP:
    description: MAC-LWP check
    variables:
      lwp:
      lwpStderr:
    additional_datasets:
      - {dataset: MAC-LWP, project: OBS, mip: Amon, tier: 3,
         type: sat, version: v1, start_year: 1988, end_year: 2016}
    scripts: null

  MERRA:
    description: MERRA check
    variables:
      cli:
      clivi:
      clt:
      clw:
      clwvi:
      hur:
      hus:
      lwp:
      pr:
      prw:
      ps:
      psl:
      rlut:
      rlutcs:
      rsdt:
      rsut:
      rsutcs:
      ta:
      tas:
      ts:
      ua:
      va:
      wap:
      zg:
    additional_datasets:
      - {dataset: MERRA, project: OBS, tier: 3, mip: Amon,
         type: reanaly, version: 5.2.0, start_year: 1979, end_year: 2015}
    scripts: null


  MERRA2:
    description: MERRA2 check
    variables:
      sm_monthly:
        short_name: sm
        mip: Lmon
      clt_monthly:
        short_name: clt
        mip: Amon
      pr_monthly:
        short_name: pr
        mip: Amon
      evspsbl_monthly:
        short_name: evspsbl
        mip: Amon
      hfss_monthly:
        short_name: hfss
        mip: Amon
      hfls_monthly:
        short_name: hfls
        mip: Amon
      huss_monthly:
        short_name: huss
        mip: Amon
      prc_monthly:
        short_name: prc
        mip: Amon
      prsn_monthly:
        short_name: prsn
        mip: Amon
      prw_monthly:
        short_name: prw
        mip: Amon
      ps_monthly:
        short_name: ps
        mip: Amon
      psl_monthly:
        short_name: psl
        mip: Amon
      rlds_monthly:
        short_name: rlds
        mip: Amon
      rldscs_monthly:
        short_name: rldscs
        mip: Amon
      rlus_monthly:
        short_name: rlus
        mip: Amon
      rlut_monthly:
        short_name: rlut
        mip: Amon
      rsds_monthly:
        short_name: rsds
        mip: Amon
      rsdscs_monthly:
        short_name: rsdscs
        mip: Amon
      rsdt_monthly:
        short_name: rsdt
        mip: Amon
      tas_monthly:
        short_name: tas
        mip: Amon
      tasmax_monthly:
        short_name: tasmax
        mip: Amon
      tasmin_monthly:
        short_name: tasmin
        mip: Amon
      tauu_monthly:
        short_name: tauu
        mip: Amon
      tauv_monthly:
        short_name: tauv
        mip: Amon
      rlutcs_monthly:
        short_name: rlutcs
        mip: Amon
      ts_monthly:
        short_name: ts
        mip: Amon
      uas_monthly:
        short_name: uas
        mip: Amon
      vas_monthly:
        short_name: vas
        mip: Amon
      rsus_monthly:
        short_name: rsus
        mip: Amon
      rsuscs_monthly:
        short_name: rsuscs
        mip: Amon
      rsut_monthly:
        short_name: rsut
        mip: Amon
      rsutcs_monthly:
        short_name: rsutcs
        mip: Amon
      ta_monthly:
        short_name: ta
        mip: Amon
      ua_monthly:
        short_name: ua
        mip: Amon
      va_monthly:
        short_name: va
        mip: Amon
      tro3_monthly:
        short_name: tro3
        mip: Amon
      zg_monthly:
        short_name: zg
        mip: Amon
      hus_monthly:
        short_name: hus
        mip: Amon
      wap_monthly:
        short_name: wap
        mip: Amon
      hur_monthly:
        short_name: hur
        mip: Amon
      cl_monthly:
        short_name: cl
        mip: Amon
      clw_monthly:
        short_name: clw
        mip: Amon
      cli_monthly:
        short_name: cli
        mip: Amon
      clwvi_monthly:
        short_name: clwvi
        mip: Amon
      clivi_monthly:
        short_name: clivi
        mip: Amon
    additional_datasets:
      - {dataset: MERRA2, project: OBS6, tier: 3,
         type: reanaly, version: 5.12.4, start_year: 1980, end_year: 2022}
    scripts: null


  MLS-AURA:
    description: MLS-AURA check
    variables:
      hur:
        mip: Amon
      hurStderr:
        mip: Amon
    additional_datasets:
      - {dataset: MLS-AURA, project: OBS6, tier: 3, type: sat, version: '004',
         start_year: 2005, end_year: 2019}
    scripts: null


  MODIS:
    description: MODIS check
    variables:
      od550aer:
        mip: aero
      clivi:
        mip: Amon
      clwvi:
        mip: Amon
      clt:
        mip: Amon
      lwpStderr:
        mip: Amon
      iwpStderr:
        mip: Amon
    additional_datasets:
      - {dataset: MODIS, project: OBS, tier: 3,
         type: sat, version: MYD08-M3, start_year: 2003, end_year: 2018}
    scripts: null


  MTE:
    description: MTE check
    variables:
      gpp:
      gppStderr:
    additional_datasets:
      - {dataset: MTE, project: OBS, tier: 3, mip: Lmon,
         type: reanaly, version: May12, start_year: 1982, end_year: 2011}
    scripts: null


  NDP:
    description: NDP check
    variables:
      cVeg:
    additional_datasets:
      - {dataset: NDP, project: OBS, tier: 3, mip: Lmon,
         type: reanaly, version: 017b, start_year: 2000, end_year: 2000}
    scripts: null


  NIWA-BS:
    description: NIWA-BS check
    variables:
      toz:
      tozStderr:
    additional_datasets:
      - {dataset: NIWA-BS, project: OBS, mip: Amon, tier: 3,
         type: sat, version: v3.3, start_year: 1979, end_year: 2016}
    scripts: null


  NSIDC-0116:
    description: NSIDC-0116 check
    variables:
      areacello:
        mip: fx
      usi:
        mip: day
      vsi:
        mip: day
    additional_datasets:
      - {dataset: NSIDC-0116-nh, project: OBS, tier: 3,
         type: reanaly, version: "4.1", start_year: 1978, end_year: 2018}
      - {dataset: NSIDC-0116-sh, project: OBS, tier: 3,
         type: reanaly, version: "4.1", start_year: 1978, end_year: 2018}
    scripts: null

  NSIDC-G02202:
    description: NSIDC-G02202 check
    variables:
      areacello:
        mip: Ofx
      siconc:
        mip: SImon
    additional_datasets:
      - {dataset: NSIDC-G02202-sh, project: OBS6, tier: 3,
        type: reanaly, version: 4, start_year: 1979, end_year: 2022}
    scripts: null

  UWisc:
    description: UWisc check
    variables:
      lwp:
      lwpStderr:
    additional_datasets:
      - {dataset: UWisc, project: OBS, mip: Amon, tier: 3,
         type: sat, version: v2, start_year: 1988, end_year: 2007}
    scripts: null<|MERGE_RESOLUTION|>--- conflicted
+++ resolved
@@ -296,24 +296,6 @@
       - {dataset: ESACCI-SST, project: OBS, mip: Amon, tier: 2,
          type: sat, version: 2.2,
          start_year: 1982, end_year: 2019}
-    scripts: null
-
-
-  ESACCI-WATERVAPOUR:
-    description: ESACCI-WATERVAPOUR check
-    variables:
-      prw:
-        mip: Amon
-        start_year: 2003
-        end_year: 2017
-      prw_day:
-        short_name: prw
-        mip: Eday
-        start_year: 2003
-        end_year: 2007
-    additional_datasets:
-      - {dataset: ESACCI-WATERVAPOUR, project: OBS6, tier: 2,
-         type: sat, version: 3.1}
     scripts: null
 
 
@@ -1590,8 +1572,6 @@
     scripts: null
 
 
-<<<<<<< HEAD
-=======
   ESACCI-WATERVAPOUR:
     description: ESACCI-WV check
     variables:
@@ -1606,7 +1586,6 @@
     scripts: null
 
 
->>>>>>> ec42e892
   GRACE:
     description: GRACE check
     variables:
