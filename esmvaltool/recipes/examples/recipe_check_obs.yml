--- conflicted
+++ resolved
@@ -905,14 +905,14 @@
 
   ### TIER 3 ##################################################################
 
-<<<<<<< HEAD
   AERONET:
     description: Aeronet check
     variables:
       od440aer:
     additional_datasets:
       - {dataset: AERONET, project: OBS6, mip: AERmon, tier: 3, type: atmos, version: 20231021}
-=======
+    scripts: null
+
   ANUClimate:
     description: ANUClimate check
     variables:
@@ -922,7 +922,6 @@
       tas:
     additional_datasets:
       - {dataset: ANUClimate, project: OBS6, mip: Amon, tier: 3, type: reanaly}
->>>>>>> 7163b149
     scripts: null
 
   APHRO-MA:
