# ESMValTool
# recipe_check_obs.yml
---
documentation:
  description: |
    Test recipe for OBS, no proprocessor or diagnostics are applied,
    just to check correct reading of the CMORized data.

  title: Recipe to test run all obs cmorizers.

  authors:
    - righi_mattia

  maintainer:
    - predoi_valeriu

diagnostics:

  ### TIER 2 ##################################################################

  AGCD:
    description:
    variables:
      pr:
    additional_datasets:
      - {project: OBS6, dataset: AGCD, mip: Amon, tier: 2,
        type: ground, version: v2-0-1}
    scripts: null

  BerkeleyEarth:
    description: BerkeleyEarth check
    variables:
      tas:
      tasa:
    additional_datasets:
      - {dataset: BerkeleyEarth, project: OBS, mip: Amon, tier: 2,
         type: reanaly, version: 2020, start_year: 1850, end_year: 2019}
    scripts: null


  CALIPSO-GOCCP:
    description: CALIPSO-GOCCP check
    variables:
      clcalipso:
    additional_datasets:
      - {dataset: CALIPSO-GOCCP, project: OBS, type: sat, version: 3.1.2,
         mip: cfMon, tier: 2, start_year: 2007, end_year: 2015}
    scripts: null


  CERES-EBAF:
    description: CERES-EBAF check
    variables:
      rlut:
      rlutcs:
      rsut:
      rsutcs:
    additional_datasets:
      - {dataset: CERES-EBAF, project: OBS, mip: Amon, tier: 2,
         type: sat, version: Ed4.1, start_year: 2001, end_year: 2021}
    scripts: null


  CMAP:
    description: CMAP check
    variables:
      pr:
    additional_datasets:
      - {project: OBS6, dataset: CMAP, mip: Amon, tier: 2,
        type: reanaly, version: v1}
    scripts: null


  CRU:
    description: CRU check
    variables:
      tas:  # check older versions
        mip: Amon
        additional_datasets:
        - {dataset: CRU, project: OBS, tier: 2, type: reanaly,
          version: TS4.02, start_year: 1901, end_year: 2017}
        - {dataset: CRU, project: OBS6, tier: 2, type: reanaly,
          version: TS4.07, start_year: 1901, end_year: 2021}
      pr:  # check older versions
        mip: Amon
        additional_datasets:
        - {dataset: CRU, project: OBS, tier: 2, type: reanaly,
        version: TS4.02, start_year: 1901, end_year: 2017}
        - {dataset: CRU, project: OBS6, tier: 2, type: reanaly,
          version: TS4.07, start_year: 1901, end_year: 2021}
      tasmin:
        mip: Amon
      tasmax:
        mip: Amon
      clt:
        mip: Amon
      evspsblpot:
        mip: Emon
    additional_datasets:  # newest version for all variables
      - {dataset: CRU, project: OBS6, tier: 2,
         type: reanaly, version: TS4.07, start_year: 1901, end_year: 2022}


    scripts: null


  CowtanWay:
    description: CowtanWay check
    variables:
      tasa:
    additional_datasets:
      - {dataset: CowtanWay, project: OBS, mip: Amon, tier: 2,
         type: reanaly, version: had4-krig-v1, start_year: 1979,
         end_year: 2013}
      - {dataset: CowtanWay, project: OBS, mip: Amon, tier: 2,
         type: reanaly, version: had4-uah-v1, start_year: 1979, end_year: 2013}
      - {dataset: CowtanWay, project: OBS, mip: Amon, tier: 2,
         type: reanaly, version: had4-short-krig-v2, start_year: 1979,
         end_year: 2019, end_month: 11}
      - {dataset: CowtanWay, project: OBS, mip: Amon, tier: 2,
         type: reanaly, version: had4-short-uah-v2, start_year: 1979,
         end_year: 2017, end_month: 7}
      - {dataset: CowtanWay, project: OBS, mip: Amon, tier: 2,
         type: reanaly, version: ghcn-short-krig-v2, start_year: 1979,
         end_year: 2019, end_month: 8}
      - {dataset: CowtanWay, project: OBS, mip: Amon, tier: 2,
         type: reanaly, version: ghcn-short-uah-v2, start_year: 1979,
         end_year: 2017, end_month: 7}
      - {dataset: CowtanWay, project: OBS, mip: Amon, tier: 2,
         type: reanaly, version: had4sst4-krig-v2, start_year: 1850,
         end_year: 2018}
      - {dataset: CowtanWay, project: OBS, mip: Amon, tier: 2,
         type: reanaly, version: had4-krig-v2, start_year: 1850,
         end_year: 2019, end_month: 11}
    scripts: null


  CT2019:
    description: CT2019 check
    variables:
      co2s:
    additional_datasets:
      - {dataset: CT2019, project: OBS6, mip: Amon, tier: 2,
         type: reanaly, version: 2019, start_year: 2000, end_year: 2018}
    scripts: null


  Duveiller2018:
    description: Duveiller2018 check
    variables:
      albDiffiTr13:
    additional_datasets:
      - {dataset: Duveiller2018, project: OBS, mip: Amon, tier: 2,
         type: clim, version: v2018, start_year: 2010, end_year: 2010}
    scripts: null


  E-OBS:
    description: E-OBS check
    variables:
      tas:
      tasmax:
      tasmin:
      pr:
      psl:
    additional_datasets:
    # yamllint disable rule:octal-values
      - {dataset: E-OBS, project: OBS, mip: day, tier: 2, type: ground,
         version: v20.0e-0.1, start_year: 1950, end_year: 2019, end_month: 07}
      - {dataset: E-OBS, project: OBS, mip: day, tier: 2, type: ground,
         version: v20.0e-0.25, start_year: 1950, end_year: 2019, end_month: 07}
      - {dataset: E-OBS, project: OBS, mip: Amon, tier: 2, type: ground,
         version: v20.0e-0.1, start_year: 1950, end_year: 2019, end_month: 07}
      - {dataset: E-OBS, project: OBS, mip: Amon, tier: 2, type: ground,
         version: v20.0e-0.25, start_year: 1950, end_year: 2019, end_month: 07}
    # yamllint enable rule:octal-values
    scripts: null


  Eppley-VGPM-MODIS:
    description: Eppley-VGPM-MODIS check
    variables:
      intpp:
    additional_datasets:
      - {dataset: Eppley-VGPM-MODIS, project: OBS, mip: Omon, tier: 2,
         type: sat, version: R2018, start_year: 2003, end_year: 2018}
    scripts: null


  ESACCI-AEROSOL:
    description: ESACCI-AEROSOL check
    variables:
      abs550aer:
      od550aer:
      od550aerStderr:
      od550lt1aer:
      od870aer:
      od870aerStderr:
    additional_datasets:
      - {dataset: ESACCI-AEROSOL, project: OBS, mip: aero, tier: 2,
         type: sat, version: SU-v4.21, start_year: 1997, end_year: 2011}
    scripts: null


  ESACCI-CLOUD:
    description: ESACCI-CLOUD check
    variables:
      clivi:
      clt:
      cltStderr:
      clwvi:
      lwp:
      rlut:
      rlutcs:
      rsut:
      rsutcs:
      rsdt:
      rlus:
      rsus:
      rsuscs:
    additional_datasets:
      - {dataset: ESACCI-CLOUD, project: OBS, mip: Amon, tier: 2,
         type: sat, version: AVHRR-AMPM-fv3.0, start_year: 1982, end_year: 2016}
    scripts: null


  ESACCI-FIRE:
    description: ESACCI-FIRE check
    variables:
      burntArea:
    additional_datasets:
      - {dataset: ESACCI-FIRE, project: OBS, mip: Lmon, tier: 2,
         type: sat, version: L4-BA-MERIS-fv4.1,
         start_year: 2005, end_year: 2011}
    scripts: null


  ESACCI-LANDCOVER:
    description: ESACCI-LANDCOVER check
    variables:
      baresoilFrac:
      cropFrac:
      grassFrac:
      shrubFrac:
      treeFrac:
    additional_datasets:
      - {dataset: ESACCI-LANDCOVER, project: OBS, mip: Lmon, tier: 2,
         type: sat, version: v2.0.8, frequency: yr,
         start_year: 1992, end_year: 2020}
    scripts: null

  ESACCI-LST:
    # TODO change years to full data coverage
    description: ESACCI-LST check
    variables:
      ts:
    additional_datasets:
      - {dataset: ESACCI-LST, project: OBS, mip: Amon, tier: 2,
         type: sat, version: "1.00",
         start_year: 2003, end_year: 2018}
    scripts: null


  ESACCI-OC:
    description: ESACCI-OC check
    variables:
      chl:
    additional_datasets:
      - {dataset: ESACCI-OC, project: OBS6, mip: Omon, tier: 2,
         type: sat, version: fv5.0, start_year: 1998, end_year: 2020}
    scripts: null


  ESACCI-OZONE:
    description: ESACCI-OZONE check
    variables:
      toz:
        additional_datasets:
          - {dataset: ESACCI-OZONE, project: OBS, mip: Amon, tier: 2,
             type: sat, version: L3, start_year: 1997, end_year: 2010}
      tozStderr:
        additional_datasets:
          - {dataset: ESACCI-OZONE, project: OBS, mip: Amon, tier: 2,
             type: sat, version: L3, start_year: 1997, end_year: 2010}
      tro3prof:
        additional_datasets:
          - {dataset: ESACCI-OZONE, project: OBS, mip: Amon, tier: 2,
             type: sat, version: L3, start_year: 2007, end_year: 2008}
      tro3profStderr:
        additional_datasets:
          - {dataset: ESACCI-OZONE, project: OBS, mip: Amon, tier: 2,
             type: sat, version: L3, start_year: 2007, end_year: 2008}
    scripts: null

  ESACCI-SEA-SURFACE-SALINITY:
    description: ESACCI-SEA-SURFACE-SALINITY check
    variables:
      sos:
    additional_datasets:
      - {dataset: ESACCI-SEA-SURFACE-SALINITY, project: OBS6, mip: Omon, tier: 2,
         type: reanaly, version: fv1.8, start_year: 2010, end_year: 2018}
      - {dataset: ESACCI-SEA-SURFACE-SALINITY, project: OBS6, mip: Omon, tier: 2,
         type: reanaly, version: fv2.31, start_year: 2010, end_year: 2018}
    scripts: null


  ESACCI-SOILMOISTURE:
    description: ESACCI-SOILMOISTURE check
    variables:
      sm_daily:
        short_name: sm
        mip: Eday
        frequency: day
      sm_monthly:
        short_name: sm
        mip: Lmon
        frequency: mon
      smStderr:
        mip: Eday
        frequency: day
    additional_datasets:
      - {dataset: ESACCI-SOILMOISTURE, project: OBS, tier: 2,
         type: sat, version: L3S-SSMV-COMBINED-v08.1, start_year: 1978, end_year: 2022}
    scripts: null


  ESACCI-SST:
    description: ESACCI-SST check
    variables:
      ts:
      tsStderr:
    additional_datasets:
      - {dataset: ESACCI-SST, project: OBS, mip: Amon, tier: 2,
         type: sat, version: 2.2,
         start_year: 1982, end_year: 2019}
    scripts: null


  ESDC:
    description: ESDC check
    variables:
      tas:
      tasmin:
      tasmax:
    additional_datasets:
      - {dataset: ESDC, project: OBS6, mip: Amon, tier: 2,
         type: reanaly, version: 3.0.1,
         start_year: 1979, end_year: 2021}
    scripts: null

  ESRL:
    description: ESRL check
    variables:
      co2s:
        mip: Amon
    additional_datasets:
      - {dataset: ESRL, project: OBS, type: ground, version: ASK, tier: 2,
         start_year: 2000, end_year: 2002}
      - {dataset: ESRL, project: OBS, type: ground, version: GLOBAL, tier: 2,
         start_year: 2000, end_year: 2002}
      - {dataset: ESRL, project: OBS, type: ground, version: MLO, tier: 2,
         start_year: 2000, end_year: 2002}
    scripts: null


  GCP2018:
    description: GCP2018 check
    variables:
      nbp:
        mip: Lmon
      fgco2:
        mip: Omon
    additional_datasets:
      - {dataset: GCP2018, project: OBS, frequency: yr, tier: 2, type: reanaly,
         version: '1.0', start_year: 1959, end_year: 2017}
    scripts: null


  GCP2020:
    description: GCP2020 check
    variables:
      nbp:
        mip: Lmon
        additional_datasets:
          - {dataset: GCP2020, project: OBS, frequency: yr, tier: 2,
             type: reanaly, version: '1.0', start_year: 1959, end_year: 2019}
      nbp_residual:
        short_name: nbp
        mip: Lmon
        additional_datasets:
          - {dataset: GCP2020, project: OBS, frequency: yr, tier: 2,
             type: reanaly, version: '1.0-residual', start_year: 1959,
             end_year: 2019}
      fgco2:
        mip: Omon
        additional_datasets:
          - {dataset: GCP2020, project: OBS, frequency: yr, tier: 2,
             type: reanaly, version: '1.0', start_year: 1959, end_year: 2019}
    scripts: null


  GHCN:
    description: GHCN check
    variables:
      pr:
    additional_datasets:
      - {dataset: GHCN, project: OBS, mip: Amon, tier: 2,
         type: ground, version: 1, start_year: 1900, end_year: 2014}
    scripts: null


  GHCN-CAMS:
    description: GHCN-CAMS check
    variables:
      tas:
    additional_datasets:
      - {dataset: GHCN-CAMS, project: OBS, mip: Amon, tier: 2,
         type: ground, version: 1, start_year: 1948, end_year: 2020}
    scripts: null


  GISTEMP:
    description: GISTEMP check
    variables:
      tasa:
    additional_datasets:
      - {dataset: GISTEMP, project: OBS, mip: Amon, tier: 2,
         type: ground, version: v4, start_year: 1880, end_year: 2020}
    scripts: null


  GLODAP:
    description: GLODAP check
    variables:
      dissic:
      ph:
      talk:
    additional_datasets:
      - {dataset: GLODAP, project: OBS6, mip: Oyr, tier: 2,
         type: clim, version: v2.2016b, start_year: 2000, end_year: 2000}
    scripts: null


  GPCC:
    description: GPCC check
    variables:
      pr:
    additional_datasets:
      - {dataset: GPCC, project: OBS, mip: Amon, tier: 2,
         type: reanaly, version: v2018-025, start_year: 1891, end_year: 2016}
      - {dataset: GPCC, project: OBS, mip: Amon, tier: 2,
         type: reanaly, version: v2018-05, start_year: 1891, end_year: 2016}
      - {dataset: GPCC, project: OBS, mip: Amon, tier: 2,
         type: reanaly, version: v2018-10, start_year: 1891, end_year: 2016}
      - {dataset: GPCC, project: OBS, mip: Amon, tier: 2,
         type: reanaly, version: v2018-25, start_year: 1891, end_year: 2016}
      - {dataset: GPCC, project: OBS, mip: Amon, tier: 2, type: reanaly,
         version: v2018-025-numgauge1, start_year: 1891, end_year: 2016}
      - {dataset: GPCC, project: OBS, mip: Amon, tier: 2, type: reanaly,
         version: v2018-05-numgauge1, start_year: 1891, end_year: 2016}
      - {dataset: GPCC, project: OBS, mip: Amon, tier: 2, type: reanaly,
         version: v2018-10-numgauge1, start_year: 1891, end_year: 2016}
      - {dataset: GPCC, project: OBS, mip: Amon, tier: 2, type: reanaly,
         version: v2018-25-numgauge1, start_year: 1891, end_year: 2016}
    scripts: null

  GPCP-SG:
    description: GPCP-SG check
    variables:
      pr:
    additional_datasets:
      - {dataset: GPCP-SG, project: OBS, mip: Amon, tier: 2, type: atmos,
         version: 2.3, start_year: 1979, end_year: 2022}
    scripts: null

  HadCRUT3:
    description: HadCRUT3 check
    variables:
      tasa:
    additional_datasets:
      - {dataset: HadCRUT3, project: OBS, mip: Amon, tier: 2,
         type: ground, version: 1, start_year: 1850, end_year: 2013}
    scripts: null


  HadCRUT4:
    description: HadCRUT4 check
    variables:
      tas:
      tasa:
      tasConf5:
      tasConf95:
    additional_datasets:
      - {dataset: HadCRUT4, project: OBS, mip: Amon, tier: 2,
         type: ground, version: 1, start_year: 1850, end_year: 2018}
    scripts: null


  HadCRUT5:
    description: HadCRUT5 check
    variables:
      tas:
      tasa:
    additional_datasets:
      - {dataset: HadCRUT5, project: OBS, mip: Amon, tier: 2,
         type: ground, version: 5.0.1.0-analysis, start_year: 1850, end_year: 2021}
      - {dataset: HadCRUT5, project: OBS, mip: Amon, tier: 2,
         type: ground, version: 5.0.1.0-noninfilled, start_year: 1850, end_year: 2021}
    scripts: null


  HadISST:
    description: HadISST check
    variables:
      ts:
        mip: Amon
      tos:
        mip: Omon
      sic:
        mip: OImon
    additional_datasets:
      - {dataset: HadISST, project: OBS, tier: 2,
         type: reanaly, version: 1, start_year: 1870, end_year: 2021}
    scripts: null


  HALOE:
    description: HALOE check
    variables:
      hus:
      tro3:
    additional_datasets:
      - {dataset: HALOE, project: OBS, mip: Amon, tier: 2,
         type: sat, version: 1, start_year: 1991, end_year: 2002}
    scripts: null

  ISCCP-FH:
    description: ISCCP-FH check
    variables:
      alb:
    additional_datasets:
      - {dataset: ISCCP-FH, project: OBS, mip: Amon, tier: 2,
         type: sat, version: v0, start_year: 1984, end_year: 2016}
    scripts: null

  JRA-25:
    description: JRA-25 check
    variables:
      cl:
      clt:
      clwvi:
      hus:
      prw:
      rlut:
      rlutcs:
      rsut:
      rsutcs:
      ta:
      tas:
      tcw:
      wap:
    additional_datasets:
      - {dataset: JRA-25, project: OBS6, mip: Amon, tier: 2,
<<<<<<< HEAD
         type: reanaly, version: 1, start_year: 1979, end_year: 2007} 
=======
         type: reanaly, version: 1, start_year: 1979, end_year: 2007}
    scripts: null

  JRA-55:
    description: JRA-55 check
    variables:
      cli:
      clivi:
      clw:
      clwvi:
      clt:
      prw:
      rlus:
      rlut:
      rlutcs:
      rsus:
      rsuscs:
      rsut:
      rsutcs:
      ta:
      tas:
      wap:
    additional_datasets:
      - {dataset: JRA-55, project: OBS6, mip: Amon, tier: 2,
         type: reanaly, version: 1, start_year: 1958, end_year: 2022}
>>>>>>> 8faa4037
    scripts: null

  Kadow2020:
    description: Kadow2020 check
    variables:
      tasa:
    additional_datasets:
      - {dataset: Kadow2020, project: OBS, mip: Amon, tier: 2,
         type: ground, version: 5.0.1.0, start_year: 1850, end_year: 2020}
    scripts: null


  Landschuetzer2016:
    description: Landschuetzer2016 check
    variables:
      dpco2:
      fgco2:
      spco2:
    additional_datasets:
      - {dataset: Landschuetzer2016, project: OBS, mip: Omon, tier: 2,
         type: clim, version: v2016, start_year: 1982, end_year: 2015}
    scripts: null


  Landschuetzer2020:
    description: Landschuetzer2020 check
    variables:
      spco2:
    additional_datasets:
      - {dataset: Landschuetzer2020, project: OBS6, mip: Omon, tier: 2,
         type: clim, version: '1.1', start_year: 2004, end_year: 2004}
    scripts: null


  MOBO-DIC-MPIM:
    description: MOBO-DIC-MPIM check
    variables:
      dissic:
    additional_datasets:
      - {dataset: MOBO-DIC-MPIM, project: OBS6, mip: Omon, tier: 2,
         type: clim, version: '1.1', start_year: 2011, end_year: 2011}
    scripts: null


  MOBO-DIC2004-2019:
    description: MOBO-DIC2004-2019 check
    variables:
      dissic:
    additional_datasets:
      - {dataset: MOBO-DIC2004-2019, project: OBS6, mip: Omon, tier: 2,
         type: reanaly, version: '2.3', start_year: 2004, end_year: 2019}
    scripts: null


  NCEP-NCAR-R1:
    description: NCEP-NCAR-R1 check
    variables:
      clt:
        mip: Amon
      hur:
        mip: Amon
      hurs:
        mip: Amon
      hus:
        mip: Amon
      pr_month:
        short_name: pr
        mip: Amon
      pr_day:
        short_name: pr
        mip: day
      prw:
        mip: Amon
      psl:
        mip: Amon
      rlut_day:
        short_name: rlut
        mip: day
      rlut_month:
        short_name: rlut
        mip: Amon
      rlutcs:
        mip: Amon
      rsut:
        mip: Amon
      rsutcs:
        mip: Amon
      sfcWind:
        mip: Amon
      ta:
        mip: Amon
      tas:
        mip: Amon
      tasmax:
        mip: Amon
      tasmin:
        mip: Amon
      ts:
        mip: Amon
      ua_month:
        short_name: ua
        mip: Amon
      ua_day:
        short_name: ua
        mip: day
      va_month:
        short_name: va
        mip: Amon
      va_day:
        short_name: va
        mip: day
      wap:
        mip: Amon
      zg:
        mip: Amon
    additional_datasets:
      - {dataset: NCEP-NCAR-R1, project: OBS6, tier: 2,
         type: reanaly, version: 1, start_year: 1948, end_year: 2021}
    scripts: null


  NCEP-DOE-R2:
    description: NCEP-DOE-R2 check
    variables:
      clt:
      hur:
      prw:
      ta:
      wap:
      pr:
      tauu:
      tauv:
      tos:
    additional_datasets:
      - {dataset: NCEP-DOE-R2, project: OBS6, mip: Amon, tier: 2,
         type: reanaly, version: 2, start_year: 1979, end_year: 2022}
    scripts: null


  NOAA-CIRES-20CR-V2:
    description: NOAA-CIRES-20CR-V2 check
    variables:
      clt:
      clwvi:
      hus:
      prw:
      rlut:
      rsut:
      pr:
      tauu:
      tauv:
    additional_datasets:
      - {dataset: NOAA-CIRES-20CR-V2, project: OBS6, mip: Amon, tier: 2,
         type: reanaly, version: v2, start_year: 1871, end_year: 2012}
    scripts: null

  NOAA-ERSSTv5:
    description: NOAA-ERSSTv5 check
    variables:
      tos:
    additional_datasets:
      - {dataset: NOAA-ERSSTv5, project: OBS6, mip: Omon, tier: 2,
         type: reanaly, version: v5, start_year: 1854, end_year: 2000}
    scripts: null

  NOAA-ERSSTv3b:
    description: NOAA-ERSSTv3b check
    variables:
      tos:
    additional_datasets:
      - {dataset: NOAA-ERSSTv3b, project: OBS6, mip: Omon, tier: 2,
         type: reanaly, version: v3b, start_year: 1854, end_year: 2019}
    scripts: null

  NOAA-MBL-CH4:
    description: NOAA marine boundary layer CH4 check
    variables:
      ch4s:
    additional_datasets:
      - {dataset: NOAA-MBL-CH4, project: OBS6, mip: Amon, type: atmos, version: 1.0, tier: 2,
         start_year: 1983, end_year: 2023}
    scripts: null

  NOAA-CIRES-20CR-V3:
    description: NOAA-CIRES-20CR-V3 check
    variables:
      clt:
      clwvi:
      hus:
      prw:
      rlut:
      rlutcs:
      rsut:
      rsutcs:
    additional_datasets:
      - {dataset: NOAA-CIRES-20CR-V3, project: OBS6, mip: Amon, tier: 2,
         type: reanaly, version: v3, start_year: 1836, end_year: 2015}
    scripts: null


  NOAAGlobalTemp:
    description: NOAAGlobalTemp check
    variables:
      tasa:
    additional_datasets:
      - {dataset: NOAAGlobalTemp, project: OBS, mip: Amon, tier: 2,
         type: ground, version: v5.0.0, start_year: 1880, end_year: 2021}
    scripts: null


  OceanSODA-ETHZ:
    description: OceanSODA-ETHZ check
    variables:
      areacello:
        mip: Ofx
      co3os:
        mip: Omon
      dissicos:
        mip: Omon
      fgco2:
        mip: Omon
      phos:
        mip: Omon
      spco2:
        mip: Omon
      talkos:
        mip: Omon
    additional_datasets:
      - {dataset: OceanSODA-ETHZ, project: OBS6, tier: 2, type: reanaly,
         version: v2023, start_year: 1982, end_year: 2022}
    scripts: null


  OSI-450:
    description: OSI-450 check
    variables:
      sic_day:
        short_name: sic
        mip: day
      sic_month:
        short_name: sic
        mip: OImon
      areacello:
        mip: fx
    additional_datasets:
      - {dataset: OSI-450-nh, project: OBS, tier: 2,
         type: reanaly, version: v2, start_year: 1979, end_year: 2015}
      - {dataset: OSI-450-sh, project: OBS, tier: 2,
         type: reanaly, version: v2, start_year: 1979, end_year: 2015}
    scripts: null


  PATMOS-x:
    description: PATMOS-x check
    variables:
      clt:
    additional_datasets:
      - {dataset: PATMOS-x, project: OBS, mip: Amon, tier: 2,
         type: sat, version: NOAA, start_year: 1982, end_year: 2016}
    scripts: null


  PERSIANN-CDR:
    description: PERSIANN-CDR check
    variables:
      pr_month:
        short_name: pr
        mip: Amon
      pr_day:
        short_name: pr
        mip: day
    additional_datasets:
      - {dataset: PERSIANN-CDR, project: OBS, tier: 2,
         type: reanaly, version: v01r01, start_year: 1983, end_year: 2018}
    scripts: null


  PHC:
    description: PHC check
    variables:
      so:
      thetao:
    additional_datasets:
      - {dataset: PHC, project: OBS6, frequency: yr, mip: Omon, tier: 2,
         type: clim, version: 3, start_year: 1950, end_year: 1950}
    scripts: null


  PIOMAS:
    description: PIOMAS
    variables:
      sithick:
        mip: day
      areacello:
        mip: fx
    additional_datasets:
      - {dataset: PIOMAS, project: OBS, tier: 2,
         type: reanaly, version: 2.1, start_year: 1979, end_year: 2018}
    scripts: null


  REGEN:
    description: REGEN check
    variables:
      pr:
    additional_datasets:
      - {dataset: REGEN, project: OBS, mip: Amon, tier: 2,
         type: reanaly, version: V1-2019, start_year: 1950, end_year: 2016}
      - {dataset: REGEN, project: OBS, mip: day, tier: 2,
         type: reanaly, version: V1-2019, start_year: 1950, end_year: 2016}
    scripts: null


  Scripps-CO2-KUM:
    description: Scripps-CO2-KUM check
    variables:
      co2s:
    additional_datasets:
      - {dataset: Scripps-CO2-KUM, project: OBS6, mip: Amon, tier: 2,
         type: ground, version: 14-Oct-2021, start_year: 1979, end_year: 2021}
    scripts: null


  WFDE5:
    description: WFDE5 check
    variables:
      tas:
        additional_datasets:
          - {dataset: WFDE5, project: OBS, mip: Amon, tier: 2,
             type: ground, version: v1.1-CRU, start_year: 1979, end_year: 2018}
          - {dataset: WFDE5, project: OBS, mip: day, tier: 2,
             type: ground, version: v1.1-CRU, start_year: 1979, end_year: 2018}
      pr:
        additional_datasets:
          - {dataset: WFDE5, project: OBS, mip: Amon, tier: 2,
             type: ground, version: v1.1-CRU, start_year: 1980, end_year: 2018}
          - {dataset: WFDE5, project: OBS, mip: day, tier: 2,
             type: ground, version: v1.1-CRU, start_year: 1980, end_year: 2018}
          - {dataset: WFDE5, project: OBS, mip: Amon, tier: 2,
             type: ground, version: v1.1-CRU+GPCC, start_year: 1980, end_year: 2016}
          - {dataset: WFDE5, project: OBS, mip: day, tier: 2,
             type: ground, version: v1.1-CRU+GPCC, start_year: 1980, end_year: 2016}
    scripts: null


  TCOM-CH4:
    description: TCOM-CH4 check
    variables:
      ch4:
    additional_datasets:
      - {dataset: TCOM-CH4, project: OBS6, mip: Amon, frequency: day, tier: 2,
         type: reanaly, version: '1.0', start_year: 1991, end_year: 2021}
    scripts: null


  TCOM-N2O:
    description: TCOM-N2O check
    variables:
      n2o:
    additional_datasets:
      - {dataset: TCOM-N2O, project: OBS6, mip: Amon, frequency: day, tier: 2,
         type: reanaly, version: '1.0', start_year: 1991, end_year: 2021}
    scripts: null


  WOA:
    description: WOA check
    variables:
      so:
        mip: Omon
      sos:
        mip: Omon
      thetao:
        mip: Omon
      tos:
        mip: Omon
      no3:
        mip: Oyr
      o2:
        mip: Oyr
      po4:
        mip: Oyr
      si:
        mip: Oyr
    additional_datasets:
      - {dataset: WOA, project: OBS6, tier: 2,
         type: clim, version: 2018, start_year: 2000, end_year: 2000}
      - {dataset: WOA, project: OBS, tier: 2,
         type: clim, version: 2013v2, start_year: 2000, end_year: 2000}
    scripts: null


  ### TIER 3 ##################################################################

  AERONET:
    description: Aeronet check
    variables:
      od440aer:
    additional_datasets:
      - {dataset: AERONET, project: OBS6, mip: AERmon, tier: 3, type: atmos, version: 20240406}
    scripts: null

  ANUClimate:
    description: ANUClimate check
    variables:
      pr:
      tasmax:
      tasmin:
      tas:
    additional_datasets:
      - {dataset: ANUClimate, project: OBS6, mip: Amon, tier: 3, type: reanaly}
    scripts: null

  APHRO-MA:
    description: APHRO-MA check
    variables:
      pr:
        additional_datasets:
          - {dataset: APHRO-MA, project: OBS, mip: day, tier: 3, type: ground,
             version: 025deg-V1101, start_year: 1951, end_year: 2007}
          - {dataset: APHRO-MA, project: OBS, mip: day, tier: 3, type: ground,
             version: 050deg-V1101, start_year: 1951, end_year: 2007}
          - {dataset: APHRO-MA, project: OBS, mip: Amon, tier: 3, type: ground,
             version: 025deg-V1101, start_year: 1951, end_year: 2007}
          - {dataset: APHRO-MA, project: OBS, mip: Amon, tier: 3, type: ground,
             version: 050deg-V1101, start_year: 1951, end_year: 2007}
          - {dataset: APHRO-MA, project: OBS, mip: day, tier: 3, type: ground,
             version: 025deg-V1101-EXR1, start_year: 2007, end_year: 2015}
          - {dataset: APHRO-MA, project: OBS, mip: day, tier: 3, type: ground,
             version: 050deg-V1101-EXR1, start_year: 2007, end_year: 2015}
          - {dataset: APHRO-MA, project: OBS, mip: Amon, tier: 3, type: ground,
             version: 025deg-V1101-EXR1, start_year: 2007, end_year: 2015}
          - {dataset: APHRO-MA, project: OBS, mip: Amon, tier: 3, type: ground,
             version: 050deg-V1101-EXR1, start_year: 2007, end_year: 2015}
      tas:
        additional_datasets:
          - {dataset: APHRO-MA, project: OBS, mip: day, tier: 3, type: ground,
             version: 025deg-V1808, start_year: 1961, end_year: 2007}
          - {dataset: APHRO-MA, project: OBS, mip: day, tier: 3, type: ground,
             version: 050deg-V1808, start_year: 1961, end_year: 2007}
          - {dataset: APHRO-MA, project: OBS, mip: Amon, tier: 3, type: ground,
             version: 025deg-V1808, start_year: 1961, end_year: 2007}
          - {dataset: APHRO-MA, project: OBS, mip: Amon, tier: 3, type: ground,
             version: 050deg-V1808, start_year: 1961, end_year: 2007}
    scripts: null


  AURA-TES:
    description: AURA-TES check
    variables:
      tro3:
    additional_datasets:
      - {dataset: AURA-TES, project: OBS, mip: Amon, tier: 3,
         type: sat, version: 1, start_year: 2005, end_year: 2011}
    scripts: null


  CALIPSO-ICECLOUD:
    description: CALIPSO-ICECLOUD check
    variables:
      cli:
    additional_datasets:
      - {dataset: CALIPSO-ICECLOUD, project: OBS, type: sat, version: 1-00,
         mip: Amon, tier: 3, start_year: 2007, end_year: 2015}
    scripts: null


  CDS-SATELLITE-ALBEDO:
    description: CDS-SATELLITE-ALBEDO check
    variables:
      bdalb:
      bhalb:
    additional_datasets:
      - {dataset: CDS-SATELLITE-ALBEDO, project: OBS6, mip: Lmon, tier: 3,
         type: sat, version: V1, start_year: 1999, end_year: 2013}
    scripts: null


  CDS-SATELLITE-LAI-FAPAR:
    description: CDS-SATELLITE-LAI-FAPAR check
    variables:
      fapar:
      lai:
    additional_datasets:
      - {dataset: CDS-SATELLITE-LAI-FAPAR, project: OBS, mip: Lmon, tier: 3,
         type: sat, version: V1, start_year: 1999, end_year: 2013}
    scripts: null


  CDS-SATELLITE-SOIL-MOISTURE:
    description: CDS-SATELLITE-SOIL-MOISTURE check
    variables:
      sm_month:
        short_name: sm
        mip: Lmon
      sm_day:
        short_name: sm
        mip: day
    additional_datasets:
      - {dataset: CDS-SATELLITE-SOIL-MOISTURE, project: OBS, tier: 3,
         type: sat, version: ACTIVE,
         start_year: 1992, end_year: 2020}
      - {dataset: CDS-SATELLITE-SOIL-MOISTURE, project: OBS, tier: 3,
         type: sat, version: COMBINED,
         start_year: 1979, end_year: 2020}
      - {dataset: CDS-SATELLITE-SOIL-MOISTURE, project: OBS, tier: 3,
         type: sat, version: PASSIVE,
         start_year: 1979, end_year: 2020}
    scripts: null


  CDS-UERRA:
    description: CDS-UERRA check
    variables:
      sm:
    additional_datasets:
      - {dataset: CDS-UERRA, project: OBS6, mip: E6hr, frequency: 6hr, tier: 3,
         type: reanaly, version: UERRA-HARMONIE,
         start_year: 1979, end_year: 2018}
    scripts: null


  CDS-XCH4:
    description: CDS-XCH4 check
    variables:
      xch4:
    additional_datasets:
      - {dataset: CDS-XCH4, project: OBS, mip: Amon, tier: 3,
         type: sat, version: L3, start_year: 2003, end_year: 2018}
    scripts: null


  CDS-XCO2:
    description: CDS-XCO2 check
    variables:
      xco2:
    additional_datasets:
      - {dataset: CDS-XCO2, project: OBS, mip: Amon, tier: 3,
         type: sat, version: L3, start_year: 2003, end_year: 2016}
    scripts: null


  CERES_mon:
    description: CERES-SYN1deg check
    variables:
      rlds_month:
        short_name: rlds
        mip: Amon
      rlds_3hr:
        short_name: rlds
        mip: 3hr
      rldscs_month:
        short_name: rldscs
        mip: Amon
      rldscs_3hr:
        short_name: rldscs
        mip: 3hr
      rlus_month:
        short_name: rlus
        mip: Amon
      rlus_3hr:
        short_name: rlus
        mip: 3hr
      rluscs:
        mip: 3hr
      rlut_month:
        short_name: rlut
        mip: Amon
      rlut_3hr:
        short_name: rlut
        mip: 3hr
      rlutcs_month:
        short_name: rlutcs
        mip: Amon
      rlutcs_3hr:
        short_name: rlutcs
        mip: 3hr
      rsds_month:
        short_name: rsds
        mip: Amon
      rsds_3hr:
        short_name: rsds
        mip: 3hr
      rsdscs:
        mip: 3hr
      rsdt:
        mip: Amon
      rsus_month:
        short_name: rsus
        mip: Amon
      rsus_3hr:
        short_name: rsus
        mip: 3hr
      rsuscs:
        mip: 3hr
      rsut_month:
        short_name: rsut
        mip: Amon
      rsut_3hr:
        short_name: rsut
        mip: 3hr
      rsutcs_month:
        short_name: rsutcs
        mip: Amon
      rsutcs_3hr:
        short_name: rsutcs
        mip: 3hr
    additional_datasets:
      - {dataset: CERES-SYN1deg, project: OBS, tier: 3,
         type: sat, version: Ed3A, start_year: 2001, end_year: 2016}
    scripts: null


  CLARA-AVHRR:
    description: CLARA-AVHRR check
    variables:
      clt:
        mip: Amon
      clivi:
        mip: Amon
      clwvi:
        mip: Amon
      lwp:
        mip: Amon
    additional_datasets:
      - {dataset: CLARA-AVHRR, project: OBS, tier: 3,
         type: sat, version: V002-01, start_year: 1982, end_year: 2018}
    scripts: null


  CLOUDSAT-L2:
    description: CloudSat-level2 check
    variables:
      clivi:
      clw:
      clwvi:
      lwp:
    additional_datasets:
      - {dataset: CLOUDSAT-L2, project: OBS, tier: 3, type: sat,
         version: P1-R05-gridbox-average-all, mip: Amon, start_year: 2006,
         end_year: 2017}
      - {dataset: CLOUDSAT-L2, project: OBS, tier: 3, type: sat,
         version: P1-R05-gridbox-average-noprecip, mip: Amon, start_year: 2006,
         end_year: 2017}
      - {dataset: CLOUDSAT-L2, project: OBS, tier: 3, type: sat,
         version: P1-R05-in-cloud-all, mip: Amon, start_year: 2006,
         end_year: 2017}
      - {dataset: CLOUDSAT-L2, project: OBS, tier: 3, type: sat,
         version: P1-R05-in-cloud-noprecip, mip: Amon, start_year: 2006,
         end_year: 2017}
    scripts: null


  ERA-Interim:
    description: ERA-Interim check
    variables:
      cl:
        mip: Amon
      cli:
        mip: Amon
      clivi:
        mip: Amon
      clt_day:
        short_name: clt
        mip: day
      clt_month:
        short_name: clt
        mip: Amon
      clw:
        mip: Amon
      clwvi:
        mip: Amon
      evspsbl_day:
        short_name: evspsbl
        mip: Eday
      evspsbl_month:
        short_name: evspsbl
        mip: Amon
      hfds:
        mip: Omon
      hur:
        mip: Amon
      hus:
        mip: Amon
      lwp:
        mip: Amon
      orog:
        mip: fx
      pr_day:
        short_name: pr
        mip: day
      pr_month:
        short_name: pr
        mip: Amon
      prsn_day:
        short_name: prsn
        mip: day
      prsn_month:
        short_name: prsn
        mip: Amon
      prw:
        mip: Amon
      ps_day:
        short_name: ps
        mip: CFday
      ps_month:
        short_name: ps
        mip: Amon
      psl_day:
        short_name: psl
        mip: day
      psl_month:
        short_name: psl
        mip: Amon
      rlds_day:
        short_name: rlds
        mip: day
      rlut_month:
        short_name: rlut
        mip: Amon
      rlutcs_month:
        short_name: rlutcs
        mip: Amon
      rsds_day:
        short_name: rsds
        mip: day
      rsds_month:
        short_name: rsds
        mip: Amon
      rsdt_day:
        short_name: rsdt
        mip: CFday
      rsdt_month:
        short_name: rsdt
        mip: Amon
      rsut_month:
        short_name: rsut
        mip: Amon
      rsutcs_month:
        short_name: rsutcs
        mip: Amon
      rss_day:
        short_name: rss
        mip: day
      rss_month:
        short_name: rss
        mip: Emon
      sftlf:
        mip: fx
      ta_day:
        short_name: ta
        mip: day
      ta_month:
        short_name: ta
        mip: Amon
      tas_day:
        short_name: tas
        mip: day
      tas_month:
        short_name: tas
        mip: Amon
      tasmax:
        mip: day
      tasmin:
        mip: day
      tauu:
        mip: Amon
      tauv:
        mip: Amon
      tdps_day:
        short_name: tdps
        mip: Eday
      tdps_month:
        short_name: tdps
        mip: Emon
      tos:
        mip: Omon
      ts_day:
        short_name: ts
        mip: Eday
      ts_month:
        short_name: ts
        mip: Amon
      tsn_month:
        short_name: tsn
        mip: LImon
      tsn_day:
        short_name: tsn
        mip: Eday
      ua:
        mip: Amon
      uas_day:
        short_name: uas
        mip: day
      uas_month:
        short_name: uas
        mip: Amon
      va_day:
        short_name: va
        mip: day
      va_month:
        short_name: va
        mip: Amon
      vas_day:
        short_name: vas
        mip: day
      vas_month:
        short_name: vas
        mip: Amon
      wap:
        mip: Amon
      zg_day:
        short_name: zg
        mip: day
      zg_month:
        short_name: zg
        mip: Amon
    additional_datasets:
      - {dataset: ERA-Interim, project: OBS6, tier: 3,
         type: reanaly, version: 1, start_year: 1979, end_year: 2018}
    scripts: null


  ERA-Interim-Land:
    description: ERA-Interim-Land check
    variables:
      sm:
        mip: Lmon
    additional_datasets:
      - {dataset: ERA-Interim-Land, project: OBS6, tier: 3,
         type: reanaly, version: 1, start_year: 1979, end_year: 2010}
    scripts: null


  ERA5_OBS6:
    description: ERA5 OBS6 (daily) check
    variables:
      evspsbl_Eday:
        short_name: evspsbl
        mip: Eday
      evspsblpot_Eday:
        short_name: evspsblpot
        mip: Eday
      tdps_Eday:
        short_name: tdps
        mip: Eday
      ts_Eday:
        short_name: ts
        mip: Eday
      tsn_Eday:
        short_name: tsn
        mip: Eday
      clt_day:
        short_name: clt
        mip: day
      mrro_day:
        short_name: mrro
        mip: day
      pr_day:
        short_name: pr
        mip: day
      prsn_day:
        short_name: prsn
        mip: day
      psl_day:
        short_name: psl
        mip: day
      rlds_day:
        short_name: rlds
        mip: day
      rls_day:
        short_name: rls
        mip: day
      rsds_day:
        short_name: rsds
        mip: day
      rss_day:
        short_name: rss
        mip: day
      tas_day:
        short_name: tas
        mip: day
      tasmax_day:
        short_name: tasmax
        mip: day
      tasmin_day:
        short_name: tasmin
        mip: day
      uas_day:
        short_name: uas
        mip: day
      vas_day:
        short_name: vas
        mip: day
      ps_CFday:
        short_name: ps
        mip: CFday
      rsdt_CFday:
        short_name: rsdt
        mip: CFday
      orog:
        mip: fx
    additional_datasets:
      - {dataset: ERA5, project: OBS6, tier: 3, type: reanaly,
         version: 1, start_year: 1990, end_year: 1990}
    scripts: null


  ERA5_native6:
    description: ERA5 native6 (hourly and monthly) check
    variables:
      clt_E1hr:
        short_name: clt
        mip: E1hr
      evspsbl_E1hr:
        short_name: evspsbl
        mip: E1hr
      evspsblpot_E1hr:
        short_name: evspsblpot
        mip: E1hr
      mrro_E1hr:
        short_name: mrro
        mip: E1hr
      pr_E1hr:
        short_name: pr
        mip: E1hr
      prsn_E1hr:
        short_name: prsn
        mip: E1hr
      ps_E1hr:
        short_name: ps
        mip: E1hr
      psl_E1hr:
        short_name: psl
        mip: E1hr
      ptype_E1hr:
        short_name: ptype
        mip: E1hr
      rls_E1hr:
        short_name: rls
        mip: E1hr
      rlds_E1hr:
        short_name: rlds
        mip: E1hr
      rlns_E1hr:
        short_name: rlns
        mip: E1hr
        frequency: 1hr
        #rlus_E1hr:
        #  short_name: rlus
        #  mip: E1hr
        #  frequency: 1hr
      rsds_E1hr:
        short_name: rsds
        mip: E1hr
      rsdt_E1hr:
        short_name: rsdt
        mip: E1hr
      rsns_E1hr:
        short_name: rsns
        mip: E1hr
        frequency: 1hr
        #rsus_E1hr:
        #  short_name: rsus
        #  mip: E1hr
        #  frequency: 1hr
      rss_E1hr:
        short_name: rss
        mip: E1hr
      uas_E1hr:
        short_name: uas
        mip: E1hr
      vas_E1hr:
        short_name: vas
        mip: E1hr
      tas_E1hr:
        short_name: tas
        mip: E1hr
      tasmax_E1hr:
        short_name: tasmax
        mip: E1hr
      tasmin_E1hr:
        short_name: tasmin
        mip: E1hr
      tdps_E1hr:
        short_name: tdps
        mip: E1hr
      ts_E1hr:
        short_name: ts
        mip: E1hr
      tsn_E1hr:
        short_name: tsn
        mip: E1hr
      clt_Amon:
        short_name: clt
        mip: Amon
      cl_Amon:
        short_name: cl
        mip: Amon
      evspsbl_Amon:
        short_name: evspsbl
        mip: Amon
      evspsblpot_Amon:
        short_name: evspsblpot
        mip: Amon
      mrro_Amon:
        short_name: mrro
        mip: Amon
      pr_Amon:
        short_name: pr
        mip: Amon
      prsn_Amon:
        short_name: prsn
        mip: Amon
      ps_Amon:
        short_name: ps
        mip: Amon
      psl_Amon:
        short_name: psl
        mip: Amon
      ptype_Amon:
        short_name: ptype
        mip: Amon
      rlds_Amon:
        short_name: rlds
        mip: Amon
      rls_Amon:
        short_name: rls
        mip: Amon
      rlns_Amon:
        short_name: rlns
        mip: Amon
        #rlus_Amon:
        #  short_name: rlus
        #  mip: Amon
      rsds_Amon:
        short_name: rsds
        mip: Amon
      rsdt_Amon:
        short_name: rsdt
        mip: Amon
      rsns_Amon:
        short_name: rsns
        mip: Amon
        #rsus_Amon:
        #  short_name: rsus
        #  mip: Amon
      rss_Amon:
        short_name: rss
        mip: Amon
      ta_Amon:
        short_name: ta
        mip: Amon
      tas_Amon:
        short_name: tas
        mip: Amon
      tdps_Amon:
        short_name: tdps
        mip: Amon
      ts_Amon:
        short_name: ts
        mip: Amon
      tsn_Amon:
        short_name: tsn
        mip: Amon
      uas_Amon:
        short_name: uas
        mip: Amon
      vas_Amon:
        short_name: vas
        mip: Amon
      orog:
        mip: fx
    additional_datasets:
      - {dataset: ERA5, project: native6, tier: 3, type: reanaly,
         version: v1, start_year: 1990, end_year: 1990}
    scripts: null


  ESACCI-WATERVAPOUR:
    description: ESACCI-WV check
    variables:
      prw:
    additional_datasets:
      - {dataset: ESACCI-WATERVAPOUR, project: OBS6, mip: Amon, tier: 3,
         type: sat, version: CDR2-L3-COMBI-05deg-fv3.1,
         start_year: 2003, end_year: 2017}
      - {dataset: ESACCI-WATERVAPOUR, project: OBS6, mip: Eday, tier: 3,
         type: sat, version: CDR2-L3-COMBI-05deg-fv3.1,
         start_year: 2003, end_year: 2017}
    scripts: null


  GRACE:
    description: GRACE check
    variables:
      lweGrace:
        mip: Lmon
    additional_datasets:
      - {dataset: GRACE, project: OBS6, tier: 3, type: sat,
         version: 1, start_year: 2002, end_year: 2020}
    scripts: null


  HWSD:
    description: HWSD check
    variables:
      areacella:
        mip: fx
      cSoil:
        mip: Lmon
      sftlf:
        mip: fx
    additional_datasets:
      - {dataset: HWSD, project: OBS, tier: 3, type: reanaly, version: 1.2,
         start_year: 2000, end_year: 2000}
    scripts: null


  JMA-TRANSCOM:
    description: JMA-TRANSCOM check
    variables:
      nbp:
        mip: Lmon
      fgco2:
        mip: Omon
    additional_datasets:
      - {dataset: JMA-TRANSCOM, project: OBS, tier: 3, type: reanaly,
         version: 2018, start_year: 1985, end_year: 2016}
    scripts: null


  FLUXCOM:
    description: FLUXCOM check
    variables:
      gpp:
    additional_datasets:
      - {dataset: FLUXCOM, project: OBS, mip: Lmon, tier: 3, type: reanaly,
         version: ANN-v1, start_year: 1980, end_year: 2013}
    scripts: null


  LAI3g:
    description: LAI3g check
    variables:
      lai:
    additional_datasets:
      - {dataset: LAI3g, project: OBS, mip: Lmon, tier: 3,
         type: reanaly, version: 1-regridded, start_year: 1981, end_year: 2018}
    scripts: null


  LandFlux-EVAL:
    description: LandFlux-EVAL check
    variables:
      et:
      etStderr:
    additional_datasets:
      - {dataset: LandFlux-EVAL, project: OBS, mip: Lmon, tier: 3,
         type: reanaly, version: Oct13, start_year: 1989, end_year: 2005}
    scripts: null


  MAC-LWP:
    description: MAC-LWP check
    variables:
      lwp:
      lwpStderr:
    additional_datasets:
      - {dataset: MAC-LWP, project: OBS, mip: Amon, tier: 3,
         type: sat, version: v1, start_year: 1988, end_year: 2016}
    scripts: null

  MERRA:
    description: MERRA check
    variables:
      cli:
      clivi:
      clt:
      clw:
      clwvi:
      hur:
      hus:
      lwp:
      pr:
      prw:
      ps:
      psl:
      rlut:
      rlutcs:
      rsdt:
      rsut:
      rsutcs:
      ta:
      tas:
      ts:
      ua:
      va:
      wap:
      zg:
    additional_datasets:
      - {dataset: MERRA, project: OBS, tier: 3, mip: Amon,
         type: reanaly, version: 5.2.0, start_year: 1979, end_year: 2015}
    scripts: null


  MERRA2:
    description: MERRA2 check
    variables:
      sm_monthly:
        short_name: sm
        mip: Lmon
      clt_monthly:
        short_name: clt
        mip: Amon
      pr_monthly:
        short_name: pr
        mip: Amon
      evspsbl_monthly:
        short_name: evspsbl
        mip: Amon
      hfss_monthly:
        short_name: hfss
        mip: Amon
      hfls_monthly:
        short_name: hfls
        mip: Amon
      huss_monthly:
        short_name: huss
        mip: Amon
      prc_monthly:
        short_name: prc
        mip: Amon
      prsn_monthly:
        short_name: prsn
        mip: Amon
      prw_monthly:
        short_name: prw
        mip: Amon
      ps_monthly:
        short_name: ps
        mip: Amon
      psl_monthly:
        short_name: psl
        mip: Amon
      rlds_monthly:
        short_name: rlds
        mip: Amon
      rldscs_monthly:
        short_name: rldscs
        mip: Amon
      rlus_monthly:
        short_name: rlus
        mip: Amon
      rlut_monthly:
        short_name: rlut
        mip: Amon
      rsds_monthly:
        short_name: rsds
        mip: Amon
      rsdscs_monthly:
        short_name: rsdscs
        mip: Amon
      rsdt_monthly:
        short_name: rsdt
        mip: Amon
      tas_monthly:
        short_name: tas
        mip: Amon
      tasmax_monthly:
        short_name: tasmax
        mip: Amon
      tasmin_monthly:
        short_name: tasmin
        mip: Amon
      tauu_monthly:
        short_name: tauu
        mip: Amon
      tauv_monthly:
        short_name: tauv
        mip: Amon
      rlutcs_monthly:
        short_name: rlutcs
        mip: Amon
      ts_monthly:
        short_name: ts
        mip: Amon
      uas_monthly:
        short_name: uas
        mip: Amon
      vas_monthly:
        short_name: vas
        mip: Amon
      rsus_monthly:
        short_name: rsus
        mip: Amon
      rsuscs_monthly:
        short_name: rsuscs
        mip: Amon
      rsut_monthly:
        short_name: rsut
        mip: Amon
      rsutcs_monthly:
        short_name: rsutcs
        mip: Amon
      ta_monthly:
        short_name: ta
        mip: Amon
      ua_monthly:
        short_name: ua
        mip: Amon
      va_monthly:
        short_name: va
        mip: Amon
      tro3_monthly:
        short_name: tro3
        mip: Amon
      zg_monthly:
        short_name: zg
        mip: Amon
      hus_monthly:
        short_name: hus
        mip: Amon
      wap_monthly:
        short_name: wap
        mip: Amon
      hur_monthly:
        short_name: hur
        mip: Amon
      cl_monthly:
        short_name: cl
        mip: Amon
      clw_monthly:
        short_name: clw
        mip: Amon
      cli_monthly:
        short_name: cli
        mip: Amon
      clwvi_monthly:
        short_name: clwvi
        mip: Amon
      clivi_monthly:
        short_name: clivi
        mip: Amon
    additional_datasets:
      - {dataset: MERRA2, project: OBS6, tier: 3,
         type: reanaly, version: 5.12.4, start_year: 1980, end_year: 2022}
    scripts: null


  MLS-AURA:
    description: MLS-AURA check
    variables:
      hur:
        mip: Amon
      hurStderr:
        mip: Amon
    additional_datasets:
      - {dataset: MLS-AURA, project: OBS6, tier: 3, type: sat, version: '004',
         start_year: 2005, end_year: 2019}
    scripts: null


  MODIS:
    description: MODIS check
    variables:
      od550aer:
        mip: aero
      clivi:
        mip: Amon
      clwvi:
        mip: Amon
      clt:
        mip: Amon
      lwpStderr:
        mip: Amon
      iwpStderr:
        mip: Amon
    additional_datasets:
      - {dataset: MODIS, project: OBS, tier: 3,
         type: sat, version: MYD08-M3, start_year: 2003, end_year: 2018}
    scripts: null


  MTE:
    description: MTE check
    variables:
      gpp:
      gppStderr:
    additional_datasets:
      - {dataset: MTE, project: OBS, tier: 3, mip: Lmon,
         type: reanaly, version: May12, start_year: 1982, end_year: 2011}
    scripts: null


  NDP:
    description: NDP check
    variables:
      cVeg:
    additional_datasets:
      - {dataset: NDP, project: OBS, tier: 3, mip: Lmon,
         type: reanaly, version: 017b, start_year: 2000, end_year: 2000}
    scripts: null


  NIWA-BS:
    description: NIWA-BS check
    variables:
      toz:
      tozStderr:
    additional_datasets:
      - {dataset: NIWA-BS, project: OBS, mip: Amon, tier: 3,
         type: sat, version: v3.3, start_year: 1979, end_year: 2016}
    scripts: null


  NSIDC-0116:
    description: NSIDC-0116 check
    variables:
      areacello:
        mip: fx
      usi:
        mip: day
      vsi:
        mip: day
    additional_datasets:
      - {dataset: NSIDC-0116-nh, project: OBS, tier: 3,
         type: reanaly, version: "4.1", start_year: 1978, end_year: 2018}
      - {dataset: NSIDC-0116-sh, project: OBS, tier: 3,
         type: reanaly, version: "4.1", start_year: 1978, end_year: 2018}
    scripts: null

  NSIDC-G02202:
    description: NSIDC-G02202 check
    variables:
      areacello:
        mip: Ofx
      siconc:
        mip: SImon
    additional_datasets:
      - {dataset: NSIDC-G02202-sh, project: OBS6, tier: 3,
        type: reanaly, version: 4, start_year: 1979, end_year: 2022}
    scripts: null

  UWisc:
    description: UWisc check
    variables:
      lwp:
      lwpStderr:
    additional_datasets:
      - {dataset: UWisc, project: OBS, mip: Amon, tier: 3,
         type: sat, version: v2, start_year: 1988, end_year: 2007}
    scripts: null<|MERGE_RESOLUTION|>--- conflicted
+++ resolved
@@ -561,9 +561,6 @@
       wap:
     additional_datasets:
       - {dataset: JRA-25, project: OBS6, mip: Amon, tier: 2,
-<<<<<<< HEAD
-         type: reanaly, version: 1, start_year: 1979, end_year: 2007} 
-=======
          type: reanaly, version: 1, start_year: 1979, end_year: 2007}
     scripts: null
 
@@ -589,7 +586,6 @@
     additional_datasets:
       - {dataset: JRA-55, project: OBS6, mip: Amon, tier: 2,
          type: reanaly, version: 1, start_year: 1958, end_year: 2022}
->>>>>>> 8faa4037
     scripts: null
 
   Kadow2020:
