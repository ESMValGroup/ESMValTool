--- conflicted
+++ resolved
@@ -21,17 +21,11 @@
     - esmval
     - c3s-magic
 
-<<<<<<< HEAD
+
 datasets:
   - {dataset: BCC-CSM2-MR, project: CMIP6, exp: historical, ensemble: r1i1p1f1, start_year: 2010, end_year: 2014, grid: gn}
   - {dataset: BCC-ESM1, project: CMIP6, exp: historical, ensemble: r1i1p1f1, start_year: 2010, end_year: 2014, grid: gn}
-=======
-datasets: #EG: modify the dataset(s)--> use your CMIP6 model(s)
-  - {dataset: ACCESS1-0,  project: CMIP5, exp: historical,  ensemble: r1i1p1,  start_year: 1850,  end_year: 1855}
-  - {dataset: ACCESS1-0,  project: CMIP5, exp: historical,  ensemble: r2i1p1,  start_year: 1850,  end_year: 1855}
-  - {dataset: MPI-ESM-LR,  project: CMIP5, exp: historical,  ensemble: r1i1p1,  start_year: 1850,  end_year: 1855}
 
->>>>>>> be955a3f
 diagnostics:
 
   diagnostic1:
