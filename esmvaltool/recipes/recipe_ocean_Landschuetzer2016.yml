# ESMValTool
# Landschuetzer2016.yml
---
documentation:
  description: |
    Recipe to evaluate CO2 Fluxes of marine biogeochemistry models of CMIP5
    using Landschuetzer et al (2016) dataset.
    Written by Tomas Lovato, CMCC, tomas.lovato@cmcc.it

  authors:
<<<<<<< HEAD
    - lova_to

=======
    - lovato_tomas
  
>>>>>>> cf9bfcc0
  maintainer:
    - lovato_tomas

  references:
    - acknow_project

  projects:
    - crescendo


datasets:
# working datasets
  - {dataset: CanESM2,       project: CMIP5,  exp: historical,  ensemble: r1i1p1,  start_year: 2001,  end_year: 2004}


# --------------------------------------------------
# Preprocessors
# --------------------------------------------------
preprocessors:
  # --------------------------------------------------
  # map preprocessors
  # --------------------------------------------------
  # For a 2D global surface map
  prep_surface_map_2D:
    climate_statistics:
      operator: mean
    regrid:
      target_grid: 2x2
      scheme: linear

  # Global area-weighted Average from 2D field
  prep_global_Surface_average_timeseries_2D:
    custom_order: true
    area_statistics:
      operator: mean
    multi_model_statistics:
      span: overlap
      statistics: [mean ]

# --------------------------------------------------
# Diagnostics
# --------------------------------------------------
diagnostics:

  # --------------------------------------------------
  # Surface time series vs OBS
  # --------------------------------------------------
  diag_timeseries_surface_average_vs_OBS:
    description: Global surface time series (Landschuetzer2016 observations)
    variables:
      dpco2:
        preprocessor: prep_global_Surface_average_timeseries_2D
        mip: Omon
        fx_files: [areacello, ]
      spco2:
        preprocessor: prep_global_Surface_average_timeseries_2D
        mip: Omon
        fx_files: [areacello, ]
      fgco2:
        preprocessor: prep_global_Surface_average_timeseries_2D
        mip: Omon
        fx_files: [areacello, ]
    additional_datasets:
      - {dataset: Landschuetzer2016,  project: OBS,  type: clim,  version: v2016,  start_year: 2000,  end_year: 2010,  tier: 2}
    scripts:
      Global_surface_timeseries:
        script: ocean/diagnostic_timeseries.py
        observational_dataset: {dataset: Landschuetzer2016, project: OBS}


  # --------------------------------------------------
  # Map diagnostics vs OBS
  # --------------------------------------------------
  diag_surface_maps_vs_OBS:
    description: Global Ocean Surface maps vs OBS
    variables:
      dpco2:
        preprocessor: prep_surface_map_2D
        mip: Omon
        fx_files: [areacello, ]
        maps_range: [-90., 90.]
        diff_range: [-50., 50.]
      spco2:
        preprocessor: prep_surface_map_2D
        mip: Omon
        fx_files: [areacello, ]
        maps_range: [300., 400.]
        diff_range: [-50., 50.]
      fgco2:
        preprocessor: prep_surface_map_2D
        mip: Omon
        fx_files: [areacello, ]
        maps_range: [-0.2, 0.2]
        diff_range: [-0.1, 0.1]
    additional_datasets:
      - {dataset: Landschuetzer2016,  project: OBS,  type: clim,  version: v2016,  start_year: 2000,  end_year: 2010,  tier: 2}
    scripts:
      Global_Ocean_surface_map:
        script: ocean/diagnostic_maps.py
      Global_Ocean_model_vs_obs:
        script: ocean/diagnostic_model_vs_obs.py
        observational_dataset: {dataset: Landschutzer2016, project: OBS}<|MERGE_RESOLUTION|>--- conflicted
+++ resolved
@@ -8,13 +8,8 @@
     Written by Tomas Lovato, CMCC, tomas.lovato@cmcc.it
 
   authors:
-<<<<<<< HEAD
-    - lova_to
-
-=======
     - lovato_tomas
   
->>>>>>> cf9bfcc0
   maintainer:
     - lovato_tomas
 
