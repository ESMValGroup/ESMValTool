# Recipe to call ESA CCI LST with uncertainties diagnostic.
---
documentation:
  description: |
    Please add description here
  authors:
    - king_robert

  title: ESACCI LST difference to model historical ensemble average

  maintainer:
    - king_robert

  references:
    - esacci-lst

datasets:
  - {dataset: UKESM1-0-LL, project: CMIP6, exp: historical, ensemble: r1i1p1f2, start_year: 2010, end_year: 2010, grid: gn, frequency: monthly}

preprocessors:

  lst_preprocessor:
    regrid:
      target_grid: UKESM1-0-LL
      scheme: linear

    extract_region: 
      start_longitude: 35
      end_longitude: 45
      start_latitude: 60
      end_latitude: 70

    mask_landsea:
      mask_out: sea

diagnostics:
  timeseries:
    description: ESACCI LST difference to model historical ensemble average
    themes:
      - phys
    realms:
      - atmos
    variables:
      tsLocalSfcErrDay:
        mip: Amon
<<<<<<< HEAD
#        project: custom
        preprocessor: lst_preprocessor
        dataset: ESACCI_LST_UNCERT
#        additional_datasets:
#          - {dataset: ESACCI_LST_UNCERT, project: custom, type: sat, tier: 2, start_year: 2010, end_year: 2010, version: '1.00'}
=======
        preprocessor: lst_preprocessor
        additional_datasets:
          - {dataset: esacci_lst_uncerts, project: CMIP6, type: sat, tier: 2, start_year: 2010, end_year: 2010, version: '1.00'}
>>>>>>> bf135a54
    scripts:
      script1:
        script: lst_uncert/lst_uncert.py

    # variables:

    #   fgco2_hist:

    #     short_name: fgco2

    #     exp: historical

    #     mip: Omon

    #     preprocessor: annual_sum_global

    #     start_year: 1850

    #     end_year: 2014<|MERGE_RESOLUTION|>--- conflicted
+++ resolved
@@ -41,35 +41,13 @@
     realms:
       - atmos
     variables:
+
       tsLocalSfcErrDay:
-        mip: Amon
-<<<<<<< HEAD
-#        project: custom
-        preprocessor: lst_preprocessor
-        dataset: ESACCI_LST_UNCERT
-#        additional_datasets:
-#          - {dataset: ESACCI_LST_UNCERT, project: custom, type: sat, tier: 2, start_year: 2010, end_year: 2010, version: '1.00'}
-=======
+        mip: custom
         preprocessor: lst_preprocessor
         additional_datasets:
-          - {dataset: esacci_lst_uncerts, project: CMIP6, type: sat, tier: 2, start_year: 2010, end_year: 2010, version: '1.00'}
->>>>>>> bf135a54
+          - {dataset: esacci_lst_uncerts, project: OBS, type: sat, tier: 2, start_year: 2010, end_year: 2010, version: '1.00'}
+ 
     scripts:
       script1:
-        script: lst_uncert/lst_uncert.py
-
-    # variables:
-
-    #   fgco2_hist:
-
-    #     short_name: fgco2
-
-    #     exp: historical
-
-    #     mip: Omon
-
-    #     preprocessor: annual_sum_global
-
-    #     start_year: 1850
-
-    #     end_year: 2014+        script: lst_uncert/lst_uncert.py