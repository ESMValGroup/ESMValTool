# ESMValTool
---
documentation:
  title: Model Monitoring
  description: |
    Show plots that include multiple datasets that can be used to monitor
    (ongoing) model simulations.
  authors:
    - schlund_manuel
    - winterstein_franziska
<<<<<<< HEAD
    - kraft_jeremy
    - ruhe_lukas
=======
    - sarauer_ellen
    - kuehbacher_birgit
    - heuer_helge
>>>>>>> 41acdb31
  maintainer:
    - schlund_manuel


datasets:
  # Note: plot_label currently only used by diagnostic plot_multiple_annual_cycles
<<<<<<< HEAD
  # - {project: CMIP6, dataset: EC-Earth3, exp: historical, ensemble: r1i1p1f1, grid: gr, plot_label: 'EC-Earth3 historical'}
  # - {project: CMIP6, dataset: CanESM5,   exp: historical, ensemble: r1i1p1f1, grid: gn, plot_label: 'Reference (CanESM5 historical)', reference_for_monitor_diags: true}
  - {project: CMIP6, dataset: MPI-ESM1-2-HR,   exp: historical, ensemble: r1i1p1f1, grid: gn, plot_label: 'MPI-ESM1-2-HR historical'}
  - {project: CMIP6, dataset: MPI-ESM1-2-LR,   exp: historical, ensemble: r1i1p1f1, grid: gn, plot_label: 'MPI-ESM1-2-LR MPI historical', reference_for_monitor_diags: true}


=======
  - {project: CMIP6, dataset: MPI-ESM1-2-HR, exp: historical, ensemble: r1i1p1f1, grid: gn, plot_label: 'MPI-ESM1-2-HR historical'}
  - {project: CMIP6, dataset: MPI-ESM1-2-LR, exp: historical, ensemble: r1i1p1f1, grid: gn, plot_label: 'Reference (MPI-ESM1-2-LR historical)', reference_for_monitor_diags: true}
>>>>>>> 41acdb31

preprocessors:

  timeseries_regular:
    area_statistics:
      operator: mean

  annual_cycle_nh:
    extract_region:
      start_latitude: 0
      end_latitude: 90
      start_longitude: 0
      end_longitude: 360
    area_statistics:
      operator: mean
    climate_statistics:
      period: monthly

  full_climatology:
    climate_statistics:
      period: full
    regrid:
      scheme: linear
      target_grid: 2x2

  zonal_mean:
    custom_order: true
    climate_statistics:
      period: full
    regrid:
      scheme: linear
      target_grid: 2x2
    extract_levels:
      levels: {cmor_table: CMIP6, coordinate: plev39}
      scheme: linear
      coordinate: air_pressure
    zonal_statistics:
      operator: mean
  
  zonal_mean_2d:
    custom_order: true
    regrid:
      target_grid: 2x2
      scheme:
        reference: esmf_regrid.schemes:ESMFAreaWeighted
    zonal_statistics:
      operator: mean


  extract_1d_profile:
    custom_order: true
    climate_statistics:
      period: full
    area_statistics:
      operator: mean
    extract_levels:
      levels: {cmor_table: CMIP6, coordinate: plev39}
      scheme: linear
      coordinate: air_pressure

  var_vs_lat:
    climate_statistics:
      operator: mean
    regrid:
      target_grid: 2x2
      scheme: linear
    zonal_statistics:
      operator: mean
    convert_units:
      units: mm day-1

  global_mean_extract_levels:
    custom_order: true
    extract_levels:
      levels: {cmor_table: CMIP6, coordinate: alt16}
      scheme: linear
      coordinate: altitude
    regrid:
      target_grid: 2x2
      scheme: linear
    area_statistics:
      operator: mean


diagnostics:

  plot_multiple_timeseries:
    description: Plot time series including reference datasets.
    variables:
      tas:
        mip: Amon
        preprocessor: timeseries_regular
        timerange: '2000/2014'
    scripts:
      plot: &plot_multi_dataset_default
        script: monitor/multi_datasets.py
        plot_folder: '{plot_dir}'
        plot_filename: '{plot_type}_{real_name}_{dataset}_{mip}'
        plots:
          timeseries:
            annual_mean_kwargs:
              linestyle: '--'
            plot_kwargs:
              MPI-ESM1-2-HR:  # = dataset since 'facet_used_for_labels' is 'dataset' by default
                color: C0
              MPI-ESM1-2-LR:
                color: black

  plot_multiple_annual_cycles:
    description: Plot annual cycles including reference datasets.
    variables:
      tas:
        mip: Amon
        preprocessor: annual_cycle_nh
        timerange: '2000/2014'
    scripts:
      plot:
        <<: *plot_multi_dataset_default
        facet_used_for_labels: plot_label
        plots:
          annual_cycle:
            legend_kwargs:
              loc: upper right
            plot_kwargs:
              'MPI-ESM1-2-HR historical':  # = plot_label since 'facet_used_for_labels: plot_label'
                color: C0
              'Reference (MPI-ESM1-2-LR historical)':
                color: black
            pyplot_kwargs:
              title: Near-Surface Air Temperature on Northern Hemisphere
              ylim: [280, 297]

  plot_maps_with_references:
    description: Plot climatology maps including reference datasets.
    variables:
      tas:
        mip: Amon
        preprocessor: full_climatology
        timerange: '2000/2014'
    scripts:
      plot:
        <<: *plot_multi_dataset_default
        script: monitor/multi_datasets.py
        plots:
          map:
            common_cbar: true
            plot_kwargs_bias:
              levels: [-10.0, -7.5, -5.0, -2.5, 0.0, 2.5, 5.0, 7.5, 10.0]

  plot_zonal_mean_profiles_with_references:
    description: Plot 2D zonal mean profiles including reference datasets.
    variables:
      ta:
        mip: Amon
        preprocessor: zonal_mean
        timerange: '2000/2014'
    scripts:
      plot:
        <<: *plot_multi_dataset_default
        script: monitor/multi_datasets.py
        plots:
          zonal_mean_profile:
            common_cbar: true
            plot_kwargs_bias:
              levels: [-10.0, -7.5, -5.0, -2.5, 0.0, 2.5, 5.0, 7.5, 10.0]


  plot_1D_profiles_with_references:
    description: Plot 1D profiles including reference datasets.
    variables:
      ta:
        mip: Amon
        preprocessor: extract_1d_profile
        timerange: '2000/2014'
    scripts:
      plot:
        <<: *plot_multi_dataset_default
        script: monitor/multi_datasets.py
        plots:
          1d_profile:
            plot_kwargs:
              MPI-ESM1-2-HR:  # = dataset since 'facet_used_for_labels' is 'dataset' by default
                color: C0
<<<<<<< HEAD
              CanESM5:
                color: black

  plot_time_vs_lat_with_references:
    description: Plot Hovmöller diagram (time vs lon) incl. reference datasets.
    variables:
      tas:
        mip: Amon
        preprocessor: zonal_mean_2d
        timerange: '2000/2014'
    scripts:
      plot:
        script: monitor/multi_datasets.py
        plot_folder: '{plot_dir}'
        plot_filename: '{plot_type}_{real_name}_{dataset}_{mip}'
        plots:
          hovmoeller_time_vs_lat_or_lon:
            common_cbar: true
            show_x_minor_ticklabels: false
=======
              MPI-ESM1-2-LR:
                color: black

  plot_variable_vs_latitude:
    description: Creates a single-panel variable plot over latitude.
    variables:
      pr:
        preprocessor: var_vs_lat
        mip: Amon
        timerange: '20000101/20030101'
    scripts:
      plot:
        <<: *plot_multi_dataset_default
        script: monitor/multi_datasets.py
        plots:
          variable_vs_lat:

  plot_hovmoeller_z_vs_time:
    description: Plot Hovmoeller Z vs. time including reference datasets.
    variables:
      ta:
        preprocessor: global_mean_extract_levels
        mip: Amon
        timerange: '2000/2004'
    scripts:
      plot:
        <<: *plot_multi_dataset_default
        script: monitor/multi_datasets.py
        plots:
          hovmoeller_z_vs_time:
            plot_func: contourf
            common_cbar: true
            time_format: '%Y'
            log_y: false
            pyplot_kwargs:
              ylim: [0, 20000]
>>>>>>> 41acdb31
<|MERGE_RESOLUTION|>--- conflicted
+++ resolved
@@ -7,32 +7,21 @@
     (ongoing) model simulations.
   authors:
     - schlund_manuel
+    - heuer_helge
+    - kraft_jeremy
+    - kuehbacher_birgit
+    - ruhe_lukas
+    - sarauer_ellen
     - winterstein_franziska
-<<<<<<< HEAD
-    - kraft_jeremy
-    - ruhe_lukas
-=======
-    - sarauer_ellen
-    - kuehbacher_birgit
-    - heuer_helge
->>>>>>> 41acdb31
   maintainer:
     - schlund_manuel
 
 
 datasets:
   # Note: plot_label currently only used by diagnostic plot_multiple_annual_cycles
-<<<<<<< HEAD
-  # - {project: CMIP6, dataset: EC-Earth3, exp: historical, ensemble: r1i1p1f1, grid: gr, plot_label: 'EC-Earth3 historical'}
-  # - {project: CMIP6, dataset: CanESM5,   exp: historical, ensemble: r1i1p1f1, grid: gn, plot_label: 'Reference (CanESM5 historical)', reference_for_monitor_diags: true}
-  - {project: CMIP6, dataset: MPI-ESM1-2-HR,   exp: historical, ensemble: r1i1p1f1, grid: gn, plot_label: 'MPI-ESM1-2-HR historical'}
-  - {project: CMIP6, dataset: MPI-ESM1-2-LR,   exp: historical, ensemble: r1i1p1f1, grid: gn, plot_label: 'MPI-ESM1-2-LR MPI historical', reference_for_monitor_diags: true}
-
-
-=======
   - {project: CMIP6, dataset: MPI-ESM1-2-HR, exp: historical, ensemble: r1i1p1f1, grid: gn, plot_label: 'MPI-ESM1-2-HR historical'}
   - {project: CMIP6, dataset: MPI-ESM1-2-LR, exp: historical, ensemble: r1i1p1f1, grid: gn, plot_label: 'Reference (MPI-ESM1-2-LR historical)', reference_for_monitor_diags: true}
->>>>>>> 41acdb31
+
 
 preprocessors:
 
@@ -71,16 +60,6 @@
       coordinate: air_pressure
     zonal_statistics:
       operator: mean
-  
-  zonal_mean_2d:
-    custom_order: true
-    regrid:
-      target_grid: 2x2
-      scheme:
-        reference: esmf_regrid.schemes:ESMFAreaWeighted
-    zonal_statistics:
-      operator: mean
-
 
   extract_1d_profile:
     custom_order: true
@@ -114,6 +93,13 @@
       target_grid: 2x2
       scheme: linear
     area_statistics:
+      operator: mean
+
+  zonal_mean_2d:
+    regrid:
+      target_grid: 2x2
+      scheme: linear
+    zonal_statistics:
       operator: mean
 
 
@@ -216,27 +202,6 @@
             plot_kwargs:
               MPI-ESM1-2-HR:  # = dataset since 'facet_used_for_labels' is 'dataset' by default
                 color: C0
-<<<<<<< HEAD
-              CanESM5:
-                color: black
-
-  plot_time_vs_lat_with_references:
-    description: Plot Hovmöller diagram (time vs lon) incl. reference datasets.
-    variables:
-      tas:
-        mip: Amon
-        preprocessor: zonal_mean_2d
-        timerange: '2000/2014'
-    scripts:
-      plot:
-        script: monitor/multi_datasets.py
-        plot_folder: '{plot_dir}'
-        plot_filename: '{plot_type}_{real_name}_{dataset}_{mip}'
-        plots:
-          hovmoeller_time_vs_lat_or_lon:
-            common_cbar: true
-            show_x_minor_ticklabels: false
-=======
               MPI-ESM1-2-LR:
                 color: black
 
@@ -273,4 +238,19 @@
             log_y: false
             pyplot_kwargs:
               ylim: [0, 20000]
->>>>>>> 41acdb31
+
+  plot_time_vs_lat_with_references:
+    description: Plot Hovmoeller time vs. latitude including reference datasets.
+    variables:
+      tas:
+        mip: Amon
+        preprocessor: zonal_mean_2d
+        timerange: '2000/2004'
+    scripts:
+      plot:
+        <<: *plot_multi_dataset_default
+        script: monitor/multi_datasets.py
+        plots:
+          hovmoeller_time_vs_lat_or_lon:
+            common_cbar: true
+            show_x_minor_ticklabels: false