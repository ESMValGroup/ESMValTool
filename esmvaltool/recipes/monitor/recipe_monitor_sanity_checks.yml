# ESMValTool
---
documentation:
  title: Basic sanity checks.
  description: >
    Calculate basic sanity checks e.g. for monitoring new model runs.
  authors:
    - bock_lisa
    - lauer_axel
    - schulze_kirsten
  maintainer:
    - lauer_axel


# Note: The following model is just an example
datasets:
  - {dataset: MPI-ESM1-2-LR, grid: gn, mip: Amon, project: CMIP6, exp: historical, ensemble: r1i1p1f1}

timerange_for_models: &time_period
  timerange: '1980/2014'


preprocessors:

<<<<<<< HEAD
  globalmean:
    annual_statistics:
      operator: mean
=======
  globalmean_pr:
    area_statistics:
      operator: mean
    convert_units:
      units: mm day-1

  globalmean:
>>>>>>> af8a2a8f
    area_statistics:
      operator: mean

  globalmin:
    area_statistics:
      operator: min

  globalmax:
    area_statistics:
      operator: max

  global_sum:
    area_statistics:
      operator: sum

  global_sum_air_anom:
    custom_order: true
    convert_units:
      units: kg m-2
    area_statistics:
      operator: sum
    anomalies:
      period: full
      reference:
        start_year: 1980
        start_month: 1
        start_day: 1
        end_year: 1980
        end_month: 12
        end_day: 31


diagnostics:

  # ***************************
  # *** global min/max/mean ***
  # ***************************

  clt:
    description: time series of global min/max/mean including "reasonable" ranges
    variables:
      clt_mean:
        <<: *time_period
        legend_label: 'global mean'
        short_name: clt
        preprocessor: globalmean
      clt_min:
        <<: *time_period
        short_name: clt
        legend_label: 'global min'
        preprocessor: globalmin
      clt_max:
        <<: *time_period
        short_name: clt
        legend_label: 'global max'
        preprocessor: globalmax
    scripts:
      timeseries:
        script: monitor/multi_datasets.py
        plot_folder: '{plot_dir}'
        group_variables_by: short_name
        facet_used_for_labels: legend_label
        plots:
          timeseries:
            annual_mean_kwargs: false
            hlines:
              - y: 58.0
                color: red
              - y: 68.0
                color: red
            plot_kwargs:
              'global mean':
                color: blue
                label: null
                linestyle: '-'
                linewidth: 2
                label: '{dataset}'
              'global min':
                color: blue
                label: null
                linestyle: '--'
                linewidth: 1
              'global max':
                color: blue
                label: null
                linestyle: '--'
                linewidth: 1

<<<<<<< HEAD
  rlut:
=======
  hfls:
    description: time series of global min/max/mean including "reasonable" ranges
    variables:
      hfls_mean:
        <<: *time_period
        short_name: hfls
        legend_label: 'global mean'
        preprocessor: globalmean
      hfls_min:
        <<: *time_period
        short_name: hfls
        legend_label: 'global min'
        preprocessor: globalmin
      hfls_max:
        <<: *time_period
        short_name: hfls
        legend_label: 'global max'
        preprocessor: globalmax
    scripts:
      timeseries:
        script: monitor/multi_datasets.py
        plot_folder: '{plot_dir}'
        group_variables_by: short_name
        facet_used_for_labels: legend_label
        plots:
          timeseries:
            annual_mean_kwargs: false
            hlines:
              - y: 0  # placeholder
                color: red
              - y: 0  # placeholder
                color: red
            plot_kwargs:
              'global mean':
                color: blue
                label: null
                linestyle: '-'
                linewidth: 2
                label: '{dataset}'
              'global min':
                color: blue
                label: null
                linestyle: '--'
                linewidth: 1
              'global max':
                color: blue
                label: null
                linestyle: '--'
                linewidth: 1

  hfss:
    description: time series of global min/max/mean including "reasonable" ranges
    variables:
      hfss_mean:
        <<: *time_period
        short_name: hfss
        legend_label: 'global mean'
        preprocessor: globalmean
      hfss_min:
        <<: *time_period
        short_name: hfss
        legend_label: 'global min'
        preprocessor: globalmin
      hfss_max:
        <<: *time_period
        short_name: hfss
        legend_label: 'global max'
        preprocessor: globalmax
    scripts:
      timeseries:
        script: monitor/multi_datasets.py
        plot_folder: '{plot_dir}'
        group_variables_by: short_name
        facet_used_for_labels: legend_label
        plots:
          timeseries:
            annual_mean_kwargs: false
            hlines:
              - y: 0  # placeholder
                color: red
              - y: 0  # placeholder
                color: red
            plot_kwargs:
              'global mean':
                color: blue
                label: null
                linestyle: '-'
                linewidth: 2
                label: '{dataset}'
              'global min':
                color: blue
                label: null
                linestyle: '--'
                linewidth: 1
              'global max':
                color: blue
                label: null
                linestyle: '--'
                linewidth: 1

  lwcre:
    description: time series of global min/max/mean including "reasonable" ranges
    variables:
      lwcre_mean:
        <<: *time_period
        short_name: lwcre
        legend_label: 'global mean'
        preprocessor: globalmean
        derive: true
      lwcre_min:
        <<: *time_period
        short_name: lwcre
        legend_label: 'global min'
        preprocessor: globalmin
        derive: true
      lwcre_max:
        <<: *time_period
        short_name: lwcre
        legend_label: 'global max'
        preprocessor: globalmax
        derive: true
    scripts:
      timeseries:
        script: monitor/multi_datasets.py
        plot_folder: '{plot_dir}'
        group_variables_by: short_name
        facet_used_for_labels: legend_label
        plots:
          timeseries:
            annual_mean_kwargs: false
            hlines:
              - y: 0  # placeholder
                color: red
              - y: 300  # placeholder
                color: red
            plot_kwargs:
              'global mean':
                color: blue
                label: null
                linestyle: '-'
                linewidth: 2
                label: '{dataset}'
              'global min':
                color: blue
                label: null
                linestyle: '--'
                linewidth: 1
              'global max':
                color: blue
                label: null
                linestyle: '--'
                linewidth: 1

  lwp:
    description: time series of global min/max/mean including "reasonable" ranges
    variables:
      lwp_mean:
        <<: *time_period
        short_name: lwp
        legend_label: 'global mean'
        preprocessor: globalmean
        derive: true
      lwp_min:
        <<: *time_period
        short_name: lwp
        legend_label: 'global min'
        preprocessor: globalmin
        derive: true
      lwp_max:
        <<: *time_period
        short_name: lwp
        legend_label: 'global max'
        preprocessor: globalmax
        derive: true
    scripts:
      timeseries:
        script: monitor/multi_datasets.py
        plot_folder: '{plot_dir}'
        group_variables_by: short_name
        facet_used_for_labels: legend_label
        plots:
          timeseries:
            annual_mean_kwargs: false
            hlines:
              - y: 0  # placeholder
                color: red
              - y: 0.5  # placeholder
                color: red
            plot_kwargs:
              'global mean':
                color: blue
                label: null
                linestyle: '-'
                linewidth: 2
                label: '{dataset}'
              'global min':
                color: blue
                label: null
                linestyle: '--'
                linewidth: 1
              'global max':
                color: blue
                label: null
                linestyle: '--'
                linewidth: 1

  netcre:
    description: time series of global min/max/mean including "reasonable" ranges
    variables:
      netcre_mean:
        <<: *time_period
        short_name: netcre
        legend_label: 'global mean'
        preprocessor: globalmean
        derive: true
      netcre_min:
        <<: *time_period
        short_name: netcre
        legend_label: 'global min'
        preprocessor: globalmin
        derive: true
      netcre_max:
        <<: *time_period
        short_name: netcre
        legend_label: 'global max'
        preprocessor: globalmax
        derive: true
    scripts:
      timeseries:
        script: monitor/multi_datasets.py
        plot_folder: '{plot_dir}'
        group_variables_by: short_name
        facet_used_for_labels: legend_label
        plots:
          timeseries:
            annual_mean_kwargs: false
            hlines:
              - y: 0  # placeholder
                color: red
              - y: -50  # placeholder
                color: red
            plot_kwargs:
              'global mean':
                color: blue
                label: null
                linestyle: '-'
                linewidth: 2
                label: '{dataset}'
              'global min':
                color: blue
                label: null
                linestyle: '--'
                linewidth: 1
              'global max':
                color: blue
                label: null
                linestyle: '--'
                linewidth: 1

  pr:
>>>>>>> af8a2a8f
    description: time series of global min/max/mean including "reasonable" ranges
    variables:
      rlut_mean:
        <<: *time_period
        short_name: rlut
        legend_label: 'global mean'
<<<<<<< HEAD
        preprocessor: globalmean
      rlut_min:
        <<: *time_period
        short_name: rlut
        legend_label: 'global min'
        preprocessor: globalmin
      rlut_max:
        <<: *time_period
        short_name: rlut
        legend_label: 'global max'
        preprocessor: globalmax
=======
        preprocessor: globalmean_pr
      pr_max:
        <<: *time_period
        short_name: pr
        legend_label: 'global max'
        preprocessor: globalmax_pr
>>>>>>> af8a2a8f
    scripts:
      timeseries:
        script: monitor/multi_datasets.py
        plot_folder: '{plot_dir}'
        group_variables_by: short_name
        facet_used_for_labels: legend_label
        plots:
          timeseries:
            annual_mean_kwargs: false
            hlines:
              - y: 229.0
                color: red
              - y: 241.0
                color: red
            plot_kwargs:
              'global mean':
                color: blue
                label: null
                linestyle: '-'
                linewidth: 2
                label: '{dataset}'
                zorder: 3
              'global min':
                color: blue
                label: null
                linestyle: '--'
                linewidth: 1
                zorder: 3
              'global max':
                color: blue
                label: null
                linestyle: '--'
                linewidth: 1
                zorder: 3

<<<<<<< HEAD
  prw:
=======
  prc:
    description: time series of global min/max/mean including "reasonable" ranges
    variables:
      prc_mean:
        <<: *time_period
        short_name: prc
        legend_label: 'global mean'
        preprocessor: globalmean_pr
      prc_min:
        <<: *time_period
        short_name: prc
        legend_label: 'global min'
        preprocessor: globalmin_pr
      prc_max:
        <<: *time_period
        short_name: prc
        legend_label: 'global max'
        preprocessor: globalmax_pr
    scripts:
      timeseries:
        script: monitor/multi_datasets.py
        plot_folder: '{plot_dir}'
        group_variables_by: short_name
        facet_used_for_labels: legend_label
        plots:
          timeseries:
            annual_mean_kwargs: false
            hlines:
              - y: 0  # placeholder
                color: red
              - y: 10  # placeholder
                color: red
            plot_kwargs:
              'global mean':
                color: blue
                label: null
                linestyle: '-'
                linewidth: 2
                label: '{dataset}'
              'global min':
                color: blue
                label: null
                linestyle: '--'
                linewidth: 1
              'global max':
                color: blue
                label: null
                linestyle: '--'
                linewidth: 1

  rlut:
>>>>>>> af8a2a8f
    description: time series of global min/max/mean including "reasonable" ranges
    variables:
      prw_mean:
        <<: *time_period
        legend_label: 'global mean'
        short_name: prw
        preprocessor: globalmean
      prw_min:
        <<: *time_period
        short_name: prw
        legend_label: 'global min'
        preprocessor: globalmin
      prw_max:
        <<: *time_period
        short_name: prw
        legend_label: 'global max'
        preprocessor: globalmax
    scripts:
      timeseries:
        script: monitor/multi_datasets.py
        plot_folder: '{plot_dir}'
        group_variables_by: short_name
        facet_used_for_labels: legend_label
        plots:
          timeseries:
            annual_mean_kwargs: false
            hlines:
              - y: 30.0
                color: red
              - y: 20.0
                color: red
            plot_kwargs:
              'global mean':
                color: blue
                label: null
                linestyle: '-'
                linewidth: 2
                label: '{dataset}'
              'global min':
                color: blue
                label: null
                linestyle: '--'
                linewidth: 1
              'global max':
                color: blue
                label: null
                linestyle: '--'
                linewidth: 1

  pr:
    description: time series of global min/max/mean including "reasonable" ranges
    variables:
      pr_mean:
        <<: *time_period
        legend_label: 'global mean'
        short_name: pr
        preprocessor: globalmean
      pr_min:
        <<: *time_period
        short_name: pr
        legend_label: 'global min'
        preprocessor: globalmin
      pr_max:
        <<: *time_period
        short_name: pr
        legend_label: 'global max'
        preprocessor: globalmax
    scripts:
      timeseries:
        script: monitor/multi_datasets.py
        plot_folder: '{plot_dir}'
        group_variables_by: short_name
        facet_used_for_labels: legend_label
        plots:
          timeseries:
            annual_mean_kwargs: false
            hlines:
              - y: 0.0
                color: red
              - y: 0.0
                color: red
            plot_kwargs:
              'global mean':
                color: blue
                label: null
                linestyle: '-'
                linewidth: 2
                label: '{dataset}'
              'global min':
                color: blue
                label: null
                linestyle: '--'
                linewidth: 1
              'global max':
                color: blue
                label: null
                linestyle: '--'
                linewidth: 1

  clivi:
    description: time series of global min/max/mean including "reasonable" ranges
    variables:
      clivi_mean:
        <<: *time_period
        legend_label: 'global mean'
        short_name: clivi
        preprocessor: globalmean
      clivi_min:
        <<: *time_period
        short_name: clivi
        legend_label: 'global min'
        preprocessor: globalmin
      clivi_max:
        <<: *time_period
        short_name: clivi
        legend_label: 'global max'
        preprocessor: globalmax
    scripts:
      timeseries:
        script: monitor/multi_datasets.py
        plot_folder: '{plot_dir}'
        group_variables_by: short_name
        facet_used_for_labels: legend_label
        plots:
          timeseries:
            annual_mean_kwargs: false
            hlines:
              - y: 0.05
                color: red
              - y: 0.02
                color: red
            plot_kwargs:
              'global mean':
                color: blue
                label: null
                linestyle: '-'
                linewidth: 2
                label: '{dataset}'
              'global min':
                color: blue
                label: null
                linestyle: '--'
                linewidth: 1
              'global max':
                color: blue
                label: null
                linestyle: '--'
                linewidth: 1

  asr:
    description: time series of global min/max/mean including "reasonable" ranges
    variables:
      asr_mean:
        <<: *time_period
        legend_label: 'global mean'
        short_name: asr
        preprocessor: globalmean
        derive: true
      asr_min:
        <<: *time_period
        short_name: asr
        legend_label: 'global min'
        preprocessor: globalmin
        derive: true
      asr_max:
        <<: *time_period
        short_name: asr
        legend_label: 'global max'
        preprocessor: globalmax
        derive: true
    scripts:
      timeseries:
        script: monitor/multi_datasets.py
        plot_folder: '{plot_dir}'
        group_variables_by: short_name
        facet_used_for_labels: legend_label
        plots:
          timeseries:
            annual_mean_kwargs: false
            hlines:
              - y: 300.0
                color: red
              - y: 200.0
                color: red
            plot_kwargs:
              'global mean':
                color: blue
                label: null
                linestyle: '-'
                linewidth: 2
                label: '{dataset}'
              'global min':
                color: blue
                label: null
                linestyle: '--'
                linewidth: 1
              'global max':
                color: blue
                label: null
                linestyle: '--'
                linewidth: 1

  rlds:
    description: time series of global min/max/mean including "reasonable" ranges
    variables:
      rlds_mean:
        <<: *time_period
        legend_label: 'global mean'
        short_name: rlds
        preprocessor: globalmean
      rlds_min:
        <<: *time_period
        short_name: rlds
        legend_label: 'global min'
        preprocessor: globalmin
      rlds_max:
        <<: *time_period
        short_name: rlds
        legend_label: 'global max'
        preprocessor: globalmax
    scripts:
      timeseries:
        script: monitor/multi_datasets.py
        plot_folder: '{plot_dir}'
        group_variables_by: short_name
        facet_used_for_labels: legend_label
        plots:
          timeseries:
            annual_mean_kwargs: false
            hlines:
              - y: 400.0
                color: red
              - y: 300.0
                color: red
            plot_kwargs:
              'global mean':
                color: blue
                label: null
                linestyle: '-'
                linewidth: 2
                label: '{dataset}'
              'global min':
                color: blue
                label: null
                linestyle: '--'
                linewidth: 1
              'global max':
                color: blue
                label: null
                linestyle: '--'
                linewidth: 1

  rsds:
    description: time series of global min/max/mean including "reasonable" ranges
    variables:
      rsds_mean:
        <<: *time_period
        legend_label: 'global mean'
        short_name: rsds
        preprocessor: globalmean
      rsds_min:
        <<: *time_period
        short_name: rsds
        legend_label: 'global min'
        preprocessor: globalmin
      rsds_max:
        <<: *time_period
        short_name: rsds
        legend_label: 'global max'
        preprocessor: globalmax
    scripts:
      timeseries:
        script: monitor/multi_datasets.py
        plot_folder: '{plot_dir}'
        group_variables_by: short_name
        facet_used_for_labels: legend_label
        plots:
          timeseries:
            annual_mean_kwargs: false
            hlines:
              - y: 200.0
                color: red
              - y: 180.0
                color: red
            plot_kwargs:
              'global mean':
                color: blue
                label: null
                linestyle: '-'
                linewidth: 2
                label: '{dataset}'
              'global min':
                color: blue
                label: null
                linestyle: '--'
                linewidth: 1
              'global max':
                color: blue
                label: null
                linestyle: '--'
                linewidth: 1

  rsut:
    description: time series of global min/max/mean including "reasonable" ranges
    variables:
      rsut_mean:
        <<: *time_period
        legend_label: 'global mean'
        short_name: rsut
        preprocessor: globalmean
      rsut_min:
        <<: *time_period
        short_name: rsut
        legend_label: 'global min'
        preprocessor: globalmin
      rsut_max:
        <<: *time_period
        short_name: rsut
        legend_label: 'global max'
        preprocessor: globalmax
    scripts:
      timeseries:
        script: monitor/multi_datasets.py
        plot_folder: '{plot_dir}'
        group_variables_by: short_name
        facet_used_for_labels: legend_label
        plots:
          timeseries:
            annual_mean_kwargs: false
            hlines:
              - y: 110.0
                color: red
              - y: 80.0
                color: red
            plot_kwargs:
              'global mean':
                color: blue
                label: null
                linestyle: '-'
                linewidth: 2
                label: '{dataset}'
              'global min':
                color: blue
                label: null
                linestyle: '--'
                linewidth: 1
              'global max':
                color: blue
                label: null
                linestyle: '--'
                linewidth: 1

  rtnt:
    description: time series of global min/max/mean including "reasonable" ranges
    variables:
      rtnt_mean:
        <<: *time_period
        short_name: rtnt
        legend_label: 'global mean'
        preprocessor: globalmean
        derive: true
      rtnt_min:
        <<: *time_period
        short_name: rtnt
        legend_label: 'global min'
        preprocessor: globalmin
        derive: true
      rtnt_max:
        <<: *time_period
        short_name: rtnt
        legend_label: 'global max'
        preprocessor: globalmax
        derive: true
    scripts:
      timeseries:
        script: monitor/multi_datasets.py
        plot_folder: '{plot_dir}'
        group_variables_by: short_name
        facet_used_for_labels: legend_label
        plots:
          timeseries:
            annual_mean_kwargs: false
            hlines:
              - y: -2  # placeholder
                color: red
              - y: 2  # placeholder
                color: red
            plot_kwargs:
              'global mean':
                color: blue
                label: null
                linestyle: '-'
                linewidth: 2
                label: '{dataset}'
              'global min':
                color: blue
                label: null
                linestyle: '--'
                linewidth: 1
              'global max':
                color: blue
                label: null
                linestyle: '--'
                linewidth: 1

  swcre:
    description: time series of global min/max/mean including "reasonable" ranges
    variables:
      swcre_mean:
        <<: *time_period
        short_name: swcre
        legend_label: 'global mean'
        preprocessor: globalmean
        derive: true
      swcre_min:
        <<: *time_period
        short_name: swcre
        legend_label: 'global min'
        preprocessor: globalmin
        derive: true
      swcre_max:
        <<: *time_period
        short_name: swcre
        legend_label: 'global max'
        preprocessor: globalmax
        derive: true
    scripts:
      timeseries:
        script: monitor/multi_datasets.py
        plot_folder: '{plot_dir}'
        group_variables_by: short_name
        facet_used_for_labels: legend_label
        plots:
          timeseries:
            annual_mean_kwargs: false
            hlines:
              - y: 0  # placeholder
                color: red
              - y: -250  # placeholder
                color: red
            plot_kwargs:
              'global mean':
                color: blue
                label: null
                linestyle: '-'
                linewidth: 2
                label: '{dataset}'
              'global min':
                color: blue
                label: null
                linestyle: '--'
                linewidth: 1
              'global max':
                color: blue
                label: null
                linestyle: '--'
                linewidth: 1

  tas:
    description: time series of global min/max/mean including "reasonable" ranges
    variables:
      tas_mean:
        <<: *time_period
        legend_label: 'global mean'
        short_name: tas
        preprocessor: globalmean
      tas_min:
        <<: *time_period
        short_name: tas
        legend_label: 'global min'
        preprocessor: globalmin
      tas_max:
        <<: *time_period
        short_name: tas
        legend_label: 'global max'
        preprocessor: globalmax
    scripts:
      timeseries:
        script: monitor/multi_datasets.py
        plot_folder: '{plot_dir}'
        group_variables_by: short_name
        facet_used_for_labels: legend_label
        plots:
          timeseries:
            annual_mean_kwargs: false
            hlines:
              - y: 300.0
                color: red
              - y: 270.0
                color: red
            plot_kwargs:
              'global mean':
                color: blue
                label: null
                linestyle: '-'
                linewidth: 2
                label: '{dataset}'
              'global min':
                color: blue
                label: null
                linestyle: '--'
                linewidth: 1
              'global max':
                color: blue
                label: null
                linestyle: '--'
                linewidth: 1
<<<<<<< HEAD

  tauu:
    description: time series of global min/max/mean including "reasonable" ranges
    variables:
      tauu_mean:
        <<: *time_period
        legend_label: 'global mean'
        short_name: tauu
        preprocessor: globalmean
      tauu_min:
        <<: *time_period
        short_name: tauu
        legend_label: 'global min'
        preprocessor: globalmin
      tauu_max:
        <<: *time_period
        short_name: tauu
        legend_label: 'global max'
        preprocessor: globalmax
=======
                zorder: 3

  # *******************
  # *** global sums ***
  # *******************

  air_mass:
    description: time series of global air mass anomaly
    variables:
      ps:
        <<: *time_period
        preprocessor: global_sum_air_anom
        legend_label: 'global sum'
>>>>>>> af8a2a8f
    scripts:
      timeseries:
        script: monitor/multi_datasets.py
        plot_folder: '{plot_dir}'
        group_variables_by: short_name
        facet_used_for_labels: legend_label
        plots:
          timeseries:
            annual_mean_kwargs: false
<<<<<<< HEAD
            hlines:
              - y: 0.0
                color: red
              - y: 0.0
                color: red
            plot_kwargs:
              'global mean':
=======
            pyplot_kwargs:
              title: "Anomaly of global air mass"
            hlines:
              - y: 0.
                color: black
                linewidth: 2
            plot_kwargs:
              'global sum':
>>>>>>> af8a2a8f
                color: blue
                label: null
                linestyle: '-'
                linewidth: 2
                label: '{dataset}'
<<<<<<< HEAD
              'global min':
                color: blue
                label: null
                linestyle: '--'
                linewidth: 1
              'global max':
                color: blue
                label: null
                linestyle: '--'
                linewidth: 1

  tauv:
    description: time series of global min/max/mean including "reasonable" ranges
    variables:
      tauv_mean:
        <<: *time_period
        legend_label: 'global mean'
        short_name: tauv
        preprocessor: globalmean
      tauv_min:
        <<: *time_period
        short_name: tauv
        legend_label: 'global min'
        preprocessor: globalmin
      tauv_max:
        <<: *time_period
        short_name: tauv
        legend_label: 'global max'
        preprocessor: globalmax
=======
                zorder: 3

  moisture_flux:
    description: time series of moisture flux into the atmosphere
    variables:
      qep:
        <<: *time_period
        derive: true
        preprocessor: global_sum
        legend_label: 'global sum'
    scripts:
      timeseries:
        script: monitor/multi_datasets.py
        plot_folder: '{plot_dir}'
        group_variables_by: short_name
        facet_used_for_labels: legend_label
        plots:
          timeseries:
            annual_mean_kwargs: false
            pyplot_kwargs:
              title: "Anomaly of global moisture flux into the atmosphere"
            hlines:
              - y: 0.
                color: black
                linewidth: 2
            plot_kwargs:
              'global sum':
                color: blue
                label: null
                linestyle: '-'
                linewidth: 2
                label: '{dataset}'
                zorder: 3

  prw_mass:
    description: time series of global water vapour mass
    variables:
      prw_sum:
        <<: *time_period
        short_name: prw
        preprocessor: global_sum
        legend_label: 'global sum'
>>>>>>> af8a2a8f
    scripts:
      timeseries:
        script: monitor/multi_datasets.py
        plot_folder: '{plot_dir}'
        group_variables_by: short_name
        facet_used_for_labels: legend_label
        plots:
          timeseries:
            annual_mean_kwargs: false
<<<<<<< HEAD
            hlines:
              - y: 0.02
                color: red
              - y: -0.02
                color: red
            plot_kwargs:
              'global mean':
=======
            pyplot_kwargs:
              title: "Global sum of water vapour"
            hlines:
              - y: 14206879936806912.
                color: red
                linewidth: 2
              - y: 10902071180001280.
                color: red
                linewidth: 2
            plot_kwargs:
              'global sum':
>>>>>>> af8a2a8f
                color: blue
                label: null
                linestyle: '-'
                linewidth: 2
                label: '{dataset}'
<<<<<<< HEAD
              'global min':
                color: blue
                label: null
                linestyle: '--'
                linewidth: 1
              'global max':
                color: blue
                label: null
                linestyle: '--'
                linewidth: 1
=======
                zorder: 3
>>>>>>> af8a2a8f
<|MERGE_RESOLUTION|>--- conflicted
+++ resolved
@@ -6,6 +6,7 @@
     Calculate basic sanity checks e.g. for monitoring new model runs.
   authors:
     - bock_lisa
+    - castellani_giulia
     - lauer_axel
     - schulze_kirsten
   maintainer:
@@ -22,11 +23,6 @@
 
 preprocessors:
 
-<<<<<<< HEAD
-  globalmean:
-    annual_statistics:
-      operator: mean
-=======
   globalmean_pr:
     area_statistics:
       operator: mean
@@ -34,7 +30,6 @@
       units: mm day-1
 
   globalmean:
->>>>>>> af8a2a8f
     area_statistics:
       operator: mean
 
@@ -73,6 +68,109 @@
   # *** global min/max/mean ***
   # ***************************
 
+  asr:
+    description: time series of global min/max/mean including "reasonable" ranges
+    variables:
+      asr_mean:
+        <<: *time_period
+        legend_label: 'global mean'
+        short_name: asr
+        preprocessor: globalmean
+        derive: true
+      asr_min:
+        <<: *time_period
+        short_name: asr
+        legend_label: 'global min'
+        preprocessor: globalmin
+        derive: true
+      asr_max:
+        <<: *time_period
+        short_name: asr
+        legend_label: 'global max'
+        preprocessor: globalmax
+        derive: true
+    scripts:
+      timeseries:
+        script: monitor/multi_datasets.py
+        plot_folder: '{plot_dir}'
+        group_variables_by: short_name
+        facet_used_for_labels: legend_label
+        plots:
+          timeseries:
+            annual_mean_kwargs: false
+            hlines:
+              - y: 300.0  # placeholder
+                color: red
+              - y: 200.0  # placeholder
+                color: red
+            plot_kwargs:
+              'global mean':
+                color: blue
+                label: null
+                linestyle: '-'
+                linewidth: 2
+                label: '{dataset}'
+              'global min':
+                color: blue
+                label: null
+                linestyle: '--'
+                linewidth: 1
+              'global max':
+                color: blue
+                label: null
+                linestyle: '--'
+                linewidth: 1
+
+  clivi:
+    description: time series of global min/max/mean including "reasonable" ranges
+    variables:
+      clivi_mean:
+        <<: *time_period
+        legend_label: 'global mean'
+        short_name: clivi
+        preprocessor: globalmean
+      clivi_min:
+        <<: *time_period
+        short_name: clivi
+        legend_label: 'global min'
+        preprocessor: globalmin
+      clivi_max:
+        <<: *time_period
+        short_name: clivi
+        legend_label: 'global max'
+        preprocessor: globalmax
+    scripts:
+      timeseries:
+        script: monitor/multi_datasets.py
+        plot_folder: '{plot_dir}'
+        group_variables_by: short_name
+        facet_used_for_labels: legend_label
+        plots:
+          timeseries:
+            annual_mean_kwargs: false
+            hlines:
+              - y: 0.05  # placeholder
+                color: red
+              - y: 0.02  # placeholder
+                color: red
+            plot_kwargs:
+              'global mean':
+                color: blue
+                label: null
+                linestyle: '-'
+                linewidth: 2
+                label: '{dataset}'
+              'global min':
+                color: blue
+                label: null
+                linestyle: '--'
+                linewidth: 1
+              'global max':
+                color: blue
+                label: null
+                linestyle: '--'
+                linewidth: 1
+
   clt:
     description: time series of global min/max/mean including "reasonable" ranges
     variables:
@@ -101,31 +199,28 @@
           timeseries:
             annual_mean_kwargs: false
             hlines:
-              - y: 58.0
-                color: red
-              - y: 68.0
-                color: red
-            plot_kwargs:
-              'global mean':
-                color: blue
-                label: null
-                linestyle: '-'
-                linewidth: 2
-                label: '{dataset}'
-              'global min':
-                color: blue
-                label: null
-                linestyle: '--'
-                linewidth: 1
-              'global max':
-                color: blue
-                label: null
-                linestyle: '--'
-                linewidth: 1
-
-<<<<<<< HEAD
-  rlut:
-=======
+              - y: 58.7
+                color: red
+              - y: 74.9
+                color: red
+            plot_kwargs:
+              'global mean':
+                color: blue
+                label: null
+                linestyle: '-'
+                linewidth: 2
+                label: '{dataset}'
+              'global min':
+                color: blue
+                label: null
+                linestyle: '--'
+                linewidth: 1
+              'global max':
+                color: blue
+                label: null
+                linestyle: '--'
+                linewidth: 1
+
   hfls:
     description: time series of global min/max/mean including "reasonable" ranges
     variables:
@@ -386,46 +481,31 @@
                 linewidth: 1
 
   pr:
->>>>>>> af8a2a8f
-    description: time series of global min/max/mean including "reasonable" ranges
-    variables:
-      rlut_mean:
-        <<: *time_period
-        short_name: rlut
-        legend_label: 'global mean'
-<<<<<<< HEAD
-        preprocessor: globalmean
-      rlut_min:
-        <<: *time_period
-        short_name: rlut
-        legend_label: 'global min'
-        preprocessor: globalmin
-      rlut_max:
-        <<: *time_period
-        short_name: rlut
-        legend_label: 'global max'
-        preprocessor: globalmax
-=======
+    description: time series of global min/max/mean including "reasonable" ranges
+    variables:
+      pr_mean:
+        <<: *time_period
+        short_name: pr
+        legend_label: 'global mean'
         preprocessor: globalmean_pr
       pr_max:
         <<: *time_period
         short_name: pr
         legend_label: 'global max'
         preprocessor: globalmax_pr
->>>>>>> af8a2a8f
-    scripts:
-      timeseries:
-        script: monitor/multi_datasets.py
-        plot_folder: '{plot_dir}'
-        group_variables_by: short_name
-        facet_used_for_labels: legend_label
-        plots:
-          timeseries:
-            annual_mean_kwargs: false
-            hlines:
-              - y: 229.0
-                color: red
-              - y: 241.0
+    scripts:
+      timeseries:
+        script: monitor/multi_datasets.py
+        plot_folder: '{plot_dir}'
+        group_variables_by: short_name
+        facet_used_for_labels: legend_label
+        plots:
+          timeseries:
+            annual_mean_kwargs: false
+            hlines:
+              - y: 2.499
+                color: red
+              - y: 3.213
                 color: red
             plot_kwargs:
               'global mean':
@@ -448,9 +528,6 @@
                 linewidth: 1
                 zorder: 3
 
-<<<<<<< HEAD
-  prw:
-=======
   prc:
     description: time series of global min/max/mean including "reasonable" ranges
     variables:
@@ -501,261 +578,213 @@
                 linestyle: '--'
                 linewidth: 1
 
+  prw:
+    description: time series of global min/max/mean including "reasonable" ranges
+    variables:
+      prw_mean:
+        <<: *time_period
+        legend_label: 'global mean'
+        short_name: prw
+        preprocessor: globalmean
+      prw_min:
+        <<: *time_period
+        short_name: prw
+        legend_label: 'global min'
+        preprocessor: globalmin
+      prw_max:
+        <<: *time_period
+        short_name: prw
+        legend_label: 'global max'
+        preprocessor: globalmax
+    scripts:
+      timeseries:
+        script: monitor/multi_datasets.py
+        plot_folder: '{plot_dir}'
+        group_variables_by: short_name
+        facet_used_for_labels: legend_label
+        plots:
+          timeseries:
+            annual_mean_kwargs: false
+            hlines:
+              - y: 30.0  # placeholder
+                color: red
+              - y: 20.0  # placeholder
+                color: red
+            plot_kwargs:
+              'global mean':
+                color: blue
+                label: null
+                linestyle: '-'
+                linewidth: 2
+                label: '{dataset}'
+              'global min':
+                color: blue
+                label: null
+                linestyle: '--'
+                linewidth: 1
+              'global max':
+                color: blue
+                label: null
+                linestyle: '--'
+                linewidth: 1
+
+  rlds:
+    description: time series of global min/max/mean including "reasonable" ranges
+    variables:
+      rlds_mean:
+        <<: *time_period
+        legend_label: 'global mean'
+        short_name: rlds
+        preprocessor: globalmean
+      rlds_min:
+        <<: *time_period
+        short_name: rlds
+        legend_label: 'global min'
+        preprocessor: globalmin
+      rlds_max:
+        <<: *time_period
+        short_name: rlds
+        legend_label: 'global max'
+        preprocessor: globalmax
+    scripts:
+      timeseries:
+        script: monitor/multi_datasets.py
+        plot_folder: '{plot_dir}'
+        group_variables_by: short_name
+        facet_used_for_labels: legend_label
+        plots:
+          timeseries:
+            annual_mean_kwargs: false
+            hlines:
+              - y: 400.0  # placeholder
+                color: red
+              - y: 300.0  # placeholder
+                color: red
+            plot_kwargs:
+              'global mean':
+                color: blue
+                label: null
+                linestyle: '-'
+                linewidth: 2
+                label: '{dataset}'
+              'global min':
+                color: blue
+                label: null
+                linestyle: '--'
+                linewidth: 1
+              'global max':
+                color: blue
+                label: null
+                linestyle: '--'
+                linewidth: 1
+
   rlut:
->>>>>>> af8a2a8f
-    description: time series of global min/max/mean including "reasonable" ranges
-    variables:
-      prw_mean:
-        <<: *time_period
-        legend_label: 'global mean'
-        short_name: prw
-        preprocessor: globalmean
-      prw_min:
-        <<: *time_period
-        short_name: prw
-        legend_label: 'global min'
-        preprocessor: globalmin
-      prw_max:
-        <<: *time_period
-        short_name: prw
-        legend_label: 'global max'
-        preprocessor: globalmax
-    scripts:
-      timeseries:
-        script: monitor/multi_datasets.py
-        plot_folder: '{plot_dir}'
-        group_variables_by: short_name
-        facet_used_for_labels: legend_label
-        plots:
-          timeseries:
-            annual_mean_kwargs: false
-            hlines:
-              - y: 30.0
-                color: red
-              - y: 20.0
-                color: red
-            plot_kwargs:
-              'global mean':
-                color: blue
-                label: null
-                linestyle: '-'
-                linewidth: 2
-                label: '{dataset}'
-              'global min':
-                color: blue
-                label: null
-                linestyle: '--'
-                linewidth: 1
-              'global max':
-                color: blue
-                label: null
-                linestyle: '--'
-                linewidth: 1
-
-  pr:
-    description: time series of global min/max/mean including "reasonable" ranges
-    variables:
-      pr_mean:
-        <<: *time_period
-        legend_label: 'global mean'
-        short_name: pr
-        preprocessor: globalmean
-      pr_min:
-        <<: *time_period
-        short_name: pr
-        legend_label: 'global min'
-        preprocessor: globalmin
-      pr_max:
-        <<: *time_period
-        short_name: pr
-        legend_label: 'global max'
-        preprocessor: globalmax
-    scripts:
-      timeseries:
-        script: monitor/multi_datasets.py
-        plot_folder: '{plot_dir}'
-        group_variables_by: short_name
-        facet_used_for_labels: legend_label
-        plots:
-          timeseries:
-            annual_mean_kwargs: false
-            hlines:
-              - y: 0.0
-                color: red
-              - y: 0.0
-                color: red
-            plot_kwargs:
-              'global mean':
-                color: blue
-                label: null
-                linestyle: '-'
-                linewidth: 2
-                label: '{dataset}'
-              'global min':
-                color: blue
-                label: null
-                linestyle: '--'
-                linewidth: 1
-              'global max':
-                color: blue
-                label: null
-                linestyle: '--'
-                linewidth: 1
-
-  clivi:
-    description: time series of global min/max/mean including "reasonable" ranges
-    variables:
-      clivi_mean:
-        <<: *time_period
-        legend_label: 'global mean'
-        short_name: clivi
-        preprocessor: globalmean
-      clivi_min:
-        <<: *time_period
-        short_name: clivi
-        legend_label: 'global min'
-        preprocessor: globalmin
-      clivi_max:
-        <<: *time_period
-        short_name: clivi
-        legend_label: 'global max'
-        preprocessor: globalmax
-    scripts:
-      timeseries:
-        script: monitor/multi_datasets.py
-        plot_folder: '{plot_dir}'
-        group_variables_by: short_name
-        facet_used_for_labels: legend_label
-        plots:
-          timeseries:
-            annual_mean_kwargs: false
-            hlines:
-              - y: 0.05
-                color: red
-              - y: 0.02
-                color: red
-            plot_kwargs:
-              'global mean':
-                color: blue
-                label: null
-                linestyle: '-'
-                linewidth: 2
-                label: '{dataset}'
-              'global min':
-                color: blue
-                label: null
-                linestyle: '--'
-                linewidth: 1
-              'global max':
-                color: blue
-                label: null
-                linestyle: '--'
-                linewidth: 1
-
-  asr:
-    description: time series of global min/max/mean including "reasonable" ranges
-    variables:
-      asr_mean:
-        <<: *time_period
-        legend_label: 'global mean'
-        short_name: asr
-        preprocessor: globalmean
-        derive: true
-      asr_min:
-        <<: *time_period
-        short_name: asr
-        legend_label: 'global min'
-        preprocessor: globalmin
-        derive: true
-      asr_max:
-        <<: *time_period
-        short_name: asr
-        legend_label: 'global max'
-        preprocessor: globalmax
-        derive: true
-    scripts:
-      timeseries:
-        script: monitor/multi_datasets.py
-        plot_folder: '{plot_dir}'
-        group_variables_by: short_name
-        facet_used_for_labels: legend_label
-        plots:
-          timeseries:
-            annual_mean_kwargs: false
-            hlines:
-              - y: 300.0
-                color: red
-              - y: 200.0
-                color: red
-            plot_kwargs:
-              'global mean':
-                color: blue
-                label: null
-                linestyle: '-'
-                linewidth: 2
-                label: '{dataset}'
-              'global min':
-                color: blue
-                label: null
-                linestyle: '--'
-                linewidth: 1
-              'global max':
-                color: blue
-                label: null
-                linestyle: '--'
-                linewidth: 1
-
-  rlds:
-    description: time series of global min/max/mean including "reasonable" ranges
-    variables:
-      rlds_mean:
-        <<: *time_period
-        legend_label: 'global mean'
-        short_name: rlds
-        preprocessor: globalmean
-      rlds_min:
-        <<: *time_period
-        short_name: rlds
-        legend_label: 'global min'
-        preprocessor: globalmin
-      rlds_max:
-        <<: *time_period
-        short_name: rlds
-        legend_label: 'global max'
-        preprocessor: globalmax
-    scripts:
-      timeseries:
-        script: monitor/multi_datasets.py
-        plot_folder: '{plot_dir}'
-        group_variables_by: short_name
-        facet_used_for_labels: legend_label
-        plots:
-          timeseries:
-            annual_mean_kwargs: false
-            hlines:
-              - y: 400.0
-                color: red
-              - y: 300.0
-                color: red
-            plot_kwargs:
-              'global mean':
-                color: blue
-                label: null
-                linestyle: '-'
-                linewidth: 2
-                label: '{dataset}'
-              'global min':
-                color: blue
-                label: null
-                linestyle: '--'
-                linewidth: 1
-              'global max':
-                color: blue
-                label: null
-                linestyle: '--'
-                linewidth: 1
-
-  rsds:
+    description: time series of global min/max/mean including "reasonable" ranges
+    variables:
+      rlut_mean:
+        <<: *time_period
+        short_name: rlut
+        legend_label: 'global mean'
+        preprocessor: globalmean
+      rlut_min:
+        <<: *time_period
+        short_name: rlut
+        legend_label: 'global min'
+        preprocessor: globalmin
+      rlut_max:
+        <<: *time_period
+        short_name: rlut
+        legend_label: 'global max'
+        preprocessor: globalmax
+    scripts:
+      timeseries:
+        script: monitor/multi_datasets.py
+        plot_folder: '{plot_dir}'
+        group_variables_by: short_name
+        facet_used_for_labels: legend_label
+        plots:
+          timeseries:
+            annual_mean_kwargs: false
+            hlines:
+              - y: 226.4
+                color: red
+              - y: 245.0
+                color: red
+            plot_kwargs:
+              'global mean':
+                color: blue
+                label: null
+                linestyle: '-'
+                linewidth: 2
+                label: '{dataset}'
+                zorder: 3
+              'global min':
+                color: blue
+                label: null
+                linestyle: '--'
+                linewidth: 1
+                zorder: 3
+              'global max':
+                color: blue
+                label: null
+                linestyle: '--'
+                linewidth: 1
+                zorder: 3
+
+  rtnt:
+    description: time series of global min/max/mean including "reasonable" ranges
+    variables:
+      rtnt_mean:
+        <<: *time_period
+        short_name: rtnt
+        legend_label: 'global mean'
+        preprocessor: globalmean
+        derive: true
+      rtnt_min:
+        <<: *time_period
+        short_name: rtnt
+        legend_label: 'global min'
+        preprocessor: globalmin
+        derive: true
+      rtnt_max:
+        <<: *time_period
+        short_name: rtnt
+        legend_label: 'global max'
+        preprocessor: globalmax
+        derive: true
+    scripts:
+      timeseries:
+        script: monitor/multi_datasets.py
+        plot_folder: '{plot_dir}'
+        group_variables_by: short_name
+        facet_used_for_labels: legend_label
+        plots:
+          timeseries:
+            annual_mean_kwargs: false
+            hlines:
+              - y: -2  # placeholder
+                color: red
+              - y: 2  # placeholder
+                color: red
+            plot_kwargs:
+              'global mean':
+                color: blue
+                label: null
+                linestyle: '-'
+                linewidth: 2
+                label: '{dataset}'
+              'global min':
+                color: blue
+                label: null
+                linestyle: '--'
+                linewidth: 1
+              'global max':
+                color: blue
+                label: null
+                linestyle: '--'
+                linewidth: 1
+
+   rsds:
     description: time series of global min/max/mean including "reasonable" ranges
     variables:
       rsds_mean:
@@ -783,9 +812,9 @@
           timeseries:
             annual_mean_kwargs: false
             hlines:
-              - y: 200.0
-                color: red
-              - y: 180.0
+              - y: 200.0  # placeholder
+                color: red
+              - y: 180.0  # placeholder
                 color: red
             plot_kwargs:
               'global mean':
@@ -833,62 +862,9 @@
           timeseries:
             annual_mean_kwargs: false
             hlines:
-              - y: 110.0
-                color: red
-              - y: 80.0
-                color: red
-            plot_kwargs:
-              'global mean':
-                color: blue
-                label: null
-                linestyle: '-'
-                linewidth: 2
-                label: '{dataset}'
-              'global min':
-                color: blue
-                label: null
-                linestyle: '--'
-                linewidth: 1
-              'global max':
-                color: blue
-                label: null
-                linestyle: '--'
-                linewidth: 1
-
-  rtnt:
-    description: time series of global min/max/mean including "reasonable" ranges
-    variables:
-      rtnt_mean:
-        <<: *time_period
-        short_name: rtnt
-        legend_label: 'global mean'
-        preprocessor: globalmean
-        derive: true
-      rtnt_min:
-        <<: *time_period
-        short_name: rtnt
-        legend_label: 'global min'
-        preprocessor: globalmin
-        derive: true
-      rtnt_max:
-        <<: *time_period
-        short_name: rtnt
-        legend_label: 'global max'
-        preprocessor: globalmax
-        derive: true
-    scripts:
-      timeseries:
-        script: monitor/multi_datasets.py
-        plot_folder: '{plot_dir}'
-        group_variables_by: short_name
-        facet_used_for_labels: legend_label
-        plots:
-          timeseries:
-            annual_mean_kwargs: false
-            hlines:
-              - y: -2  # placeholder
-                color: red
-              - y: 2  # placeholder
+              - y: 110.0  # placeholder
+                color: red
+              - y: 80.0  # placeholder
                 color: red
             plot_kwargs:
               'global mean':
@@ -966,8 +942,8 @@
     variables:
       tas_mean:
         <<: *time_period
-        legend_label: 'global mean'
         short_name: tas
+        legend_label: 'global mean'
         preprocessor: globalmean
       tas_min:
         <<: *time_period
@@ -989,28 +965,30 @@
           timeseries:
             annual_mean_kwargs: false
             hlines:
-              - y: 300.0
-                color: red
-              - y: 270.0
-                color: red
-            plot_kwargs:
-              'global mean':
-                color: blue
-                label: null
-                linestyle: '-'
-                linewidth: 2
-                label: '{dataset}'
-              'global min':
-                color: blue
-                label: null
-                linestyle: '--'
-                linewidth: 1
-              'global max':
-                color: blue
-                label: null
-                linestyle: '--'
-                linewidth: 1
-<<<<<<< HEAD
+              - y: 284.99
+                color: red
+              - y: 289.92
+                color: red
+            plot_kwargs:
+              'global mean':
+                color: blue
+                label: null
+                linestyle: '-'
+                linewidth: 2
+                label: '{dataset}'
+                zorder: 3
+              'global min':
+                color: blue
+                label: null
+                linestyle: '--'
+                linewidth: 1
+                zorder: 3
+              'global max':
+                color: blue
+                label: null
+                linestyle: '--'
+                linewidth: 1
+                zorder: 3
 
   tauu:
     description: time series of global min/max/mean including "reasonable" ranges
@@ -1030,8 +1008,87 @@
         short_name: tauu
         legend_label: 'global max'
         preprocessor: globalmax
-=======
-                zorder: 3
+    scripts:
+      timeseries:
+        script: monitor/multi_datasets.py
+        plot_folder: '{plot_dir}'
+        group_variables_by: short_name
+        facet_used_for_labels: legend_label
+        plots:
+          timeseries:
+            annual_mean_kwargs: false
+            hlines:
+              - y: 0.0  # placeholder
+                color: red
+              - y: 0.0  # placeholder
+                color: red
+            plot_kwargs:
+              'global mean':
+                color: blue
+                label: null
+                linestyle: '-'
+                linewidth: 2
+                label: '{dataset}'
+              'global min':
+                color: blue
+                label: null
+                linestyle: '--'
+                linewidth: 1
+              'global max':
+                color: blue
+                label: null
+                linestyle: '--'
+                linewidth: 1
+
+  tauv:
+    description: time series of global min/max/mean including "reasonable" ranges
+    variables:
+      tauv_mean:
+        <<: *time_period
+        legend_label: 'global mean'
+        short_name: tauv
+        preprocessor: globalmean
+      tauv_min:
+        <<: *time_period
+        short_name: tauv
+        legend_label: 'global min'
+        preprocessor: globalmin
+      tauv_max:
+        <<: *time_period
+        short_name: tauv
+        legend_label: 'global max'
+        preprocessor: globalmax
+    scripts:
+      timeseries:
+        script: monitor/multi_datasets.py
+        plot_folder: '{plot_dir}'
+        group_variables_by: short_name
+        facet_used_for_labels: legend_label
+        plots:
+          timeseries:
+            annual_mean_kwargs: false
+            hlines:
+              - y: 0.02  # placeholder
+                color: red
+              - y: -0.02  # placeholder
+                color: red
+            plot_kwargs:
+              'global mean':
+                color: blue
+                label: null
+                linestyle: '-'
+                linewidth: 2
+                label: '{dataset}'
+              'global min':
+                color: blue
+                label: null
+                linestyle: '--'
+                linewidth: 1
+              'global max':
+                color: blue
+                label: null
+                linestyle: '--'
+                linewidth: 1
 
   # *******************
   # *** global sums ***
@@ -1044,25 +1101,15 @@
         <<: *time_period
         preprocessor: global_sum_air_anom
         legend_label: 'global sum'
->>>>>>> af8a2a8f
-    scripts:
-      timeseries:
-        script: monitor/multi_datasets.py
-        plot_folder: '{plot_dir}'
-        group_variables_by: short_name
-        facet_used_for_labels: legend_label
-        plots:
-          timeseries:
-            annual_mean_kwargs: false
-<<<<<<< HEAD
-            hlines:
-              - y: 0.0
-                color: red
-              - y: 0.0
-                color: red
-            plot_kwargs:
-              'global mean':
-=======
+    scripts:
+      timeseries:
+        script: monitor/multi_datasets.py
+        plot_folder: '{plot_dir}'
+        group_variables_by: short_name
+        facet_used_for_labels: legend_label
+        plots:
+          timeseries:
+            annual_mean_kwargs: false
             pyplot_kwargs:
               title: "Anomaly of global air mass"
             hlines:
@@ -1071,43 +1118,11 @@
                 linewidth: 2
             plot_kwargs:
               'global sum':
->>>>>>> af8a2a8f
-                color: blue
-                label: null
-                linestyle: '-'
-                linewidth: 2
-                label: '{dataset}'
-<<<<<<< HEAD
-              'global min':
-                color: blue
-                label: null
-                linestyle: '--'
-                linewidth: 1
-              'global max':
-                color: blue
-                label: null
-                linestyle: '--'
-                linewidth: 1
-
-  tauv:
-    description: time series of global min/max/mean including "reasonable" ranges
-    variables:
-      tauv_mean:
-        <<: *time_period
-        legend_label: 'global mean'
-        short_name: tauv
-        preprocessor: globalmean
-      tauv_min:
-        <<: *time_period
-        short_name: tauv
-        legend_label: 'global min'
-        preprocessor: globalmin
-      tauv_max:
-        <<: *time_period
-        short_name: tauv
-        legend_label: 'global max'
-        preprocessor: globalmax
-=======
+                color: blue
+                label: null
+                linestyle: '-'
+                linewidth: 2
+                label: '{dataset}'
                 zorder: 3
 
   moisture_flux:
@@ -1150,25 +1165,15 @@
         short_name: prw
         preprocessor: global_sum
         legend_label: 'global sum'
->>>>>>> af8a2a8f
-    scripts:
-      timeseries:
-        script: monitor/multi_datasets.py
-        plot_folder: '{plot_dir}'
-        group_variables_by: short_name
-        facet_used_for_labels: legend_label
-        plots:
-          timeseries:
-            annual_mean_kwargs: false
-<<<<<<< HEAD
-            hlines:
-              - y: 0.02
-                color: red
-              - y: -0.02
-                color: red
-            plot_kwargs:
-              'global mean':
-=======
+    scripts:
+      timeseries:
+        script: monitor/multi_datasets.py
+        plot_folder: '{plot_dir}'
+        group_variables_by: short_name
+        facet_used_for_labels: legend_label
+        plots:
+          timeseries:
+            annual_mean_kwargs: false
             pyplot_kwargs:
               title: "Global sum of water vapour"
             hlines:
@@ -1180,23 +1185,9 @@
                 linewidth: 2
             plot_kwargs:
               'global sum':
->>>>>>> af8a2a8f
-                color: blue
-                label: null
-                linestyle: '-'
-                linewidth: 2
-                label: '{dataset}'
-<<<<<<< HEAD
-              'global min':
-                color: blue
-                label: null
-                linestyle: '--'
-                linewidth: 1
-              'global max':
-                color: blue
-                label: null
-                linestyle: '--'
-                linewidth: 1
-=======
-                zorder: 3
->>>>>>> af8a2a8f
+                color: blue
+                label: null
+                linestyle: '-'
+                linewidth: 2
+                label: '{dataset}'
+                zorder: 3