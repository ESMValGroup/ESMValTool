--- conflicted
+++ resolved
@@ -1,13 +1,8 @@
 # ESMValTool
-# recipe_climwip_test_basic.yml
+# recipe_climwip.yml
 ---
 documentation:
-  description: >
-    Basic sample recipe using only a few models.
-    To use this recipe it is necessary to create a folder `shapefiles`
-    in the `auxiliary_data_dir` (with is specified in the config-user.yml)
-    and copy the shapefiles from into it:
-      mv ./esmvaltool/diag_scripts/weighting/shapefiles/* <auxiliary_data_dir>/shapefiles/
+  description: EUCP ClimWIP
 
   authors:
     - kalverla_peter
@@ -46,11 +41,10 @@
       scheme: linear
     mask_landsea:
       mask_out: sea
-<<<<<<< HEAD
 
     # -- cut region using corners --
     # extract_region:
-    #   start_longitude: 0.0
+    #   start_longitude: -10.0
     #   end_longitude: 39.0
     #   start_latitude: 30.0
     #   end_latitude: 76.25
@@ -75,13 +69,6 @@
         - 'West&Central-Europe'
         - 'Mediterranean'
 
-=======
-    extract_region:
-      start_longitude: -10.0
-      end_longitude: 39.0
-      start_latitude: 30.0
-      end_latitude: 76.25
->>>>>>> e1d9c67e
 
   climatological_mean:
     <<: *general
