--- conflicted
+++ resolved
@@ -49,13 +49,8 @@
       xch4:
         preprocessor: noop
         field: T2Ms
-<<<<<<< HEAD
         mip: Amon
         
-=======
-#        field: T3Ms
-        mip: Amon
->>>>>>> b41c9e91
     scripts:
       diag_O_info:
         script: qualassess/DUMMY_C3S_511_SPQB.py
@@ -117,11 +112,7 @@
         requests: [SMM, ESM]
 
       report:
-<<<<<<< HEAD
         script: qualassess/DUMMY_C3S_511_SPQB.py
-=======
-        script: qualassess/ta_C3S_511_SPQB.py
->>>>>>> b41c9e91
         ancestors: ['xch4', '*/diag_*']
         requests: [report]
 #        order: [diag_O_info, diag_tables, diag_O_hist, diag_O_avail,
