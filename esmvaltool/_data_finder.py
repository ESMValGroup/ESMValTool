--- conflicted
+++ resolved
@@ -257,13 +257,6 @@
         var['frequency'] = table.frequency
         realm = getattr(table.get(var['short_name']), 'modeling_realm', None)
         var['modeling_realm'] = realm if realm else table.realm
-<<<<<<< HEAD
-        # adjust of non-existant 'ocnBgchem'
-        if 'ocnBgchem' in var['modeling_realm']:
-            var['modeling_realm'].append('ocean')
-        var['institute'] = get_institutes(variable)
-=======
->>>>>>> a36c2de4
 
         files = _find_input_files(var, rootpath, drs, fx_var)
         fx_files[fx_var] = files[0] if files else None
