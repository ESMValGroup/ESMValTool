--- conflicted
+++ resolved
@@ -22,15 +22,12 @@
 from esmvaltool.diag_scripts.ensclus.ens_anom import ens_anom
 from esmvaltool.diag_scripts.ensclus.ens_eof_kmeans import ens_eof_kmeans
 from esmvaltool.diag_scripts.ensclus.ens_plots import ens_plots
-<<<<<<< HEAD
-=======
 from esmvaltool.diag_scripts.shared import (
     ProvenanceLogger,
     group_metadata,
     run_diagnostic,
     sorted_metadata,
 )
->>>>>>> b946c9b5
 
 logger = logging.getLogger(os.path.basename(__file__))
 
