--- conflicted
+++ resolved
@@ -491,14 +491,8 @@
     # Step 4: create the resampled climates
     climates = get_climatologies(cfg, scenario_tables, prov=provenance)
 
-<<<<<<< HEAD
     # Step 5: plot the results
-    if cfg['write_plots']:
-        make_plots(cfg, climates)
-=======
-    # Step 4: plot the results
-    make_plots(cfg, scenarios)
->>>>>>> de1ab6c2
+    make_plots(cfg, climates)
 
 
 if __name__ == '__main__':
