# -*- coding: utf-8 -*-
"""Diagnostic script to plot figure 9.14 of IPCC AR5 chapter 9.

Description
-----------
Calculate and plot the following quantities with regards to sea
surface temperature: zonal mean error, equatorial mean error,
equatorial mean.  The errors are calculated against the reference given
in the namelist.  Equatorial here means between 5 degrees north and 5
degrees south.  This has been modelled after IPCC AR5 WG1 Ch. 9,
Fig. 9.14.

Author
------
Klaus Zimmermann (SMHI, Sweden)

Project
-------
CRESCENDO
"""

import logging
import os

import iris
<<<<<<< HEAD
from iris.util import equalise_attributes
from iris.exceptions import CoordinateNotFoundError
=======
>>>>>>> 652eac38
import iris.plot as iplt
import matplotlib
import matplotlib.pyplot as plt
import matplotlib.ticker as mticker
import numpy as np
from iris.exceptions import CoordinateNotFoundError
from iris.util import equalise_attributes
from matplotlib.ticker import MultipleLocator

from esmvaltool.diag_scripts.shared import (
    ProvenanceLogger,
    get_diagnostic_filename,
    get_plot_filename,
    group_metadata,
    run_diagnostic,
)

matplotlib.rcParams.update({'font.size': 9})

logger = logging.getLogger(os.path.basename(__file__))


def get_provenance_record(ancestor_files):
    """Create a provenance record describing the diagnostic data and plot."""
    record = {
        'caption':
        ('(a) Zonally averaged sea surface temperature (SST) error in CMIP5 '
         'models. (b) Equatorial SST error in CMIP5 models. (c) Zonally '
         'averaged multi-model mean SST error for CMIP5 (red line) together '
         'with inter-model standard deviation (shading). (d) Equatorial '
         'multi-model mean SST in CMIP5(red line) together with inter-model '
         'standard deviation (shading) and observations (black).  Model '
         'climatologies are derived from the 1979-1999 mean of the historical '
         'simulations. The Hadley Centre Sea Ice and Sea Surface Temperature '
         '(HadISST)(Rayner et al., 2003) observational climatology for '
         '1979-1999 is used as reference for the error calculation (a), (b), '
         'and (c); and for observations in (d).'),
        'statistics': ['anomaly', 'mean', 'stddev', 'clim'],
        'domains': ['eq', 'global'],
        'plot_types': ['geo', 'sect', 'zonal'],
        'authors': ['zimmermann_klaus'],
        'projects': ['crescendo'],
        'references': ['flato13ipcc', 'hadisst'],
        'realms': ['ocean'],
        'themes': ['phys'],
        'ancestors':
        ancestor_files,
    }
    return record


DEGREE_SYMBOL = u'\u00B0'


def _fix_lons(lons):
    """Fix the given longitudes into the range ``[-180, 180]``."""
    lons = np.array(lons, copy=False, ndmin=1)
    fixed_lons = ((lons + 180) % 360) - 180
    # Make the positive 180s positive again.
    fixed_lons[(fixed_lons == -180) & (lons > 0)] *= -1
    return fixed_lons


def _lon_heimisphere(longitude):
    """Return the hemisphere (E, W or '' for 0) for the given longitude."""
    longitude = _fix_lons(longitude)
    if longitude in (0, 180):
        hemisphere = ''
    elif longitude > 0:
        hemisphere = ' E'
    elif longitude < 0:
        hemisphere = ' W'
    else:
        hemisphere = ''
    return hemisphere


def _lat_heimisphere(latitude):
    """Return the hemisphere (N, S or '' for 0) for the given latitude."""
    if latitude > 0:
        hemisphere = ' N'
    elif latitude < 0:
        hemisphere = ' S'
    else:
        hemisphere = ''
    return hemisphere


def _east_west_formatted(longitude, num_format='g'):
    fmt_string = u'{longitude:{num_format}}{degree}{hemisphere}'
    longitude = _fix_lons(longitude)[0]
    return fmt_string.format(longitude=abs(longitude),
                             num_format=num_format,
                             hemisphere=_lon_heimisphere(longitude),
                             degree=DEGREE_SYMBOL)


def _north_south_formatted(latitude, num_format='g'):
    fmt_string = u'{latitude:{num_format}}{degree}{hemisphere}'
    return fmt_string.format(latitude=abs(latitude),
                             num_format=num_format,
                             hemisphere=_lat_heimisphere(latitude),
                             degree=DEGREE_SYMBOL)


#: A formatter which turns longitude values into nice longitudes such as 110W
LONGITUDE_FORMATTER = mticker.FuncFormatter(
    lambda v, pos: _east_west_formatted(v))
#: A formatter which turns longitude values into nice longitudes such as 45S
LATITUDE_FORMATTER = mticker.FuncFormatter(
    lambda v, pos: _north_south_formatted(v))

CM_PER_INCH = 2.54


def cm_to_inch(cms):
    """Convert cm to inch."""
    return cms / CM_PER_INCH


def calc_error(data, reference=None):
    """Calculate the error against a reference."""
    if reference is None:
        return None
    error = data - reference
    error.metadata = data.metadata
    name = data.long_name
    if name is None:
        name = data.name()
    error.long_name = '{} error'.format(name)
    time_coordinates = error.coords('time')
    if len(time_coordinates) > 1:
        # if data and reference times differ (usually in calendar),
        # keep the reference time coordinate for easy merging.
        data_time_coordinate = data.coord('time')
        error.remove_coord(data_time_coordinate)
    return error


def multi_model_merge(cubes):
    """Merge cubes of different models into one cube.

    This merges cubes from different models/datasets into one big cube
    by promoting the cmip model_id attribute to a scalar coordinate and
    then performing a merge along that coordinate. Conflicting
    attributes and coordinates are simply removed.
    """
    def promote_model_name(cube):
        """Promote model_id attribute to scalar variable."""
        new_cube = cube.copy()
        model_name = new_cube.attributes['model_id']
        coord = iris.coords.AuxCoord(np.array([model_name]),
                                     standard_name=None,
                                     units='no_unit',
                                     long_name=u'model',
                                     var_name='model')
        new_cube.add_aux_coord(coord)
        return new_cube

    cube_list = iris.cube.CubeList([promote_model_name(m) for m in cubes])
    equalise_attributes(cube_list)
    for cube in cube_list:
        cube.cell_methods = tuple()
        for coord in ['day_of_year', 'day_of_month', 'month_number', 'year']:
            try:
                cube.remove_coord(coord)
            except CoordinateNotFoundError:
                pass
    return cube_list.merge_cube()


def load_data(config):
    """Load cubes into config dict."""
    for key in config['input_data'].keys():
        filename = config['input_data'][key]['filename']
        config['input_data'][key]['cube'] = iris.load_cube(filename)


def prepare_reference(group):
    """Prepare reference cube and remove from the group."""
    ref_name = group[0]['reference_dataset']
    reference_candidates = [ds for ds in group if ds['dataset'] == ref_name]
    assert len(reference_candidates) == 1
    reference = reference_candidates[0]
    group.remove(reference)
    return reference


def mask_equatorial(equ):
    """Mask out Indonesian island area."""
    lon = equ.coord('longitude').points
    equ.data.mask = equ.data.mask | np.logical_and(lon >= 98., lon <= 121.)
    return equ


def prepare_data(config):
    """Perform data calculations."""
    groups = group_metadata(config['input_data'].values(), 'variable_group')
    zm_g = groups["tos_zm"]
    zm_ref = prepare_reference(zm_g)['cube']
    zm_errors = [calc_error(dataset['cube'], zm_ref) for dataset in zm_g]
    eq_g = groups["tos_eq"]
    eq_ref = mask_equatorial(prepare_reference(eq_g)['cube'])
    eqs = [mask_equatorial(ds['cube']) for ds in eq_g]
    eq_errors = [calc_error(eq, eq_ref) for eq in eqs]
    data = {
        'zonal_mean_errors': zm_errors,
        'equatorials': eqs,
        'equatorial_ref': eq_ref,
        'equatorial_errors': eq_errors,
    }
    return data


def setup_figure():
    """Setup basic figure."""
    fig = plt.figure(figsize=(cm_to_inch(18), cm_to_inch(15)))
    axes = np.array([
        [
            fig.add_axes([0.10, 0.56, 0.30, 0.35]),
            fig.add_axes([0.50, 0.56, 0.30, 0.35])
        ],
        [
            fig.add_axes([0.10, 0.10, 0.30, 0.35]),
            fig.add_axes([0.50, 0.10, 0.30, 0.35])
        ],
    ])
    return fig, axes


def plot_zonal_mean_errors_ensemble(axes, zonal_mean_errors, ref_line_style):
    """Plot zonal mean error plot (subfigure a)."""
    axes.set_title('(a) Zonal mean SST error CMIP5')
    axes.yaxis.set_label_text(u'SST error (°C)')
    axes.yaxis.set_minor_locator(MultipleLocator(.5))
    axes.xaxis.set_minor_locator(MultipleLocator(10))
    axes.xaxis.set_major_locator(MultipleLocator(30))
    axes.yaxis.set_major_locator(MultipleLocator(2))
    axes.xaxis.set_major_formatter(LATITUDE_FORMATTER)
    axes.set_ylim(-5., 5.)
    axes.set_xlim(-90., 90.)
    axes.tick_params(which='both',
                     direction='in',
                     top=True,
                     right=True,
                     labelsize=7.)
    axes.xaxis.set_label_text(u'Latitude')
    lines = []
    labels = []
    cube_list = multi_model_merge(zonal_mean_errors)
    for error in zonal_mean_errors:
        lines.append(iplt.plot(error.coord('latitude'), error, axes=axes)[0])
        labels.append(error.attributes['model_id'])
    ensemble_mean = cube_list.collapsed('model', iris.analysis.MEAN)
    mean_line = iplt.plot(ensemble_mean.coord('latitude'),
                          ensemble_mean,
                          axes=axes,
                          color='#e61f25',
                          **ref_line_style)[0]
    lines = [mean_line] + lines
    labels = ['CMIP5 mean'] + labels
    return (lines, labels)


def plot_equatorial_errors(axes, equatorial_errors, ref_line_style):
    """Plot equatorial errors (subfigure b)."""
    axes.set_title('(b) Equatorial SST error CMIP5')
    axes.yaxis.set_label_text(u'SST error (°C)')
    axes.yaxis.set_minor_locator(MultipleLocator(.5))
    axes.xaxis.set_minor_locator(MultipleLocator(30))
    axes.xaxis.set_major_locator(MultipleLocator(60))
    axes.yaxis.set_major_locator(MultipleLocator(2))
    axes.xaxis.set_major_formatter(LONGITUDE_FORMATTER)
    axes.set_ylim(-5., 5.)
    axes.set_xlim(25., 360.)
    axes.tick_params(which='both',
                     direction='in',
                     top=True,
                     right=True,
                     labelsize=7.)
    axes.xaxis.set_label_text(u'Longitude')
    for error in equatorial_errors:
        iplt.plot(error, label=error.attributes['model_id'], axes=axes)
    cube_list = multi_model_merge(equatorial_errors)
    ensemble_mean = cube_list.collapsed('model', iris.analysis.MEAN)
    iplt.plot(ensemble_mean,
              label='CMIP5 mean',
              axes=axes,
              color='#e61f25',
              **ref_line_style)


def plot_zonal_mean_errors_project(axes, zonal_mean_errors, ref_line_style):
    """Plot zonal error multi model mean (subfigure c)."""
    axes.set_title('(c) Zonal mean SST error CMIP5')
    axes.yaxis.set_label_text(u'SST error (°C)')
    axes.yaxis.set_minor_locator(MultipleLocator(.5))
    axes.xaxis.set_minor_locator(MultipleLocator(10))
    axes.xaxis.set_major_locator(MultipleLocator(30))
    axes.yaxis.set_major_locator(MultipleLocator(2))
    axes.xaxis.set_major_formatter(LATITUDE_FORMATTER)
    axes.set_ylim(-5., 5.)
    axes.set_xlim(-90., 90.)
    axes.tick_params(which='both',
                     direction='in',
                     top=True,
                     right=True,
                     labelsize=7.)
    axes.xaxis.set_label_text(u'Latitude')
    lat = zonal_mean_errors[0].coord('latitude').points
    data = np.ma.vstack([m.data for m in zonal_mean_errors])
    std = data.std(axis=0)
    avg = data.mean(axis=0)
    axes.fill_between(lat, avg - std, avg + std, facecolor='#e61f25', alpha=.5)
    axes.plot(lat, avg, color='#e61f25', **ref_line_style)


def plot_equatorials(axes, reference, equatorials, ref_line_style):
    """Plot equatorial multi model mean (subfigure d)."""
    axes.set_title('(d) Equatorial SST CMIP5')
    axes.yaxis.set_label_text(u'SST (°C)')
    axes.yaxis.set_minor_locator(MultipleLocator(.5))
    axes.xaxis.set_minor_locator(MultipleLocator(30))
    axes.xaxis.set_major_locator(MultipleLocator(60))
    axes.yaxis.set_major_locator(MultipleLocator(2))
    axes.xaxis.set_major_formatter(LONGITUDE_FORMATTER)
    axes.set_ylim(22., 31.)
    axes.set_xlim(25., 360.)
    axes.tick_params(which='both',
                     direction='in',
                     top=True,
                     right=True,
                     labelsize=7.)
    axes.xaxis.set_label_text(u'Longitude')
    lon = reference.coord('longitude').points
    data = np.ma.vstack([m.data for m in equatorials[1:]])
    std = data.std(axis=0)
    avg = data.mean(axis=0)
    axes.fill_between(lon, avg - std, avg + std, facecolor='#e61f25', alpha=.5)
    axes.plot(lon, avg, color='#e61f25', **ref_line_style)
    lines = axes.plot(lon, reference.data, 'k', **ref_line_style)
    return (lines, ['HadISST'])


def draw_legend(fig, lines, labels):
    """Draw the legend."""
    return fig.legend(lines,
                      labels,
                      loc='upper left',
                      fontsize=6.,
                      bbox_to_anchor=(.81, .92))


def produce_plots(config, data):
    """Produce all elements of the full plot."""
    ref_line_style = {'linestyle': '-', 'linewidth': 2.}
    fig, axes = setup_figure()
    lines, labels = plot_zonal_mean_errors_ensemble(axes[0, 0],
                                                    data['zonal_mean_errors'],
                                                    ref_line_style)
    plot_equatorial_errors(axes[0, 1], data['equatorial_errors'],
                           ref_line_style)
    plot_zonal_mean_errors_project(axes[1, 0], data['zonal_mean_errors'],
                                   ref_line_style)
    ref_ls, ref_labels = plot_equatorials(axes[1, 1], data['equatorial_ref'],
                                          data['equatorials'], ref_line_style)
    all_lines = ref_ls + lines
    all_labels = ref_labels + labels
    legend = draw_legend(fig, all_lines, all_labels)
    path = get_plot_filename('fig-9-14', config)
    fig.savefig(path, bbox_extra_artists=(legend, ))
    return path


def write_data(config, data):
    """Write all the calculated data to output file."""
    cubes = iris.cube.CubeList([data['equatorial_ref']] +
                               data['zonal_mean_errors'] +
                               data['equatorials'] + data['equatorial_errors'])
    path = get_diagnostic_filename('fig-9-14', config)
    iris.save(cubes, path)
    return path


def main(config):
    """Run sst zonal mean and equatorial errors diagnostic.

    Arguments
        config: Dictionary containing project information

    Description
        This is the main routine of the diagnostic.
    """
    load_data(config)
    data = prepare_data(config)
    plot_path = produce_plots(config, data)
    ancestor_files = list(config['input_data'].keys())
    provenance_record = get_provenance_record(ancestor_files)
    netcdf_path = write_data(config, data)
    with ProvenanceLogger(config) as provenance_logger:
        provenance_logger.log(netcdf_path, provenance_record)
        provenance_logger.log(plot_path, provenance_record)


if __name__ == '__main__':
    with run_diagnostic() as cfg:
        main(cfg)<|MERGE_RESOLUTION|>--- conflicted
+++ resolved
@@ -23,11 +23,6 @@
 import os
 
 import iris
-<<<<<<< HEAD
-from iris.util import equalise_attributes
-from iris.exceptions import CoordinateNotFoundError
-=======
->>>>>>> 652eac38
 import iris.plot as iplt
 import matplotlib
 import matplotlib.pyplot as plt
