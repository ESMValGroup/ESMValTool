--- conflicted
+++ resolved
@@ -163,29 +163,25 @@
 
   ; ---------------------------------------------------------------------
   ; Output to NetCDF
-  if (config_user_info@write_netcdf) then
-    new_path = config_user_info@work_dir + "/"
-    ; make sure path for netcdf output exists
-    system("mkdir -p " + new_path)
-    new_path = new_path + "beta_" + xMax_year + "-" + xMin_year + ".nc"
-
-    ; Attach attributes to the results
-    betavar = (/betaGPP, delta0_std/)
-    betavar!0        = "case"
-    betavar&case     = (/"mean", "stddev"/)
-    betavar!1        = "model"
-    betavar&model    = datasetnames
-    betavar@ncdf     = new_path
-    betavar@var      = "beta"
-    betavar@diag_script = (/DIAG_SCRIPT/)
-    betavar@rcgpp    = rcgpp
-    betavar@betaGPP  = betaGPP
-    betavar@delta0_std = delta0_std
-
-    ; Write NetCDF output
-    ncdf_outfile = ncdf_write(betavar, new_path)
-
-  end if
+  new_path = config_user_info@work_dir + "/"
+  new_path = new_path + "beta_" + xMax_year + "-" + xMin_year + ".nc"
+
+  ; Attach attributes to the results
+  betavar = (/betaGPP, delta0_std/)
+  betavar!0        = "case"
+  betavar&case     = (/"mean", "stddev"/)
+  betavar!1        = "model"
+  betavar&model    = datasetnames
+  betavar@ncdf     = new_path
+  betavar@var      = "beta"
+  betavar@diag_script = (/DIAG_SCRIPT/)
+  betavar@rcgpp    = rcgpp
+  betavar@betaGPP  = betaGPP
+  betavar@delta0_std = delta0_std
+
+  ; Write NetCDF output
+  ncdf_outfile = ncdf_write(betavar, new_path)
+
   ; -----------------------------------------------------------
   ; creat plots
 
@@ -241,12 +237,7 @@
   ; PLOT - Panel B
   print(datasetnames + " " + betaGPP)
 
-<<<<<<< HEAD
   YStg = str_upper(var) + "(2xCO~B~2~N~)/" + str_upper(var) + "(1xCO~B~2~N~)"
-=======
-  YStg = str_upper(var) + "(2xCO~B~2~N~)/" + \
-        str_upper(var) + "(1xCO~B~2~N~)"
->>>>>>> c57bfd46
 
   data_arr = new((/dimsizes(betaGPP), 1/), float)
   data_arr(:, 0) = betaGPP
@@ -286,9 +277,11 @@
   create_legend_lines(leg@annots, leg, plot_dir + \
                       DIAG_SCRIPT + "_legend", "markers")
 
+  plotname = plot_dir + plot_file + "." + file_type
+
   ; Call provenance logger
   log_provenance(ncdf_outfile, \
-                 config_user_info@plot_dir + "." + file_type, \
+                 plotname, \
                  "Climate models vs " + YStg, \
                  (/"anomaly", "corr", "stddev"/), \
                  (/"global"/),\
