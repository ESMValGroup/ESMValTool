"""
This is an independent one off script to calculated the observations
for the Ascension Islands plots.
It will save the file in a easy to read output in a given aux folder.
This saves it from being calculated every time.

Ascensionb island region is:
    central_longitude = -14.25  +/-3 # Northh -11.25
    central_latitude = -7.56 +/3 # East

"""
import matplotlib
# Force matplotlib to not use any Xwindows backend.
matplotlib.use('Agg')

import iris

import numpy as np

from shelve import open as shopen
import os
from glob import glob
from netCDF4 import Dataset, num2date
from matplotlib import pyplot

from esmvaltool.diag_scripts.ocean import diagnostic_tools as diagtools
from esmvalcore.preprocessor._time import extract_time, annual_statistics, regrid_time
from esmvalcore.preprocessor._regrid import extract_levels, regrid


def get_shelve_path(field, pane='timeseries'):
    shelve_path = diagtools.folder(['aux', 'obs_shelves'])
    shelve_path += '_'.join([field, pane]) +'.shelve'
    return shelve_path

def load_times_from_nc(nc):
    """
    Converts nc into datetimes
    """
    datetimes = num2date(nc.variables['time'],  units=nc.variables['time'].units, calendar=nc.variables['time'].calendar)
    return datetimes

def regrid_intersect(cube, region='global'):
    central_longitude = -14.25 #W #-160.+3.5
    central_latitude = -7.56
    cube = regrid(cube, '1x1', 'linear')
    #cube = regrid_to_1x1(cube)
    if region=='global':
        cube = cube.intersection(longitude=(central_longitude-180., central_longitude+180.))
    if region=='midatlantic':
        lat_bnd = 20.
        lon_bnd = 30.
        cube = cube.intersection(longitude=(central_longitude-lon_bnd, central_longitude+lon_bnd),
                                 latitude=(central_latitude-lat_bnd, central_latitude+lat_bnd), )
    return cube


def nc_time_to_float(nc):
    """
    Converts nc time to float time in units of decimal years.
    """
    datetimes = load_times_from_nc(nc)
    if nc.variables['time'].calendar == 'gregorian':
        daysperyear = 365.25
    else:
        assert 0

    times = []

    for dtime in datetimes:
        try:
            dayofyr = dtime.dayofyr
        except AttributeError:
            time = datetime(dtime.year, dtime.month, dtime.day)
            time0 = datetime(dtime.year, 1, 1, 0, 0)
            dayofyr = (time - time0).days

        floattime = dtime.year + dayofyr / daysperyear + dtime.hour / (
                24. * daysperyear)
        times.append(floattime)
    return times


def time_series(field='tos', pane='timeseries'):
    """
    Calculates the time series.
    """
    shelve_path = get_shelve_path(field, pane='ts')
    months = ['Jan', 'Feb', 'Mar', 'Apr', 'May', 'Jun', 'Jul', 'Aug', 'Sep', 'Oct', 'Nov', 'Dec']

    if glob(shelve_path+'*'):
        print('shelve exists:', shelve_path+'*')
        sh = shopen(shelve_path)
        times, data = sh['times'], sh['data']
        annual_times, annual_data = sh['annual_times'], sh['annual_data']
        clim = sh['clim']
        sh.close()

        if pane == 'monthly_timeseries':
            return times, data
        if pane == 'timeseries':
            return annual_times, annual_data
        if pane == 'clim':
            return months, clim

    if field == 'tos':
        files = sorted(glob('/gws/nopw/j04/esmeval/obsdata-v2/Tier3/ERA-Interim/OBS6_ERA-Interim_reanaly_1_Omon_tos_*.nc'))
    times, data = [], []
    annual_times, annual_data = [], []
    months_dat = {m:[] for m in months}

    central_longitude = -14.25 # +/-3 # West -11.25
    central_latitude = -7.56 # +/3 # North
    for nc_path in sorted(files):
        print('loading:', nc_path)
        nc = Dataset(nc_path, 'r')
        nctimes = nc_time_to_float(nc)

        # lons = nc.variables['lon']
        # np.argmin(np.abs(lons[:] -(360-central_longitude -3)))
        # np.argmin(np.abs(lons[:] -(360-central_longitude +3)))

        # lons = nc.variables['lon']
        # np.argmin(np.abs(lons[:] -(360-central_longitude -3)))
        # np.argmin(np.abs(lons[:] -(360-central_longitude +3)))
        # np.argmin(np.abs(lats[:] -(central_latitude -3)))
        # np.argmin(np.abs(lats[:] -(central_latitude +3)))
        ncdata =  nc.variables['tos'][:, 106:114+1, 457:465+1].mean(axis=(1,2))
        times.extend(nctimes)
        data.extend(ncdata)

        annual_times.append(np.mean(nctimes))
        annual_data.append(np.mean(ncdata))
        print('data:', np.mean(nctimes), np.mean(ncdata))

        #calculate clim
        if np.min(nctimes) < 2000.: continue
        if np.max(nctimes) > 2010.: continue
        for m, d in zip(months, ncdata[:]):
            print('clim:', m, d)
            months_dat[m].append(d)

    clim = [np.mean(months_dat[m]) for m in months]

    sh = shopen(shelve_path)
    sh['times'], sh['data'] = times, data
    sh['annual_times'], sh['annual_data'] = annual_times, annual_data
    sh['clim'] = clim

    sh['header'] = 'TOS calculated from ERA-Interim, monthly data'
    sh['files'] = files
    sh.close()

    if pane == 'monthly_timeseries':
        return times, data
    if pane == 'timeseries':
        return annual_times, annual_data
    if pane == 'clim':
        return months, clim


def load_map_netcdf(field='tos', pane='map'):
    """
    Time range is 2000-2010.
    """
    path = diagtools.folder(['aux', 'obs_ncs'])
    path += '_'.join([field, pane]) +'.nc'

    if os.path.exists(path):
        print('netcdf exists:', path)
        return iris.load_cube(path)

    if field=='tos':
        files = sorted(glob('/gws/nopw/j04/esmeval/obsdata-v2/Tier3/ERA-Interim/OBS6_ERA-Interim_reanaly_1_Omon_tos_*.nc'))

    cube_list = []
    for fn in files:
        cube = iris.load_cube(fn)
        times = diagtools.cube_time_to_float(cube)
        if np.min(times) < 2000.: continue
        if np.max(times) > 2010.: continue
        print('loaded:', fn)
        new_cube = cube.collapsed('time', iris.analysis.MEAN)
        cube_list.append(new_cube.copy())

<<<<<<< HEAD
    outcube  = diagtools.make_mean_of_cube_list_notimecube_list(cube_list)
    outcube = regrid_intersect(outcube, region='midatlantic')
=======
    outcube  = diagtools.make_mean_of_cube_list_notime(cube_list)

>>>>>>> b182910d
    print('saving netcdf:', path)
    iris.save(outcube, path)
    return outcube


def make_figure(field):

    path = diagtools.folder('images/obs/timeseries')
    path +='_'.join([field, 'ts'])+'.png'

    if os.path.exists(path):
        print('Already exists:', path)
        return

    fig = pyplot.figure()
    ax = fig.add_subplot(311)
    time, data = time_series(field=field, pane='timeseries')
    pyplot.plot(time,data)
    pyplot.title('Annual ' + field)

    ax = fig.add_subplot(312)
    time, data = time_series(field=field, pane='monthly_timeseries')
    pyplot.plot(time,data)
    pyplot.title('Monthly ' + field)

    ax = fig.add_subplot(313)
    months, data = time_series(field=field, pane='clim')
    print(months, data)
    pyplot.plot([t for t,d in enumerate(data)], data)
    ax.set_xticks([t for t,d in enumerate(data)])
    ax.set_xticklabels(months)
    pyplot.title('Climatological ' + field)

    print('saving figure:', path)
    pyplot.savefig(path)
    pyplot.close()


def make_map_figure(field):
    """
    Make a map of the surface in the historical period.
    """
    path = diagtools.folder('images/obs/timeseries')
    path +='_'.join([field, 'map'])+'.png'

    if os.path.exists(path):
        print('Already exists:', path)
        return

    fig = pyplot.figure()
    ax = fig.add_subplot(111)
    cube = load_map_netcdf(field=field, pane='map')
    qplot = iris.plot.contourf(
        cube,
        linewidth=0,
        )
    pyplot.colorbar()
    pyplot.title()
    print('saving figure:', path)
    pyplot.savefig(path)
    pyplot.close()


def load_profile_netcdf(field='tos', pane='profile'):
    """
    Perform the calculation of the depth

    """

    path = diagtools.folder(['aux', 'obs_ncs'])
    path += '_'.join([field, pane]) +'.nc'

    if os.path.exists(path):
        print('netcdf exists:', path)
        return iris.load_cube(path)

    #files = sorted(glob('/gws/nopw/j04/esmeval/obsdata-v2/Tier2/WOA/OBS6_WOA_clim_2018_Omon_thetao_*'))
    files = ['/gws/nopw/j04/esmeval/obsdata-v2/Tier2/WOA/OBS6_WOA_clim_2018_Omon_thetao_200001-200012.nc',]
    cube_list = []
    for fn in files:
        cube = iris.load_cube(fn)
        times = diagtools.cube_time_to_float(cube)
        if np.min(times) < 2000.: continue
        if np.max(times) > 2010.: continue
        new_cube = cube.collapsed('time', iris.analysis.MEAN)
        cube_list.append(new_cube.copy())

    if len(cube_list) == 1:
        outcube = cube_list[0]
    else:
        outcube  = diagtools.make_mean_of_cube_list_notimecube_list(cube_list)

    outcube = regrid_intersect(outcube, region='midatlantic')
    outcube = extract_levels(outcube,
        scheme='linear',
        levels =  [0.5, 1.0, 5.0, 10.0, 50.0, 100.0, 150., 200.0, 250., 300.0, 350., 400.0, 450., 500.0,
                   600.0, 650., 700.0, 750., 800.0, 850., 900.0, 950., 999.0,
                   1001., 1250., 1500.0, 1750., 2000.0, 2250., 2500.0, 2750., 3000.0, 3250., 3500.0, 3750.,
                   4000.0, 4250., 4500.0, 4750., 5000.0]
        )

    print('saving netcdf:', path)
    iris.save(outcube, path)
    return outcube



def make_profile_figure(field):
    """
    Make a map of the surface in the historical period.
    """
    path = diagtools.folder('images/obs/timeseries')
    path +='_'.join([field, 'profile'])+'.png'

    if os.path.exists(path):
        print('Already exists:', path)
        return

    fig = pyplot.figure()
    ax = fig.add_subplot(111)
    cube = load_profile_netcdf(field=field, pane='profile')
    depths = np.abs(cube.coord(axis='Z').points)*-1.
    ax.plot(cube.data, depths,
        lw=2,
        ls='-',
        c='k',
        label)
    pyplot.title(field+ ' profile')

    print('saving figure:', path)
    pyplot.savefig(path)
    pyplot.close()



#
# def load_WOA_data(cfg, short_name, plot, grid='1'):
#     """
#     plan to calculate the WOA data here.
#     """
#
#
#     # If shelve exists, then return that data
#     if os.path.exists(shelve_path):
#         sh = shopen(shelve_path)
#         times, data = sh['times'], sh['data']
#         sh.close()
#         return times,data
#
#
#
#
#     # Look for the original netcdf data
#     files = sorted(glob.glob()'/gws/nopw/j04/esmeval/obsdata-v2/Tier3/ERA-Interim/OBS6_ERA-Interim_reanaly_1_Omon_tos_*.nc'))
#     # load the data
#
#     # Extract the relevant data region
#     #106:115 is array([-10.5 ,  -9.75,  -9.  ,  -8.25,  -7.5 ,  -6.75,  -6.  ,  -5.25, -4.5 ]) # Latitude
#     #
#
#      cube = cube[:,106:115, ]
#     # apply some kind of masking.
#
#
#     sh = shopen(shelve_path)
#     sh['times'], sh['data'] = times, data
#     sh.close()

def main():
<<<<<<< HEAD
     make_profile_figure('tos')
=======
>>>>>>> b182910d
    make_map_figure('tos')
    make_figure('tos')

if __name__ == '__main__':
    main()<|MERGE_RESOLUTION|>--- conflicted
+++ resolved
@@ -183,13 +183,8 @@
         new_cube = cube.collapsed('time', iris.analysis.MEAN)
         cube_list.append(new_cube.copy())
 
-<<<<<<< HEAD
-    outcube  = diagtools.make_mean_of_cube_list_notimecube_list(cube_list)
-    outcube = regrid_intersect(outcube, region='midatlantic')
-=======
     outcube  = diagtools.make_mean_of_cube_list_notime(cube_list)
 
->>>>>>> b182910d
     print('saving netcdf:', path)
     iris.save(outcube, path)
     return outcube
@@ -359,10 +354,7 @@
 #     sh.close()
 
 def main():
-<<<<<<< HEAD
-     make_profile_figure('tos')
-=======
->>>>>>> b182910d
+    make_profile_figure('tos')
     make_map_figure('tos')
     make_figure('tos')
 
