--- conflicted
+++ resolved
@@ -8,16 +8,10 @@
 
 datasetnames:
   ERA-Interim-Land: ERA-Interim/Land
-<<<<<<< HEAD
   ERA-Interim: ERA-Interim
   CDS-SATELLITE-SOIL-MOISTURE_COMBINED: ESA-CCI-COM
   CDS-SATELLITE-SOIL-MOISTURE_PASSIVE: ESA-CCI-PAS
   CDS-SATELLITE-SOIL-MOISTURE_ACTIVE: ESA-CCI-ACT
-=======
-  CDS-SATELLITE-SOIL-MOISTURE_COMBINED: CDS-SAT-SM-COM
-  CDS-SATELLITE-SOIL-MOISTURE_PASSIVE: CDS-SAT-SM-PAS
-  CDS-SATELLITE-SOIL-MOISTURE_ACTIVE: CDS-SAT-SM-ACT
->>>>>>> 8feb11d3
   cds-era5-land-monthly: ERA5-Land
   cds-era5-monthly: ERA5
   ERA5-Land: ERA5-Land
@@ -26,7 +20,6 @@
   cds-satellite-lai-fapar: SPOT-VGT
   CDS-SATELLITE-ALBEDO: SPOT-VGT
   GRACE: GRACE
-<<<<<<< HEAD
   ESACCI-CLOUD: ESACCI-CLOUD
   PATMOS-x: PATMOS-x
   MODIS: MODIS
@@ -43,8 +36,6 @@
   BNU-ESM: BNU-ESM
   FIO-ESM: FIO-ESM
   MRI-ESM1: MRI-ESM1
-=======
->>>>>>> 8feb11d3
 
 datasetcolors:
   ERA-Interim-Land: '#1f77b4'
@@ -59,7 +50,6 @@
   cds-satellite-lai-fapar: '#8c564b'
   CDS-SATELLITE-ALBEDO: '#e377c2'
   GRACE: '#7f7f7f'
-<<<<<<< HEAD
   ESACCI-CLOUD: '#9467bd'
   PATMOS-x: '#ff7f00'
   MODIS: '#2ca02c'
@@ -76,13 +66,6 @@
   BNU-ESM: '#458ef6'
   FIO-ESM: '#2ca02c'
   MRI-ESM1: '#1f77b4'
-=======
-  ESA-CCI-COM-v4.8: '#7f7f7f'
-  ESA-CCI-COM: '#1f78b4'
-  ESA-CCI-PAS: '#b2df8a'
-  ESA-CCI-ACT: '#33a02c'
-
->>>>>>> 8feb11d3
 
 # From:
 # https://stackoverflow.com/questions/42086276/
