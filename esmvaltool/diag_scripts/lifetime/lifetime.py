--- conflicted
+++ resolved
@@ -1048,12 +1048,6 @@
             'long_name': self.names['long_name'],
             'units': self.units
         }
-<<<<<<< HEAD
-        print(cubes)
-        print(var_attrs)
-        print(netcdf_path)
-=======
->>>>>>> 73f9e21c
         io.save_1d_data(cubes, netcdf_path, 'time', var_attrs)
 
         # Provenance tracking
