"""Implementation of a mapplot for the climwip weighting scheme.

Lukas Brunner et al. section 2.4
https://iopscience.iop.org/article/10.1088/1748-9326/ab492f
"""
import logging
import os
from pathlib import Path

import cartopy.crs as ccrs
import matplotlib.pyplot as plt
import numpy as np
import xarray as xr
from cartopy.mpl.ticker import LatitudeFormatter, LongitudeFormatter

from climwip import (
    get_diagnostic_filename,
    get_plot_filename,
    log_provenance,
    read_model_data,
)
from esmvaltool.diag_scripts.shared import run_diagnostic
from esmvaltool.diag_scripts.weighting.plot_utilities import (
    calculate_percentiles,
    read_metadata,
    read_weights,
)

logger = logging.getLogger(os.path.basename(__file__))


<<<<<<< HEAD
def mapplot(dataarray,
            cfg,
            title_pattern,
            filename_part,
            ancestors,
            cmap=None,
            center=None):
=======
def mapplot(dataarray, cfg, title_pattern, filename_part, ancestors, **colormesh_args):
>>>>>>> 47d880fc
    """Visualize weighted temperature."""
    period = '{start_year}-{end_year}'.format(**read_metadata(cfg)['tas'][0])
    if 'tas_reference' in read_metadata(cfg).keys():
        meta = read_metadata(cfg)['tas_reference']
        period = 'change: {} minus {start_year}-{end_year}'.format(
            period, **meta[0])
    metric = cfg['model_aggregation']
    if isinstance(metric, int):
        metric = f'{metric}perc'
    proj = ccrs.PlateCarree(central_longitude=0)
    fig, ax = plt.subplots(subplot_kw={'projection': proj})

    dataarray.plot.pcolormesh(
        ax=ax,
        transform=ccrs.PlateCarree(),
        levels=9,
        robust=True,
        extend='both',
        **colormap_args
        # colorbar size often does not fit nicely
        # https://stackoverflow.com/questions/18195758/set-matplotlib-colorbar-size-to-match-graph
        # cbar_kwargs={'fraction': .021}
    )

    lons = dataarray.lon.values
    lats = dataarray.lat.values
    longitude_formatter = LongitudeFormatter()
    latitude_formatter = LatitudeFormatter()
    default_xticks = np.arange(np.floor(lons.min()), np.ceil(lons.max()), 10)
    default_yticks = np.arange(np.floor(lats.min()), np.ceil(lats.max()), 10)

    ax.coastlines()
    ax.set_xticks(cfg.get('xticks', default_xticks), crs=proj)
    ax.set_yticks(cfg.get('yticks', default_yticks), crs=proj)
    ax.xaxis.set_ticks_position('both')
    ax.yaxis.set_ticks_position('both')
    ax.xaxis.set_major_formatter(longitude_formatter)
    ax.yaxis.set_major_formatter(latitude_formatter)
    ax.set_xlabel('')
    ax.set_ylabel('')

    title = title_pattern.format(metric=metric, period=period)
    ax.set_title(title)

    filename_plot = get_plot_filename(filename_part, cfg)
    fig.savefig(filename_plot, dpi=300, bbox_inches='tight')
    plt.close(fig)

    filename_data = get_diagnostic_filename(filename_part, cfg, extension='nc')
    dataarray.to_netcdf(filename_data)

    log_provenance(title, filename_plot, cfg, ancestors)
    log_provenance(title, filename_data, cfg, ancestors)


def visualize_and_save_temperature(temperature: 'xr.DataArray', cfg: dict,
                                   ancestors: list):
    """Wrapper for mapplot: absolute temperature."""
    title_pattern = 'Weighted {metric} temperature \n{period} ($\degree$C)'
    filename_part = 'temperature_change_weighted_map'
    mapplot(temperature,
            cfg,
            title_pattern,
            filename_part,
            ancestors,
            cmap='Reds')


def visualize_and_save_temperature_difference(
        temperature_difference: 'xr.DataArray', cfg: dict, ancestors: list):
    """Wrapper for mapplot: temperature difference between weighted and unweighted."""
    title_pattern = 'Difference: weighted minus unweighted {metric} temperature\n{period} ($\degree$C)'
    filename_part = 'temperature_change_difference_map'
    mapplot(temperature_difference,
            cfg,
            title_pattern,
            filename_part,
            ancestors,
            center=0)


def model_aggregation(dataset, metric, weights=None):
    """Call mean or percentile calculation."""
    if isinstance(metric, int):
        return calculate_percentiles(dataset, [metric], weights).squeeze(
            'percentile', drop=True)
    elif metric.lower() == 'mean':
        if weights is not None:
            dataset = dataset.weighted(weights)
        return dataset.mean('model_ensemble')
    elif metric.lower() == 'median':
        return calculate_percentiles(dataset, [50], weights).squeeze(
            'percentile', drop=True)
    else:
        errmsg = f'model_aggregation {metric} is not implemented!'
        raise NotImplementedError(errmsg)


def main(cfg):
    """Plot weighted temperature graph."""
    input_files = cfg['input_files']
    filename = cfg['weights']
    weights_path = Path(input_files[0]) / filename
    weights = read_weights(weights_path)

    models = read_metadata(cfg)['tas']
    model_data, model_data_files = read_model_data(models)

    # if a historical period is given calculate the change
    if 'tas_reference' in read_metadata(cfg).keys():
        models_hist = read_metadata(cfg)['tas_reference']
        model_data_hist, model_data_files_hist = read_model_data(models_hist)
        model_data_files += model_data_files_hist
        model_data = model_data - model_data_hist

    metric = cfg.get('model_aggregation', 'mean')
    unweighted_mean = model_aggregation(model_data, metric)
    weighted_mean = model_aggregation(model_data, metric, weights)

    visualize_and_save_temperature(
        weighted_mean,
        cfg,
        model_data_files,
    )

    visualize_and_save_temperature_difference(
        weighted_mean - unweighted_mean,
        cfg,
        model_data_files,
    )


if __name__ == '__main__':
    with run_diagnostic() as config:
        main(config)<|MERGE_RESOLUTION|>--- conflicted
+++ resolved
@@ -29,17 +29,7 @@
 logger = logging.getLogger(os.path.basename(__file__))
 
 
-<<<<<<< HEAD
-def mapplot(dataarray,
-            cfg,
-            title_pattern,
-            filename_part,
-            ancestors,
-            cmap=None,
-            center=None):
-=======
 def mapplot(dataarray, cfg, title_pattern, filename_part, ancestors, **colormesh_args):
->>>>>>> 47d880fc
     """Visualize weighted temperature."""
     period = '{start_year}-{end_year}'.format(**read_metadata(cfg)['tas'][0])
     if 'tas_reference' in read_metadata(cfg).keys():
