"""Implementation of the climwip weighting scheme.

Lukas Brunner et al. section 2.4
https://iopscience.iop.org/article/10.1088/1748-9326/ab492f
"""
import logging
import os
from collections import defaultdict
from datetime import datetime
from typing import Union

import matplotlib.pyplot as plt
import natsort
import numpy as np
import seaborn as sns
import xarray as xr
import itertools
from scipy.spatial.distance import pdist, squareform

from esmvaltool.diag_scripts.shared import (
    ProvenanceLogger,
    get_diagnostic_filename,
    get_plot_filename,
    group_metadata,
    run_diagnostic,
)

logger = logging.getLogger(os.path.basename(__file__))


def get_provenance_record(caption: str, ancestors: list):
    """Create a provenance record describing the diagnostic data and plots."""
    record = {
        'caption':
        caption,
        'domains': ['reg'],
        'authors': [
            'kalverla_peter',
            'smeets_stef',
            'brunner_lukas',
            'camphuijsen_jaro',
        ],
        'references': [
            'brunner2019',
            'lorenz2018',
            'knutti2017',
        ],
        'ancestors':
        ancestors,
    }
    return record


def log_provenance(caption: str, filename: str, cfg: dict, ancestors: list):
    """Log provenance info."""
    provenance_record = get_provenance_record(caption, ancestors=ancestors)
    with ProvenanceLogger(cfg) as provenance_logger:
        provenance_logger.log(filename, provenance_record)

    logger.info('Output stored as %s', filename)


def read_metadata(cfg: dict) -> tuple:
    """Read the metadata from the config file.

    Returns a two dicts, one for the model data and one for the
    observational data. They are split based on the value of the
    'obs_data' variable in the recipe. The dictionaries are sorted by
    the variable.
    """
    obs_ids = cfg['obs_data']
    if isinstance(obs_ids, str):
        obs_ids = [obs_ids]

    input_data = cfg['input_data'].values()
    projects = group_metadata(input_data, attribute='project')

    observations = defaultdict(list)
    models = defaultdict(list)

    for project, metadata in projects.items():

        for item in metadata:
            variable_group = item['variable_group']

            if project in obs_ids:
                observations[variable_group].append(item)
            else:
                models[variable_group].append(item)

    return models, observations


def make_standard_calendar(xrds: 'xr.Dataset'):
    """Make sure time coordinate uses the default calendar.

    Workaround for incompatible calendars 'standard' and 'no-leap'.
    Assumes yearly data.
    """
    try:
        years = xrds.time.dt.year.values
        xrds['time'] = [datetime(year, 7, 1) for year in years]
    except TypeError:
        # Time dimension is 0-d array
        pass
    except AttributeError:
        # Time dimension does not exist
        pass


def read_input_data(metadata: list,
                    dim: str = 'data_ensemble',
                    identifier_fmt: str = '{dataset}') -> tuple:
    """Load data from metadata.

    Read the input data from the list of given data sets. `metadata` is
    a list of metadata containing the filenames to load. Only returns
    the given `variable`. The datasets are stacked along the `dim`
    dimension. Returns an xarray.DataArray.
    """
    data_arrays = []
    identifiers = []
    input_files = []
    for info in metadata:
        filename = info['filename']
        short_name = info['short_name']
        variable_group = info['variable_group']

        xrds = xr.open_dataset(filename)
        make_standard_calendar(xrds)
        xrda = xrds[short_name]
        xrda = xrda.rename(variable_group)
        data_arrays.append(xrda)

        identifier = identifier_fmt.format(**info)
        identifiers.append(identifier)
        input_files.append(filename)

    diagnostic = xr.concat(data_arrays, dim=dim)
    diagnostic[dim] = identifiers

    # Clean up unnecessary coordinate info
    redundant_dims = np.setdiff1d(diagnostic.coords, diagnostic.dims)
    diagnostic = diagnostic.drop(redundant_dims)

    # Use natural sorting order
    sorting = natsort.natsorted(identifiers, alg=natsort.IC)
    diagnostic = diagnostic.sel(indexers={dim: sorting})

    return diagnostic, input_files


def read_model_data(datasets: list) -> tuple:
    """Load model data from list of metadata."""
    return read_input_data(datasets,
                           dim='model_ensemble',
                           identifier_fmt='{dataset}_{ensemble}_{exp}')


def read_observation_data(datasets: list) -> tuple:
    """Load observation data from list of metadata."""
    return read_input_data(datasets,
                           dim='obs_ensemble',
                           identifier_fmt='{dataset}')


def aggregate_obs_data(data_array: 'xr.DataArray',
                       operator: str = 'median') -> 'xr.DataArray':
    """Reduce data array along ensemble dimension.

    Apply the operator to squeeze the ensemble dimension by applying the
    `operator` along the ensemble (`obs_ensemble`) dimension. Returns an
    xarray.Dataset squeezed to 1D.
    """
    if operator == 'median':
        output = data_array.median(dim='obs_ensemble')
    else:
        raise ValueError(f'No such operator `{operator}`')

    return output


def area_weighted_mean(data_array: 'xr.DataArray') -> 'xr.DataArray':
    """Calculate area mean weighted by the latitude.

    Returns a data array consisting of N values, where N == number of
    ensemble members.
    """
    weights_lat = np.cos(np.radians(data_array.lat))
    means = data_array.weighted(weights_lat).mean(dim=['lat', 'lon'])

    return means


def distance_matrix(values: 'np.ndarray',
                    weights: 'np.ndarray' = None) -> 'np.ndarray':
    """Calculate the pairwise distance between model members.

    Takes a dataset with ensemble member/lon/lat. Flattens lon/lat
    into a single dimension. Calculates the distance between every
    ensemble member.

    If weights are passed, they should have the same shape as values.

    Returns 2D NxN array, where N == number of ensemble members.
    """
    n_members = values.shape[0]

    values = values.reshape(n_members, -1)

    # pdist does not work with NaN
    not_nan = np.where(np.all(np.isfinite(values), axis=0))[0]
    values = values[:, not_nan]

    if weights is not None:
        # Reshape weights to match values array
        weights = weights.reshape(n_members, -1)
        weights = weights[:, not_nan]
        weights = weights[0]  # Weights are equal along first dim

    d_matrix = squareform(pdist(values, metric='euclidean', w=weights))

    return d_matrix


def calculate_independence(data_array: 'xr.DataArray') -> 'xr.DataArray':
    """Calculate independence.

    The independence is calculated as a distance matrix between the
    datasets defined in the `data_array`. Returned is a square matrix
    with where the number of elements along each edge equals the number
    of ensemble members.
    """
    weights = np.cos(np.radians(data_array.lat))
    weights, _ = xr.broadcast(weights, data_array)

    diff = xr.apply_ufunc(
        distance_matrix,
        data_array,
        weights,
        input_core_dims=[['model_ensemble', 'lat', 'lon'],
                         ['model_ensemble', 'lat', 'lon']],
        output_core_dims=[['perfect_model_ensemble', 'model_ensemble']],
    )

    diff.name = f'd{data_array.name}'
    diff.attrs['variable_group'] = data_array.name
    diff.attrs["units"] = data_array.units
    diff['perfect_model_ensemble'] = diff.model_ensemble.values

    return diff


def visualize_and_save_independence(independence: 'xr.DataArray', cfg: dict,
                                    ancestors: list):
    """Visualize independence."""
    variable = independence.variable_group
    labels = list(independence.model_ensemble.values)

    figure, axes = plt.subplots(figsize=(15, 15),
                                subplot_kw={'aspect': 'equal'})
    chart = sns.heatmap(
        independence,
        linewidths=1,
        cmap="YlGn",
        xticklabels=labels,
        yticklabels=labels,
        cbar_kws={'label': f'Euclidean distance ({independence.units})'},
        ax=axes,
    )
    chart.set_title(f'Distance matrix for {variable}')

    filename_plot = get_plot_filename(f'independence_{variable}', cfg)
    figure.savefig(filename_plot, dpi=300, bbox_inches='tight')
    plt.close(figure)

    filename_data = get_diagnostic_filename(f'independence_{variable}',
                                            cfg,
                                            extension='nc')
    independence.to_netcdf(filename_data)

    caption = f'Euclidean distance matrix for variable {variable}'
    log_provenance(caption, filename_plot, cfg, ancestors)
    log_provenance(caption, filename_data, cfg, ancestors)


def calculate_performance(model_data: 'xr.DataArray',
                          obs_data: 'xr.DataArray') -> 'xr.DataArray':
    """Calculate performance.

    Calculate the area weighted mean between the given ensemble of model
    data, and observation data. The observation data must have the
    ensemble dimension squeezed or reduced. Returns an xarray.DataArray
    containing the same number of values as members of `model_data`.
    """
    diff = model_data - obs_data

    performance = area_weighted_mean(diff**2)**0.5

    performance.name = f'd{model_data.name}'
    performance.attrs['variable_group'] = model_data.name
    performance.attrs["units"] = model_data.units

    return performance


def barplot(metric: 'xr.DataArray', label: str, filename: str):
    """Visualize metric as barplot."""
    name = metric.name
    variable_group = metric.variable_group
    units = metric.units

    metric_df = metric.to_dataframe().reset_index()

    ylabel = f'{label} {variable_group} ({units})'

    figure, axes = plt.subplots(figsize=(15, 10))
    chart = sns.barplot(x='model_ensemble', y=name, data=metric_df, ax=axes)
    chart.set_xticklabels(chart.get_xticklabels(),
                          rotation=45,
                          horizontalalignment='right')
    chart.set_title(f'{label} for {variable_group}')
    chart.set_ylabel(ylabel)
    chart.set_xlabel('')

    figure.savefig(filename, dpi=300, bbox_inches='tight')
    plt.close(figure)


def visualize_and_save_performance(performance: 'xr.DataArray', cfg: dict,
                                   ancestors: list):
    """Visualize performance."""
    label = 'RMS error'

    variable_group = performance.variable_group
    filename_plot = get_plot_filename(f'performance_{variable_group}', cfg)

    barplot(performance, label, filename_plot)

    filename_data = get_diagnostic_filename(f'performance_{variable_group}',
                                            cfg,
                                            extension='nc')
    performance.to_netcdf(filename_data)

    caption = f'Performance metric {label} for variable group {variable_group}'
    log_provenance(caption, filename_plot, cfg, ancestors)
    log_provenance(caption, filename_data, cfg, ancestors)


def compute_overall_mean(dataset: 'xr.Dataset',
                         weights: dict) -> 'xr.DataArray':
    """Normalize all variables in a dataset and return their weighted mean.

    Relative weights for each variable group are passed via the recipe.
    """
    if 'perfect_model_ensemble' in dataset.dims:
        median_dim = ['perfect_model_ensemble', 'model_ensemble']
    else:
        median_dim = 'model_ensemble'

    normalized = dataset / dataset.median(dim=median_dim)

    weights_selected = xr.DataArray(
        [weights[variable_group] for variable_group in dataset],
        coords={'variable_group': list(dataset)},
        dims='variable_group')
    overall_mean = normalized.to_array(
        dim='variable_group').weighted(weights_selected).mean('variable_group')
    overall_mean.name = 'overall_mean'
    overall_mean.attrs['variable_group'] = 'overall_mean'
    overall_mean.attrs['units'] = '1'
    return overall_mean


<<<<<<< HEAD
def combine_dimension(dataset: 'xr.DataArray', dimn: str) -> 'xr.DataArray':
    """Combine ensemble members of the same model along the given dimension"""
    model_ensemble = dataset[dimn].values
    models = [me.split('_')[0] for me in model_ensemble]
    dataset['model'] = xr.DataArray(models, dims=dimn)
    dataset = dataset.groupby('model').mean(keep_attrs=True).rename({'model': dimn})

    # new model names
    groups = {k: [*v] for k, v in itertools.groupby(model_ensemble, lambda x: x.split('_')[0])}
    for key, group in groups.items():
        model, forcing = group[0].split('_')[::2]
        members = '-'.join([me.split('_')[1] for me in group])
        groups[key] = '_'.join([model, members, forcing])

    # ensure that they are sorted correctly
    return dataset.assign_coords({dimn: [groups[key] for key in dataset[dimn].values]})


def combine_ensemble_members(dataset: 'xr.DataArray') -> 'xr.DataArray':
    """Combine ensemble members of the same model along all dimensions"""
    dataset = combine_dimension(dataset, 'model_ensemble')
    if 'perfect_model_ensemble' in dataset.dims:
        dataset = combine_dimension(dataset, 'perfect_model_ensemble')
        # need to set the diagonal elements back to zero after averaging
        dataset.values[np.diag_indices(dataset['model_ensemble'].size)] = 0
    return dataset


def split_ensemble_members(dataset: 'xr.DataArray') -> 'xr.DataArray':
    """Split combined ensemble members of the same model"""
    model_ensemble = []
    nr_members = []
    for model in dataset['model_ensemble'].data:
        ensembles = model.split('_')[1].split('-')
        nr_members.append(len(ensembles))
        model_ensemble += [
            '_'.join([model.split('_')[0], ensemble, model.split('_')[2]])
            for ensemble in ensembles]

    data_scaled = dataset.values / nr_members
    data_expanded = np.repeat(data_scaled, nr_members)

    return xr.DataArray(
        data_expanded,
        coords={'model_ensemble': model_ensemble},
        dims='model_ensemble',
        name=dataset.name,
        attrs=dataset.attrs)


def calculate_weights(performance: 'xr.DataArray',
                      independence: 'xr.DataArray', sigma_performance: float,
                      sigma_independence: float) -> 'xr.DataArray':
=======
def calculate_weights(
        performance: Union['xr.DataArray', None],
        independence: Union['xr.DataArray', None],
        performance_sigma: Union[float, None],
        independence_sigma: Union[float, None]) -> 'xr.DataArray':
>>>>>>> 5f0d04a2
    """Calculate the (NOT normalised) weights for each model N.

    Parameters
    ----------
    performance : array_like, shape (N,) or None
        Array specifying the model performance. None is mutually exclusive
        with independence being None.
    independence : array_like, shape (N, N) or None
        Array specifying the model independence. None is mutually exclusive
        with performance being None.
    performance_sigma : float or None
        Sigma value defining the form of the weighting function
        for the performance. Can be one only if performance is also None.
    independence_sigma : float or None
        Sigma value defining the form of the weighting function
            for the independence. Can be one only if independence is also None.

    Returns
    -------
    weights : ndarray, shape (N,)
    """
    if performance is not None:
        numerator = np.exp(-((performance / performance_sigma)**2))
    else:
        numerator = 1
    if independence is not None:
        exp = np.exp(-((independence / independence_sigma)**2))
        # Note diagonal = exp(0) = 1, thus this is equal to 1 + sum(i!=j)
        denominator = exp.sum('perfect_model_ensemble')
    else:
        denominator = 1

    weights = numerator / denominator

    # Normalize weights
    weights /= weights.sum()

    weights.name = 'weight'
    weights.attrs['variable_group'] = 'weight'  # used in barplot
    weights.attrs['units'] = '1'

    return weights


def visualize_and_save_weights(weights: 'xr.DataArray', cfg: dict,
                               ancestors: list):
    """Visualize weights."""
    label = 'Weights'

    filename_plot = get_plot_filename('weights', cfg)

    barplot(weights, label, filename_plot)

    filename_data = get_diagnostic_filename('weights', cfg, extension='nc')
    weights.to_netcdf(filename_data)

    caption = 'Weights'
    log_provenance(caption, filename_plot, cfg, ancestors)
    log_provenance(caption, filename_data, cfg, ancestors)


def parse_contributions_sigma(metric: str,
                              cfg: dict) -> (list, Union[float, None]):
    """Return contributions > 0 and sigma for a given metric."""
    if cfg.get(f'{metric}_contributions') is None:  # not set or set to None
        contributions = {}
    else:
        contributions = {
            key: value
            for key, value in cfg[f'{metric}_contributions'].items()
            if value > 0
        }
    sigma = cfg.get(f'{metric}_sigma')
    if contributions and sigma is None:
        errmsg = f'{metric}_sigma must be set if {metric}_contributions is set'
        raise IOError(errmsg)
    return contributions, sigma


def main(cfg):
    """Perform climwip weighting method."""
    models, observations = read_metadata(cfg)

    independence_contributions, independence_sigma = parse_contributions_sigma(
        'independence', cfg)
    performance_contributions, performance_sigma = parse_contributions_sigma(
        'performance', cfg)

    if not (independence_contributions or performance_contributions):
        errmsg = ' '.join([
            'Either the independence_contributions or the',
            'performance_contributions field need to be set and contain at',
            'least one variable group with weight > 0 otherwise no weights',
            'can be calculated!'
        ])
        raise IOError(errmsg)

    model_ancestors = []
    obs_ancestors = []

    performances = {}
    independences = {}

    for variable_group in independence_contributions:

        logger.info('Reading model data for %s', variable_group)
        datasets_model = models[variable_group]
        model_data, model_data_files = read_model_data(datasets_model)

        logger.info('Calculating independence for %s', variable_group)
        independence = calculate_independence(model_data)
        visualize_and_save_independence(independence, cfg, model_data_files)
        logger.debug(independence.values)
        independences[variable_group] = independence

        model_ancestors.extend(model_data_files)

    for variable_group in performance_contributions:

        logger.info('Reading model data for %s', variable_group)
        datasets_model = models[variable_group]
        model_data, model_data_files = read_model_data(datasets_model)

        logger.info('Reading observation data for %s', variable_group)
        datasets_obs = observations[variable_group]
        obs_data, obs_data_files = read_observation_data(datasets_obs)
        obs_data = aggregate_obs_data(obs_data, operator='median')

        logger.info('Calculating performance for %s', variable_group)
        performance = calculate_performance(model_data, obs_data)
        visualize_and_save_performance(performance, cfg,
                                       model_data_files + obs_data_files)
        logger.debug(performance.values)
        performances[variable_group] = performance
        obs_ancestors.extend(obs_data_files)

        model_ancestors.extend(model_data_files)

<<<<<<< HEAD
    logger.info('Computing overall mean independence')
    independence = xr.Dataset(independences)
    overall_independence = compute_overall_mean(independence)
    if cfg['combine_ensemble_members']:
        overall_independence = combine_ensemble_members(overall_independence)
    visualize_and_save_independence(overall_independence, cfg, model_ancestors)

    logger.info('Computing overall mean performance')
    performance = xr.Dataset(performances)
    overall_performance = compute_overall_mean(performance)
    if cfg['combine_ensemble_members']:
        overall_performance = combine_ensemble_members(overall_performance)
    visualize_and_save_performance(overall_performance, cfg,
                                   model_ancestors + obs_ancestors)
=======
    model_ancestors = list(set(model_ancestors))  # only keep unique items

    if independence_contributions:
        logger.info('Computing overall mean independence')
        independence = xr.Dataset(independences)
        overall_independence = compute_overall_mean(
            independence, independence_contributions)
        visualize_and_save_independence(overall_independence, cfg,
                                        model_ancestors)
    else:
        overall_independence = None

    if performance_contributions:
        logger.info('Computing overall mean performance')
        performance = xr.Dataset(performances)
        overall_performance = compute_overall_mean(performance,
                                                   performance_contributions)
        visualize_and_save_performance(overall_performance, cfg,
                                       model_ancestors + obs_ancestors)
    else:
        overall_performance = None
>>>>>>> 5f0d04a2

    logger.info('Calculating weights')
    weights = calculate_weights(overall_performance, overall_independence,
<<<<<<< HEAD
                                sigma_performance, sigma_independence)
    if cfg['combine_ensemble_members']:
        weights = split_ensemble_members(weights)
=======
                                performance_sigma, independence_sigma)
>>>>>>> 5f0d04a2
    visualize_and_save_weights(weights,
                               cfg,
                               ancestors=model_ancestors + obs_ancestors)
    logger.debug(weights.values)


if __name__ == '__main__':
    with run_diagnostic() as config:
        main(config)<|MERGE_RESOLUTION|>--- conflicted
+++ resolved
@@ -372,7 +372,6 @@
     return overall_mean
 
 
-<<<<<<< HEAD
 def combine_dimension(dataset: 'xr.DataArray', dimn: str) -> 'xr.DataArray':
     """Combine ensemble members of the same model along the given dimension"""
     model_ensemble = dataset[dimn].values
@@ -423,16 +422,11 @@
         attrs=dataset.attrs)
 
 
-def calculate_weights(performance: 'xr.DataArray',
-                      independence: 'xr.DataArray', sigma_performance: float,
-                      sigma_independence: float) -> 'xr.DataArray':
-=======
 def calculate_weights(
         performance: Union['xr.DataArray', None],
         independence: Union['xr.DataArray', None],
         performance_sigma: Union[float, None],
         independence_sigma: Union[float, None]) -> 'xr.DataArray':
->>>>>>> 5f0d04a2
     """Calculate the (NOT normalised) weights for each model N.
 
     Parameters
@@ -571,22 +565,6 @@
 
         model_ancestors.extend(model_data_files)
 
-<<<<<<< HEAD
-    logger.info('Computing overall mean independence')
-    independence = xr.Dataset(independences)
-    overall_independence = compute_overall_mean(independence)
-    if cfg['combine_ensemble_members']:
-        overall_independence = combine_ensemble_members(overall_independence)
-    visualize_and_save_independence(overall_independence, cfg, model_ancestors)
-
-    logger.info('Computing overall mean performance')
-    performance = xr.Dataset(performances)
-    overall_performance = compute_overall_mean(performance)
-    if cfg['combine_ensemble_members']:
-        overall_performance = combine_ensemble_members(overall_performance)
-    visualize_and_save_performance(overall_performance, cfg,
-                                   model_ancestors + obs_ancestors)
-=======
     model_ancestors = list(set(model_ancestors))  # only keep unique items
 
     if independence_contributions:
@@ -594,6 +572,8 @@
         independence = xr.Dataset(independences)
         overall_independence = compute_overall_mean(
             independence, independence_contributions)
+    if cfg['combine_ensemble_members']:
+        overall_independence = combine_ensemble_members(overall_independence)
         visualize_and_save_independence(overall_independence, cfg,
                                         model_ancestors)
     else:
@@ -604,21 +584,17 @@
         performance = xr.Dataset(performances)
         overall_performance = compute_overall_mean(performance,
                                                    performance_contributions)
+
+    if cfg['combine_ensemble_members']:
+        overall_performance = combine_ensemble_members(overall_performance)
         visualize_and_save_performance(overall_performance, cfg,
                                        model_ancestors + obs_ancestors)
     else:
         overall_performance = None
->>>>>>> 5f0d04a2
 
     logger.info('Calculating weights')
     weights = calculate_weights(overall_performance, overall_independence,
-<<<<<<< HEAD
-                                sigma_performance, sigma_independence)
-    if cfg['combine_ensemble_members']:
-        weights = split_ensemble_members(weights)
-=======
                                 performance_sigma, independence_sigma)
->>>>>>> 5f0d04a2
     visualize_and_save_weights(weights,
                                cfg,
                                ancestors=model_ancestors + obs_ancestors)
