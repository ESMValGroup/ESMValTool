--- conflicted
+++ resolved
@@ -247,14 +247,4 @@
                    "russell_joellen", \
                    "russell18jgr", \
                    inputfile_paths)
-<<<<<<< HEAD
-  end do
-
-    ; Draw the panel
-    pres = True
-    pres@gsnPanelLabelBar = False
-    outfile = panelling(wks, plots, nvert, nhori, pres)
-    end
-=======
-end
->>>>>>> 509f3e4f
+end