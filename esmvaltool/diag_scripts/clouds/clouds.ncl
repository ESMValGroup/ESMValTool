--- conflicted
+++ resolved
@@ -114,12 +114,8 @@
 
   variables = metadata_att_as_array(variable_info, "short_name")
   if (.not. any(variables .eq. var0)) then
-<<<<<<< HEAD
-    errstr = "diagnostic clouds.ncl requires the following variable: " + var0
-=======
     errstr = "diagnostic " + DIAG_SCRIPT \
              + " requires the following variable: " + var0
->>>>>>> be1acf16
     error_msg("f", DIAG_SCRIPT, "", errstr)
   end if
 
