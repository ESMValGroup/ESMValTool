#!/usr/bin/env python
# -*- coding: utf-8 -*-
"""Monitoring diagnostic to show multiple datasets in one plot (incl. biases).

Description
-----------
This diagnostic can be used to visualize multiple datasets in one plot.

For some plot types, a reference dataset can be defined. For this, use the
facet ``reference_for_monitor_diags: true`` in the definition of the dataset in
the recipe. Note that at most one reference dataset per variable is supported.

Currently supported plot types (use the option ``plots`` to specify them):
    - Time series (plot type ``timeseries``): for each variable separately, all
      datasets are plotted in one single figure. Input data needs to be 1D with
      single dimension `time`.
    - Annual cycle (plot type ``annual_cycle``): for each variable separately,
      all datasets are plotted in one single figure. Input data needs to be 1D
      with single dimension `month_number`.
    - Maps (plot type ``map``): for each variable and dataset, an individual
      map is plotted. If a reference dataset is defined, also include this
      dataset and a bias plot into the figure. Note that if a reference dataset
      is defined, all input datasets need to be given on the same horizontal
      grid (you can use the preprocessor :func:`esmvalcore.preprocessor.regrid`
      for this). Input data needs to be 2D with dimensions `latitude`,
      `longitude`.
    - Zonal mean profiles (plot type ``zonal_mean_profile``):
      for each variable and dataset, an individual profile is plotted. If a
      reference dataset is defined, also include this dataset and a bias plot
      into the figure. Note that if a reference dataset is defined, all input
      datasets need to be given on the same horizontal and vertical grid (you
      can use the preprocessors :func:`esmvalcore.preprocessor.regrid` and
      :func:`esmvalcore.preprocessor.extract_levels` for this). Input data
      needs to be 2D with dimensions `latitude`, `altitude`/`air_pressure`.

      .. warning::

          The plot_type ``profile`` for zonal mean profiles has been deprecated
          in ESMValTool version 2.9.0 and is scheduled for removal in version
          2.11.0. Please use plot type ``zonal_mean_profile`` instead. This is
          an exact replacement.

    - 1D profiles (plot type ``1d_profile``): for each variable separately, all
      datasets are plotted in one single figure. Input data needs to be 1D with
      single dimension `altitude` / `air_pressure`
    - Variable vs. latitude plot (plot type ``variable_vs_lat``):
      for each variable separately, all datasets are plotted in one
      single figure. Input data needs to be 1D with single
      dimension `latitude`.
    - Hovmoeller Z vs. time (plot type ``hovmoeller_z_vs_time``): for each
      variable and dataset, an individual figure is plotted. If a reference
      dataset is defined, also include this dataset and a bias plot into the
      figure. Note that if a reference dataset is defined, all input datasets
      need to be given on the same temporal and vertical grid (you can use
      the preprocessors :func:`esmvalcore.preprocessor.regrid_time` and
      :func:`esmvalcore.preprocessor.extract_levels` for this). Input data
      needs to be 2D with dimensions `time`, `altitude`/`air_pressure`.
    - Hovmoeller time vs. latitude or longitude (plot type
      ``hovmoeller_time_vs_lat_or_lon``): for each variable and dataset, an
      individual figure is plotted. If a reference dataset is defined, also
      include this dataset and a bias plot into the figure. Note that if a
      reference dataset is defined, all input datasets need to be given on the
      same temporal and horizontal grid (you can use the preprocessors
      :func:`esmvalcore.preprocessor.regrid_time` and
      :func:`esmvalcore.preprocessor.regrid` for this). Input data
      needs to be 2D with dimensions `time`, `latitude`/`longitude`.

    Benchmarking plots
    ------------------
    - maps (``benchmarking_map``):

Author
------
Manuel Schlund (DLR, Germany)

Configuration options in recipe
-------------------------------
facet_used_for_labels: str, optional (default: 'dataset')
    Facet used to label different datasets in plot titles and legends. For
    example, ``facet_used_for_labels: dataset`` will use dataset names in plot
    titles and legends; ``facet_used_for_labels: exp`` will use experiments in
    plot titles and legends. In addition, ``facet_used_for_labels`` is used to
    select the correct ``plot_kwargs`` for the different datasets (see
    configuration options for the different plot types below).
figure_kwargs: dict, optional
    Optional keyword arguments for :func:`matplotlib.pyplot.figure`. By
    default, uses ``constrained_layout: true``.
group_variables_by: str, optional (default: 'short_name')
    Facet which is used to create variable groups. For each variable group, an
    individual plot is created.
plots: dict, optional
    Plot types plotted by this diagnostic (see list above). Dictionary keys
    must be ``timeseries``, ``annual_cycle``, ``map``, ``zonal_mean_profile``,
    ``1d_profile``, ``variable_vs_lat``, ``hovmoeller_z_vs_time``,
    ``hovmoeller_time_vs_lat_or_lon``. Dictionary values are dictionaries used
    as options for the corresponding plot. The allowed options for the
    different plot types are given below.
plot_filename: str, optional
    Filename pattern for the plots.
    Defaults to ``{plot_type}_{real_name}_{dataset}_{mip}_{exp}_{ensemble}``.
    All tags (i.e., the entries in curly brackets, e.g., ``{dataset}``, are
    replaced with the corresponding tags).
plot_folder: str, optional
    Path to the folder to store figures. Defaults to
    ``{plot_dir}/../../{dataset}/{exp}/{modeling_realm}/{real_name}``.  All
    tags (i.e., the entries in curly brackets, e.g., ``{dataset}``, are
    replaced with the corresponding tags).  ``{plot_dir}`` is replaced with the
    default ESMValTool plot directory (i.e.,
    ``output_dir/plots/diagnostic_name/script_name/``, see
    :ref:`esmvalcore:user configuration file`).
savefig_kwargs: dict, optional
    Optional keyword arguments for :func:`matplotlib.pyplot.savefig`. By
    default, uses ``bbox_inches: tight, dpi: 300, orientation: landscape``.
seaborn_settings: dict, optional
    Options for :func:`seaborn.set_theme` (affects all plots). By default, uses
    ``style: ticks``.

Configuration options for plot type ``timeseries``
--------------------------------------------------
annual_mean_kwargs: dict, optional
    Optional keyword arguments for :func:`iris.plot.plot` for plotting annual
    means. These keyword arguments update (and potentially overwrite) the
    ``plot_kwargs`` for the annual mean plots. Use ``annual_mean_kwargs`` to
    not show annual means.
gridline_kwargs: dict, optional
    Optional keyword arguments for grid lines. By default, ``color: lightgrey,
    alpha: 0.5`` are used. Use ``gridline_kwargs: false`` to not show grid
    lines.
legend_kwargs: dict, optional
    Optional keyword arguments for :func:`matplotlib.pyplot.legend`. Use
    ``legend_kwargs: false`` to not show legends.
plot_kwargs: dict, optional
    Optional keyword arguments for :func:`iris.plot.plot`. Dictionary keys are
    elements identified by ``facet_used_for_labels`` or ``default``, e.g.,
    ``CMIP6`` if ``facet_used_for_labels: project`` or ``historical`` if
    ``facet_used_for_labels: exp``. Dictionary values are dictionaries used as
    keyword arguments for :func:`iris.plot.plot`. String arguments can include
    facets in curly brackets which will be derived from the corresponding
    dataset, e.g., ``{project}``, ``{short_name}``, ``{exp}``. Examples:
    ``default: {linestyle: '-', label: '{project}'}, CMIP6: {color: red,
    linestyle: '--'}, OBS: {color: black}``.
pyplot_kwargs: dict, optional
    Optional calls to functions of :mod:`matplotlib.pyplot`. Dictionary keys
    are functions of :mod:`matplotlib.pyplot`. Dictionary values are used as
    single argument for these functions. String arguments can include facets in
    curly brackets which will be derived from the datasets plotted in the
    corresponding plot, e.g., ``{short_name}``, ``{exp}``. Facets like
    ``{project}`` that vary between the different datasets will be transformed
    to something like  ``ambiguous_project``. Examples: ``title: 'Awesome Plot
    of {long_name}'``, ``xlabel: '{short_name}'``, ``xlim: [0, 5]``.
time_format: str, optional (default: None)
    :func:`~datetime.datetime.strftime` format string that is used to format
    the time axis using :class:`matplotlib.dates.DateFormatter`. If ``None``,
    use the default formatting imposed by the iris plotting function.

Configuration options for plot type ``annual_cycle``
----------------------------------------------------
gridline_kwargs: dict, optional
    Optional keyword arguments for grid lines. By default, ``color: lightgrey,
    alpha: 0.5`` are used. Use ``gridline_kwargs: false`` to not show grid
    lines.
legend_kwargs: dict, optional
    Optional keyword arguments for :func:`matplotlib.pyplot.legend`. Use
    ``legend_kwargs: false`` to not show legends.
plot_kwargs: dict, optional
    Optional keyword arguments for :func:`iris.plot.plot`. Dictionary keys are
    elements identified by ``facet_used_for_labels`` or ``default``, e.g.,
    ``CMIP6`` if ``facet_used_for_labels: project`` or ``historical`` if
    ``facet_used_for_labels: exp``. Dictionary values are dictionaries used as
    keyword arguments for :func:`iris.plot.plot`. String arguments can include
    facets in curly brackets which will be derived from the corresponding
    dataset, e.g., ``{project}``, ``{short_name}``, ``{exp}``. Examples:
    ``default: {linestyle: '-', label: '{project}'}, CMIP6: {color: red,
    linestyle: '--'}, OBS: {color: black}``.
pyplot_kwargs: dict, optional
    Optional calls to functions of :mod:`matplotlib.pyplot`. Dictionary keys
    are functions of :mod:`matplotlib.pyplot`. Dictionary values are used as
    single argument for these functions. String arguments can include facets in
    curly brackets which will be derived from the datasets plotted in the
    corresponding plot, e.g., ``{short_name}``, ``{exp}``. Facets like
    ``{project}`` that vary between the different datasets will be transformed
    to something like  ``ambiguous_project``. Examples: ``title: 'Awesome Plot
    of {long_name}'``, ``xlabel: '{short_name}'``, ``xlim: [0, 5]``.

Configuration options for plot type ``map``
-------------------------------------------
cbar_label: str, optional (default: '{short_name} [{units}]')
    Colorbar label. Can include facets in curly brackets which will be derived
    from the corresponding dataset, e.g., ``{project}``, ``{short_name}``,
    ``{exp}``.
cbar_label_bias: str, optional (default: 'Δ{short_name} [{units}]')
    Colorbar label for plotting biases. Can include facets in curly brackets
    which will be derived from the corresponding dataset, e.g., ``{project}``,
    ``{short_name}``, ``{exp}``. This option has no effect if no reference
    dataset is given.
cbar_kwargs: dict, optional
    Optional keyword arguments for :func:`matplotlib.pyplot.colorbar`. By
    default, uses ``orientation: horizontal, aspect: 30``.
cbar_kwargs_bias: dict, optional
    Optional keyword arguments for :func:`matplotlib.pyplot.colorbar` for
    plotting biases. These keyword arguments update (and potentially overwrite)
    the ``cbar_kwargs`` for the bias plot. This option has no effect if no
    reference dataset is given.
common_cbar: bool, optional (default: False)
    Use a common colorbar for the top panels (i.e., plots of the dataset and
    the corresponding reference dataset) when using a reference dataset. If
    neither ``vmin`` and ``vmix`` nor ``levels`` is given in ``plot_kwargs``,
    the colorbar bounds are inferred from the dataset in the top left panel,
    which might lead to an inappropriate colorbar for the reference dataset
    (top right panel). Thus, the use of the ``plot_kwargs`` ``vmin`` and
    ``vmax`` or ``levels`` is highly recommend when using this ``common_cbar:
    true``. This option has no effect if no reference dataset is given.
fontsize: int, optional (default: 10)
    Fontsize used for ticks, labels and titles. For the latter, use the given
    fontsize plus 2. Does not affect suptitles.
gridline_kwargs: dict, optional
    Optional keyword arguments for grid lines. By default, ``color: lightgrey,
    alpha: 0.5`` are used. Use ``gridline_kwargs: false`` to not show grid
    lines.
plot_func: str, optional (default: 'contourf')
    Plot function used to plot the maps. Must be a function of :mod:`iris.plot`
    that supports plotting of 2D cubes with coordinates latitude and longitude.
plot_kwargs: dict, optional
    Optional keyword arguments for the plot function defined by ``plot_func``.
    Dictionary keys are elements identified by ``facet_used_for_labels`` or
    ``default``, e.g., ``CMIP6`` if ``facet_used_for_labels: project`` or
    ``historical`` if ``facet_used_for_labels: exp``. Dictionary values are
    dictionaries used as keyword arguments for the plot function defined by
    ``plot_func``. String arguments can include facets in curly brackets which
    will be derived from the corresponding dataset, e.g., ``{project}``,
    ``{short_name}``, ``{exp}``. Examples: ``default: {levels: 2}, CMIP6:
    {vmin: 200, vmax: 250}``. In addition to the normalization_ options
    supported by the plot function, the option ``norm: centered`` can be
    specified. In this case, the keywords ``vcenter`` and ``halfrange`` should
    be used instead of ``vmin`` or ``vmax`` (see
    :class:`~matplotlib.colors.CenteredNorm`).
plot_kwargs_bias: dict, optional
    Optional keyword arguments for the plot function defined by ``plot_func``
    for plotting biases. These keyword arguments update (and potentially
    overwrite) the ``plot_kwargs`` for the bias plot. This option has no effect
    if no reference dataset is given. See option ``plot_kwargs`` for more
    details. By default, uses ``cmap: bwr`` and ``norm: centered``.
projection: str, optional (default: 'Robinson')
    Projection used for the map plot. Needs to be a valid projection class of
    :mod:`cartopy.crs`. Keyword arguments can be specified using the option
    ``projection_kwargs``.
projection_kwargs: dict, optional
    Optional keyword arguments for the projection given by ``projection``. For
    the default projection ``Robinson``, the default keyword arguments
    ``central_longitude: 10`` are used.
pyplot_kwargs: dict, optional
    Optional calls to functions of :mod:`matplotlib.pyplot`. Dictionary keys
    are functions of :mod:`matplotlib.pyplot`. Dictionary values are used as
    single argument for these functions. String arguments can include facets in
    curly brackets which will be derived from the corresponding dataset, e.g.,
    ``{project}``, ``{short_name}``, ``{exp}``.  Examples: ``title: 'Awesome
    Plot of {long_name}'``, ``xlabel: '{short_name}'``, ``xlim: [0, 5]``.
rasterize: bool, optional (default: True)
    If ``True``, use rasterization_ for map plots to produce smaller files.
    This is only relevant for vector graphics (e.g., ``output_file_type:
    pdf,svg,ps``).
show_stats: bool, optional (default: True)
    Show basic statistics on the plots.
x_pos_stats_avg: float, optional (default: 0.0)
    Text x-position of average (shown on the left) in Axes coordinates. Can be
    adjusted to avoid overlap with the figure. Only relevant if ``show_stats:
    true``.
x_pos_stats_bias: float, optional (default: 0.92)
    Text x-position of bias statistics (shown on the right) in Axes
    coordinates. Can be adjusted to avoid overlap with the figure. Only
    relevant if ``show_stats: true``.

Configuration options for plot type ``zonal_mean_profile``
----------------------------------------------------------
cbar_label: str, optional (default: '{short_name} [{units}]')
    Colorbar label. Can include facets in curly brackets which will be derived
    from the corresponding dataset, e.g., ``{project}``, ``{short_name}``,
    ``{exp}``.
cbar_label_bias: str, optional (default: 'Δ{short_name} [{units}]')
    Colorbar label for plotting biases. Can include facets in curly brackets
    which will be derived from the corresponding dataset, e.g., ``{project}``,
    ``{short_name}``, ``{exp}``. This option has no effect if no reference
    dataset is given.
cbar_kwargs: dict, optional
    Optional keyword arguments for :func:`matplotlib.pyplot.colorbar`. By
    default, uses ``orientation: vertical``.
cbar_kwargs_bias: dict, optional
    Optional keyword arguments for :func:`matplotlib.pyplot.colorbar` for
    plotting biases. These keyword arguments update (and potentially overwrite)
    the ``cbar_kwargs`` for the bias plot. This option has no effect if no
    reference dataset is given.
common_cbar: bool, optional (default: False)
    Use a common colorbar for the top panels (i.e., plots of the dataset and
    the corresponding reference dataset) when using a reference dataset. If
    neither ``vmin`` and ``vmix`` nor ``levels`` is given in ``plot_kwargs``,
    the colorbar bounds are inferred from the dataset in the top left panel,
    which might lead to an inappropriate colorbar for the reference dataset
    (top right panel). Thus, the use of the ``plot_kwargs`` ``vmin`` and
    ``vmax`` or ``levels`` is highly recommend when using this ``common_cbar:
    true``. This option has no effect if no reference dataset is given.
fontsize: int, optional (default: 10)
    Fontsize used for ticks, labels and titles. For the latter, use the given
    fontsize plus 2. Does not affect suptitles.
log_y: bool, optional (default: True)
    Use logarithmic Y-axis.
plot_func: str, optional (default: 'contourf')
    Plot function used to plot the profiles. Must be a function of
    :mod:`iris.plot` that supports plotting of 2D cubes with coordinates
    latitude and altitude/air_pressure.
plot_kwargs: dict, optional
    Optional keyword arguments for the plot function defined by ``plot_func``.
    Dictionary keys are elements identified by ``facet_used_for_labels`` or
    ``default``, e.g., ``CMIP6`` if ``facet_used_for_labels: project`` or
    ``historical`` if ``facet_used_for_labels: exp``. Dictionary values are
    dictionaries used as keyword arguments for the plot function defined by
    ``plot_func``. String arguments can include facets in curly brackets which
    will be derived from the corresponding dataset, e.g., ``{project}``,
    ``{short_name}``, ``{exp}``. Examples: ``default: {levels: 2}, CMIP6:
    {vmin: 200, vmax: 250}``. In addition to the normalization_ options
    supported by the plot function, the option ``norm: centered`` can be
    specified. In this case, the keywords ``vcenter`` and ``halfrange`` should
    be used instead of ``vmin`` or ``vmax`` (see
    :class:`~matplotlib.colors.CenteredNorm`).
plot_kwargs_bias: dict, optional
    Optional keyword arguments for the plot function defined by ``plot_func``
    for plotting biases. These keyword arguments update (and potentially
    overwrite) the ``plot_kwargs`` for the bias plot. This option has no effect
    if no reference dataset is given. See option ``plot_kwargs`` for more
    details. By default, uses ``cmap: bwr`` and ``norm: centered``.
pyplot_kwargs: dict, optional
    Optional calls to functions of :mod:`matplotlib.pyplot`. Dictionary keys
    are functions of :mod:`matplotlib.pyplot`. Dictionary values are used as
    single argument for these functions. String arguments can include facets in
    curly brackets which will be derived from the corresponding dataset, e.g.,
    ``{project}``, ``{short_name}``, ``{exp}``.  Examples: ``title: 'Awesome
    Plot of {long_name}'``, ``xlabel: '{short_name}'``, ``xlim: [0, 5]``.
rasterize: bool, optional (default: True)
    If ``True``, use rasterization_ for profile plots to produce smaller files.
    This is only relevant for vector graphics (e.g., ``output_file_type:
    pdf,svg,ps``).
show_stats: bool, optional (default: True)
    Show basic statistics on the plots.
show_y_minor_ticklabels: bool, optional (default: False)
    Show tick labels for the minor ticks on the Y axis.
x_pos_stats_avg: float, optional (default: 0.01)
    Text x-position of average (shown on the left) in Axes coordinates. Can be
    adjusted to avoid overlap with the figure. Only relevant if ``show_stats:
    true``.
x_pos_stats_bias: float, optional (default: 0.7)
    Text x-position of bias statistics (shown on the right) in Axes
    coordinates. Can be adjusted to avoid overlap with the figure. Only
    relevant if ``show_stats: true``.

Configuration options for plot type ``1d_profile``
--------------------------------------------------
aspect_ratio: float, optional (default: 1.5)
    Aspect ratio of the plot. The default value results in a slender upright
    plot.
gridline_kwargs: dict, optional
    Optional keyword arguments for grid lines. By default, ``color: lightgrey,
    alpha: 0.5`` are used. Use ``gridline_kwargs: false`` to not show grid
    lines.
legend_kwargs: dict, optional
    Optional keyword arguments for :func:`matplotlib.pyplot.legend`. Use
    ``legend_kwargs: false`` to not show legends.
log_x: bool, optional (default: False)
    Use logarithmic X-axis. Note that for the logarithmic x axis tickmarks are
    set so that minor tickmarks show up. Setting of individual tickmarks by
    pyplot_kwargs is not recommended in this case.
log_y: bool, optional (default: True)
    Use logarithmic Y-axis.
plot_kwargs: dict, optional
    Optional keyword arguments for :func:`iris.plot.plot`. Dictionary keys are
    elements identified by ``facet_used_for_labels`` or ``default``, e.g.,
    ``CMIP6`` if ``facet_used_for_labels: project`` or ``historical`` if
    ``facet_used_for_labels: exp``. Dictionary values are dictionaries used as
    keyword arguments for :func:`iris.plot.plot`. String arguments can include
    facets in curly brackets which will be derived from the corresponding
    dataset, e.g., ``{project}``, ``{short_name}``, ``{exp}``. Examples:
    ``default: {linestyle: '-', label: '{project}'}, CMIP6: {color: red,
    linestyle: '--'}, OBS: {color: black}``.
pyplot_kwargs: dict, optional
    Optional calls to functions of :mod:`matplotlib.pyplot`. Dictionary keys
    are functions of :mod:`matplotlib.pyplot`. Dictionary values are used as
    single argument for these functions. String arguments can include facets in
    curly brackets which will be derived from the datasets plotted in the
    corresponding plot, e.g., ``{short_name}``, ``{exp}``. Facets like
    ``{project}`` that vary between the different datasets will be transformed
    to something like  ``ambiguous_project``. Examples: ``title: 'Awesome Plot
    of {long_name}'``, ``xlabel: '{short_name}'``, ``xlim: [0, 5]``.
show_y_minor_ticklabels: bool, optional (default: False)
    Show tick labels for the minor ticks on the Y axis.

Configuration options for plot type ``variable_vs_lat``
-------------------------------------------------------
gridline_kwargs: dict, optional
    Optional keyword arguments for grid lines. By default, ``color: lightgrey,
    alpha: 0.5`` are used. Use ``gridline_kwargs: false`` to not show grid
    lines.
legend_kwargs: dict, optional
    Optional keyword arguments for :func:`matplotlib.pyplot.legend`. Use
    ``legend_kwargs: false`` to not show legends.
plot_kwargs: dict, optional
    Optional keyword arguments for :func:`iris.plot.plot`. Dictionary keys are
    elements identified by ``facet_used_for_labels`` or ``default``, e.g.,
    ``CMIP6`` if ``facet_used_for_labels: project`` or ``historical`` if
    ``facet_used_for_labels: exp``. Dictionary values are dictionaries used as
    keyword arguments for :func:`iris.plot.plot`. String arguments can include
    facets in curly brackets which will be derived from the corresponding
    dataset, e.g., ``{project}``, ``{short_name}``, ``{exp}``. Examples:
    ``default: {linestyle: '-', label: '{project}'}, CMIP6: {color: red,
    linestyle: '--'}, OBS: {color: black}``.
pyplot_kwargs: dict, optional
    Optional calls to functions of :mod:`matplotlib.pyplot`. Dictionary keys
    are functions of :mod:`matplotlib.pyplot`. Dictionary values are used as
    single argument for these functions. String arguments can include facets in
    curly brackets which will be derived from the datasets plotted in the
    corresponding plot, e.g., ``{short_name}``, ``{exp}``. Facets like
    ``{project}`` that vary between the different datasets will be transformed
    to something like  ``ambiguous_project``. Examples: ``title: 'Awesome Plot
    of {long_name}'``, ``xlabel: '{short_name}'``, ``xlim: [0, 5]``.

Configuration options for plot type ``hovmoeller_z_vs_time``
------------------------------------------------------------
cbar_label: str, optional (default: '{short_name} [{units}]')
    Colorbar label. Can include facets in curly brackets which will be derived
    from the corresponding dataset, e.g., ``{project}``, ``{short_name}``,
    ``{exp}``.
cbar_label_bias: str, optional (default: 'Δ{short_name} [{units}]')
    Colorbar label for plotting biases. Can include facets in curly brackets
    which will be derived from the corresponding dataset, e.g., ``{project}``,
    ``{short_name}``, ``{exp}``. This option has no effect if no reference
    dataset is given.
cbar_kwargs: dict, optional
    Optional keyword arguments for :func:`matplotlib.pyplot.colorbar`. By
    default, uses ``orientation: vertical``.
cbar_kwargs_bias: dict, optional
    Optional keyword arguments for :func:`matplotlib.pyplot.colorbar` for
    plotting biases. These keyword arguments update (and potentially overwrite)
    the ``cbar_kwargs`` for the bias plot. This option has no effect if no
    reference dataset is given.
common_cbar: bool, optional (default: False)
    Use a common colorbar for the top panels (i.e., plots of the dataset and
    the corresponding reference dataset) when using a reference dataset. If
    neither ``vmin`` and ``vmix`` nor ``levels`` is given in ``plot_kwargs``,
    the colorbar bounds are inferred from the dataset in the top left panel,
    which might lead to an inappropriate colorbar for the reference dataset
    (top right panel). Thus, the use of the ``plot_kwargs`` ``vmin`` and
    ``vmax`` or ``levels`` is highly recommend when using this ``common_cbar:
    true``. This option has no effect if no reference dataset is given.
fontsize: int, optional (default: 10)
    Fontsize used for ticks, labels and titles. For the latter, use the given
    fontsize plus 2. Does not affect suptitles.
log_y: bool, optional (default: True)
    Use logarithmic Y-axis.
plot_func: str, optional (default: 'contourf')
    Plot function used to plot the profiles. Must be a function of
    :mod:`iris.plot` that supports plotting of 2D cubes with coordinates
    latitude and altitude/air_pressure.
plot_kwargs: dict, optional
    Optional keyword arguments for the plot function defined by ``plot_func``.
    Dictionary keys are elements identified by ``facet_used_for_labels`` or
    ``default``, e.g., ``CMIP6`` if ``facet_used_for_labels: project`` or
    ``historical`` if ``facet_used_for_labels: exp``. Dictionary values are
    dictionaries used as keyword arguments for the plot function defined by
    ``plot_func``. String arguments can include facets in curly brackets which
    will be derived from the corresponding dataset, e.g., ``{project}``,
    ``{short_name}``, ``{exp}``. Examples: ``default: {levels: 2}, CMIP6:
    {vmin: 200, vmax: 250}``. In addition to the normalization_ options
    supported by the plot function, the option ``norm: centered`` can be
    specified. In this case, the keywords ``vcenter`` and ``halfrange`` should
    be used instead of ``vmin`` or ``vmax`` (see
    :class:`~matplotlib.colors.CenteredNorm`).
plot_kwargs_bias: dict, optional
    Optional keyword arguments for the plot function defined by ``plot_func``
    for plotting biases. These keyword arguments update (and potentially
    overwrite) the ``plot_kwargs`` for the bias plot. This option has no effect
    if no reference dataset is given. See option ``plot_kwargs`` for more
    details. By default, uses ``cmap: bwr`` and ``norm: centered``.
pyplot_kwargs: dict, optional
    Optional calls to functions of :mod:`matplotlib.pyplot`. Dictionary keys
    are functions of :mod:`matplotlib.pyplot`. Dictionary values are used as
    single argument for these functions. String arguments can include facets in
    curly brackets which will be derived from the corresponding dataset, e.g.,
    ``{project}``, ``{short_name}``, ``{exp}``.  Examples: ``title: 'Awesome
    Plot of {long_name}'``, ``xlabel: '{short_name}'``, ``xlim: [0, 5]``.
rasterize: bool, optional (default: True)
    If ``True``, use rasterization_ for profile plots to produce smaller files.
    This is only relevant for vector graphics (e.g., ``output_file_type:
    pdf,svg,ps``).
show_stats: bool, optional (default: True)
    Show basic statistics on the plots.
show_y_minor_ticklabels: bool, optional (default: False)
    Show tick labels for the minor ticks on the Y axis.
x_pos_stats_avg: float, optional (default: 0.01)
    Text x-position of average (shown on the left) in Axes coordinates. Can be
    adjusted to avoid overlap with the figure. Only relevant if ``show_stats:
    true``.
x_pos_stats_bias: float, optional (default: 0.7)
    Text x-position of bias statistics (shown on the right) in Axes
    coordinates. Can be adjusted to avoid overlap with the figure. Only
    relevant if ``show_stats: true``.
time_format: str, optional (default: None)
    :func:`~datetime.datetime.strftime` format string that is used to format
    the time axis using :class:`matplotlib.dates.DateFormatter`. If ``None``,
    use the default formatting imposed by the iris plotting function.

Configuration options for plot type ``hovmoeller_time_vs_lat_or_lon``
---------------------------------------------------------------------
cbar_label: str, optional (default: '{short_name} [{units}]')
    Colorbar label. Can include facets in curly brackets which will be derived
    from the corresponding dataset, e.g., ``{project}``, ``{short_name}``,
    ``{exp}``.
cbar_label_bias: str, optional (default: 'Δ{short_name} [{units}]')
    Colorbar label for plotting biases. Can include facets in curly brackets
    which will be derived from the corresponding dataset, e.g., ``{project}``,
    ``{short_name}``, ``{exp}``. This option has no effect if no reference
    dataset is given.
cbar_kwargs: dict, optional
    Optional keyword arguments for :func:`matplotlib.pyplot.colorbar`. By
    default, uses ``orientation: vertical``.
cbar_kwargs_bias: dict, optional
    Optional keyword arguments for :func:`matplotlib.pyplot.colorbar` for
    plotting biases. These keyword arguments update (and potentially overwrite)
    the ``cbar_kwargs`` for the bias plot. This option has no effect if no
    reference dataset is given.
common_cbar: bool, optional (default: False)
    Use a common colorbar for the top panels (i.e., plots of the dataset and
    the corresponding reference dataset) when using a reference dataset. If
    neither ``vmin`` and ``vmix`` nor ``levels`` is given in ``plot_kwargs``,
    the colorbar bounds are inferred from the dataset in the top left panel,
    which might lead to an inappropriate colorbar for the reference dataset
    (top right panel). Thus, the use of the ``plot_kwargs`` ``vmin`` and
    ``vmax`` or ``levels`` is highly recommend when using this ``common_cbar:
    true``. This option has no effect if no reference dataset is given.
fontsize: int, optional (default: 10)
    Fontsize used for ticks, labels and titles. For the latter, use the given
    fontsize plus 2. Does not affect suptitles.
plot_func: str, optional (default: 'contourf')
    Plot function used to plot the profiles. Must be a function of
    :mod:`iris.plot` that supports plotting of 2D cubes with coordinates
    latitude and height/air_pressure.
plot_kwargs: dict, optional
    Optional keyword arguments for the plot function defined by ``plot_func``.
    Dictionary keys are elements identified by ``facet_used_for_labels`` or
    ``default``, e.g., ``CMIP6`` if ``facet_used_for_labels: project`` or
    ``historical`` if ``facet_used_for_labels: exp``. Dictionary values are
    dictionaries used as keyword arguments for the plot function defined by
    ``plot_func``. String arguments can include facets in curly brackets which
    will be derived from the corresponding dataset, e.g., ``{project}``,
    ``{short_name}``, ``{exp}``. Examples: ``default: {levels: 2}, CMIP6:
    {vmin: 200, vmax: 250}``. In addition to the normalization_ options
    supported by the plot function, the option ``norm: centered`` can be
    specified. In this case, the keywords ``vcenter`` and ``halfrange`` should
    be used instead of ``vmin`` or ``vmax`` (see
    :class:`~matplotlib.colors.CenteredNorm`).
plot_kwargs_bias: dict, optional
    Optional keyword arguments for the plot function defined by ``plot_func``
    for plotting biases. These keyword arguments update (and potentially
    overwrite) the ``plot_kwargs`` for the bias plot. This option has no effect
    if no reference dataset is given. See option ``plot_kwargs`` for more
    details. By default, uses ``cmap: bwr`` and ``norm: centered``.
pyplot_kwargs: dict, optional
    Optional calls to functions of :mod:`matplotlib.pyplot`. Dictionary keys
    are functions of :mod:`matplotlib.pyplot`. Dictionary values are used as
    single argument for these functions. String arguments can include facets in
    curly brackets which will be derived from the corresponding dataset, e.g.,
    ``{project}``, ``{short_name}``, ``{exp}``.  Examples: ``title: 'Awesome
    Plot of {long_name}'``, ``xlabel: '{short_name}'``, ``xlim: [0, 5]``.
rasterize: bool, optional (default: True)
    If ``True``, use rasterization_ for profile plots to produce smaller files.
    This is only relevant for vector graphics (e.g., ``output_file_type:
    pdf,svg,ps``).
show_y_minor_ticks: bool, optional (default: True)
    Show minor ticks for time on the Y axis.
show_x_minor_ticks: bool, optional (default: True)
    Show minor ticks for latitude or longitude on the X axis.
time_format: str, optional (default: None)
    :func:`~datetime.datetime.strftime` format string that is used to format
    the time axis using :class:`matplotlib.dates.DateFormatter`. If ``None``,
    use the default formatting imposed by the iris plotting function.

Configuration options for plot type ``benchmarking_map``
--------------------------------------------------------

.. hint::

   Extra arguments given to the recipe are ignored, so it is safe to use yaml
   anchors to share the configuration of common arguments with other monitor
   diagnostic script.

.. _rasterization: https://matplotlib.org/stable/gallery/misc/
   rasterization_demo.html
.. _normalization: https://matplotlib.org/stable/users/explain/colors/
   colormapnorms.html

"""
import logging
import warnings
from copy import deepcopy
from pathlib import Path
from pprint import pformat

import cartopy.crs as ccrs
import iris
import matplotlib as mpl
import matplotlib.dates as mdates
import matplotlib.pyplot as plt
import numpy as np
import pandas as pd
import seaborn as sns
from iris.analysis.cartography import area_weights
from iris.coord_categorisation import add_year
from iris.coords import AuxCoord
from matplotlib.colors import CenteredNorm
from matplotlib.gridspec import GridSpec
from matplotlib.ticker import (
    AutoMinorLocator,
    FormatStrFormatter,
    LogLocator,
    NullFormatter,
)
from sklearn.metrics import r2_score

import esmvaltool.diag_scripts.shared.iris_helpers as ih
from esmvaltool.diag_scripts.monitor.monitor_base import MonitorBase
from esmvaltool.diag_scripts.shared import (
    ProvenanceLogger,
    get_diagnostic_filename,
    group_metadata,
    io,
    run_diagnostic,
)
from esmvaltool.diag_scripts.seaborn_diag import (
     _get_dataframe,
)

logger = logging.getLogger(Path(__file__).stem)


class MultiDatasets(MonitorBase):
    """Diagnostic to plot multi-dataset plots."""

    def __init__(self, config):
        """Initialize class member."""
        super().__init__(config)

        # Get default settings
        self.cfg = deepcopy(self.cfg)
        self.cfg.setdefault('add_ancillary_variables', False)
        self.cfg.setdefault('add_aux_coords', False)
        self.cfg.setdefault('add_cell_measures', False)
        self.cfg.setdefault('facet_used_for_labels', 'dataset')
        self.cfg.setdefault('facets_as_columns', [])
        self.cfg.setdefault('figure_kwargs', {'constrained_layout': True})
        self.cfg.setdefault('group_variables_by', 'short_name')
        self.cfg.setdefault('groupby_facet', 'short_name')
        self.cfg.setdefault('savefig_kwargs', {
            'bbox_inches': 'tight',
            'dpi': 300,
            'orientation': 'landscape',
        })
        self.cfg.setdefault('seaborn_settings', {'style': 'ticks'})
        logger.info("Using facet '%s' to group variables",
                    self.cfg['group_variables_by'])
        logger.info("Using facet '%s' to create labels",
                    self.cfg['facet_used_for_labels'])

        # Load input data
        self.input_data = self._load_and_preprocess_data()
        self.grouped_input_data = group_metadata(
            self.input_data,
            self.cfg['group_variables_by'],
            sort=self.cfg['facet_used_for_labels'],
        )

        if 'profile' in self.plots:
            logger.warning("The plot_type ``profile`` for zonal mean profiles"
                           " has been deprecated in ESMValTool version 2.9.0"
                           " and is scheduled for removal in version 2.11.0."
                           " Please use plot type ``zonal_mean_profile``"
                           " instead. This is an exact replacement.")
            if 'zonal_mean_profile' in self.plots:
                raise ValueError(
                    "Both ``profile`` and ``zonal_mean_profile`` is used."
                    " Please use ``zonal_mean_profile`` only.")
            self.plots['zonal_mean_profile'] = self.plots.pop('profile')

        # Check given plot types and set default settings for them
        self.supported_plot_types = [
            'timeseries',
            'annual_cycle',
            'map',
            'zonal_mean_profile',
            '1d_profile',
            'variable_vs_lat',
            'hovmoeller_z_vs_time',
            'hovmoeller_time_vs_lat_or_lon',
<<<<<<< HEAD
            'benchmarking_map',
=======
            'benchmarking_boxplot'
>>>>>>> a7ab4e49
        ]
        for (plot_type, plot_options) in self.plots.items():
            if plot_type not in self.supported_plot_types:
                raise ValueError(
                    f"Got unexpected plot type '{plot_type}' for option "
                    f"'plots', expected one of {self.supported_plot_types}")
            if plot_options is None:
                self.plots[plot_type] = {}

            # Default options for the different plot types
            if plot_type == 'timeseries':
                self.plots[plot_type].setdefault('annual_mean_kwargs', {})
                self.plots[plot_type].setdefault('gridline_kwargs', {})
                self.plots[plot_type].setdefault('legend_kwargs', {})
                self.plots[plot_type].setdefault('plot_kwargs', {})
                self.plots[plot_type].setdefault('pyplot_kwargs', {})
                self.plots[plot_type].setdefault('time_format', None)

            elif plot_type == 'annual_cycle':
                self.plots[plot_type].setdefault('gridline_kwargs', {})
                self.plots[plot_type].setdefault('legend_kwargs', {})
                self.plots[plot_type].setdefault('plot_kwargs', {})
                self.plots[plot_type].setdefault('pyplot_kwargs', {})

            elif plot_type == 'benchmarking_boxplot':
                self.plots[plot_type].setdefault('plot_kwargs', {})

            elif plot_type == 'map':
                self.plots[plot_type].setdefault(
                    'cbar_label', '{short_name} [{units}]')
                self.plots[plot_type].setdefault(
                    'cbar_label_bias', 'Δ{short_name} [{units}]')
                self.plots[plot_type].setdefault(
                    'cbar_kwargs', {'orientation': 'horizontal', 'aspect': 30}
                )
                self.plots[plot_type].setdefault('cbar_kwargs_bias', {})
                self.plots[plot_type].setdefault('common_cbar', False)
                self.plots[plot_type].setdefault('fontsize', 10)
                self.plots[plot_type].setdefault('gridline_kwargs', {})
                self.plots[plot_type].setdefault('plot_func', 'contourf')
                self.plots[plot_type].setdefault('plot_kwargs', {})
                self.plots[plot_type].setdefault('plot_kwargs_bias', {})
                self.plots[plot_type]['plot_kwargs_bias'].setdefault(
                    'cmap', 'bwr'
                )
                self.plots[plot_type]['plot_kwargs_bias'].setdefault(
                    'norm', 'centered'
                )
                if 'projection' not in self.plots[plot_type]:
                    self.plots[plot_type].setdefault('projection', 'Robinson')
                    self.plots[plot_type].setdefault(
                        'projection_kwargs', {'central_longitude': 10}
                    )
                else:
                    self.plots[plot_type].setdefault('projection_kwargs', {})
                self.plots[plot_type].setdefault('pyplot_kwargs', {})
                self.plots[plot_type].setdefault('rasterize', True)
                self.plots[plot_type].setdefault('show_stats', True)
                self.plots[plot_type].setdefault('x_pos_stats_avg', 0.0)
                self.plots[plot_type].setdefault('x_pos_stats_bias', 0.92)

            elif plot_type == 'benchmarking_map':
                self.plots[plot_type].setdefault(
                    'cbar_label', '{short_name} [{units}]')
                self.plots[plot_type].setdefault(
                    'cbar_label_bias', '{short_name} [{units}]')
                self.plots[plot_type].setdefault(
                    'cbar_kwargs', {'orientation': 'horizontal', 'aspect': 30}
                )
                self.plots[plot_type].setdefault('cbar_kwargs_bias', {})
                self.plots[plot_type].setdefault('common_cbar', False)
                self.plots[plot_type].setdefault('fontsize', 10)
                self.plots[plot_type].setdefault('gridline_kwargs', {})
                self.plots[plot_type].setdefault('plot_func', 'contourf')
                self.plots[plot_type].setdefault('plot_kwargs', {})
                if 'projection' not in self.plots[plot_type]:
                    self.plots[plot_type].setdefault('projection', 'Robinson')
                    self.plots[plot_type].setdefault(
                        'projection_kwargs', {'central_longitude': 10}
                    )
                else:
                    self.plots[plot_type].setdefault('projection_kwargs', {})
                self.plots[plot_type].setdefault('pyplot_kwargs', {})
                self.plots[plot_type].setdefault('rasterize', True)
                self.plots[plot_type].setdefault('show_stats', True)
                self.plots[plot_type].setdefault('x_pos_stats_avg', 0.0)
                self.plots[plot_type].setdefault('x_pos_stats_bias', 0.92)

            elif plot_type == 'zonal_mean_profile':
                self.plots[plot_type].setdefault(
                    'cbar_label', '{short_name} [{units}]')
                self.plots[plot_type].setdefault(
                    'cbar_label_bias', 'Δ{short_name} [{units}]')
                self.plots[plot_type].setdefault(
                    'cbar_kwargs', {'orientation': 'vertical'}
                )
                self.plots[plot_type].setdefault('cbar_kwargs_bias', {})
                self.plots[plot_type].setdefault('common_cbar', False)
                self.plots[plot_type].setdefault('fontsize', 10)
                self.plots[plot_type].setdefault('log_y', True)
                self.plots[plot_type].setdefault('plot_func', 'contourf')
                self.plots[plot_type].setdefault('plot_kwargs', {})
                self.plots[plot_type].setdefault('plot_kwargs_bias', {})
                self.plots[plot_type]['plot_kwargs_bias'].setdefault(
                    'cmap', 'bwr'
                )
                self.plots[plot_type]['plot_kwargs_bias'].setdefault(
                    'norm', 'centered'
                )
                self.plots[plot_type].setdefault('pyplot_kwargs', {})
                self.plots[plot_type].setdefault('rasterize', True)
                self.plots[plot_type].setdefault('show_stats', True)
                self.plots[plot_type].setdefault(
                    'show_y_minor_ticklabels', False
                )
                self.plots[plot_type].setdefault('x_pos_stats_avg', 0.01)
                self.plots[plot_type].setdefault('x_pos_stats_bias', 0.7)

            elif plot_type == '1d_profile':
                self.plots[plot_type].setdefault('aspect_ratio', 1.5)
                self.plots[plot_type].setdefault('gridline_kwargs', {})
                self.plots[plot_type].setdefault('legend_kwargs', {})
                self.plots[plot_type].setdefault('log_x', False)
                self.plots[plot_type].setdefault('log_y', True)
                self.plots[plot_type].setdefault('plot_kwargs', {})
                self.plots[plot_type].setdefault('pyplot_kwargs', {})
                self.plots[plot_type].setdefault(
                    'show_y_minor_ticklabels', False
                )
            elif plot_type == 'variable_vs_lat':
                self.plots[plot_type].setdefault('gridline_kwargs', {})
                self.plots[plot_type].setdefault('legend_kwargs', {})
                self.plots[plot_type].setdefault('plot_kwargs', {})
                self.plots[plot_type].setdefault('pyplot_kwargs', {})

            elif plot_type == 'hovmoeller_z_vs_time':
                self.plots[plot_type].setdefault('cbar_label',
                                                 '{short_name} [{units}]')
                self.plots[plot_type].setdefault('cbar_label_bias',
                                                 'Δ{short_name} [{units}]')
                self.plots[plot_type].setdefault('cbar_kwargs',
                                                 {'orientation': 'vertical'})
                self.plots[plot_type].setdefault('cbar_kwargs_bias', {})
                self.plots[plot_type].setdefault('common_cbar', False)
                self.plots[plot_type].setdefault('fontsize', 10)
                self.plots[plot_type].setdefault('log_y', True)
                self.plots[plot_type].setdefault('plot_func', 'contourf')
                self.plots[plot_type].setdefault('plot_kwargs', {})
                self.plots[plot_type].setdefault('plot_kwargs_bias', {})
                self.plots[plot_type]['plot_kwargs_bias'].setdefault(
                    'cmap', 'bwr')
                self.plots[plot_type]['plot_kwargs_bias'].setdefault(
                    'norm', 'centered'
                )
                self.plots[plot_type].setdefault('pyplot_kwargs', {})
                self.plots[plot_type].setdefault('rasterize', True)
                self.plots[plot_type].setdefault('show_stats', True)
                self.plots[plot_type].setdefault('show_y_minor_ticklabels',
                                                 False)
                self.plots[plot_type].setdefault('time_format', None)
                self.plots[plot_type].setdefault('x_pos_stats_avg', 0.01)
                self.plots[plot_type].setdefault('x_pos_stats_bias', 0.7)

            elif plot_type == 'hovmoeller_time_vs_lat_or_lon':
                self.plots[plot_type].setdefault(
                    'cbar_label', '{short_name} [{units}]')
                self.plots[plot_type].setdefault(
                    'cbar_label_bias', 'Δ{short_name} [{units}]')
                self.plots[plot_type].setdefault(
                    'cbar_kwargs', {'orientation': 'vertical'}
                )
                self.plots[plot_type].setdefault('cbar_kwargs_bias', {})
                self.plots[plot_type].setdefault('common_cbar', False)
                self.plots[plot_type].setdefault('fontsize', 10)
                self.plots[plot_type].setdefault('plot_func', 'contourf')
                self.plots[plot_type].setdefault('plot_kwargs', {})
                self.plots[plot_type].setdefault('plot_kwargs_bias', {})
                self.plots[plot_type]['plot_kwargs_bias'].setdefault(
                    'cmap', 'bwr'
                )
                self.plots[plot_type]['plot_kwargs_bias'].setdefault(
                    'norm', 'centered'
                )
                self.plots[plot_type].setdefault('pyplot_kwargs', {})
                self.plots[plot_type].setdefault('rasterize', True)
                self.plots[plot_type].setdefault(
                    'show_y_minor_ticks', True
                )
                self.plots[plot_type].setdefault(
                    'show_x_minor_ticks', True
                )
                self.plots[plot_type].setdefault('time_format', None)

        # Check that facet_used_for_labels is present for every dataset
        for dataset in self.input_data:
            if self.cfg['facet_used_for_labels'] not in dataset:
                raise ValueError(
                    f"facet_used_for_labels "
                    f"'{self.cfg['facet_used_for_labels']}' not present for "
                    f"the following dataset:\n{pformat(dataset)}")

        # Load seaborn settings
        sns.set_theme(**self.cfg['seaborn_settings'])

    def _add_colorbar(self, plot_type, plot_left, plot_right, axes_left,
                      axes_right, dataset_left, dataset_right):
        """Add colorbar(s) for plots."""
        fontsize = self.plots[plot_type]['fontsize']
        cbar_kwargs = self._get_cbar_kwargs(plot_type)
        cbar_label_left = self._get_cbar_label(plot_type, dataset_left)
        cbar_label_right = self._get_cbar_label(plot_type, dataset_right)

        # Create one common colorbar for the top panels
        # Note: Increase aspect ratio for nicer looks
        if self.plots[plot_type]['common_cbar']:
            if 'aspect' in cbar_kwargs:
                cbar_kwargs['aspect'] += 20.0
            cbar = plt.colorbar(plot_left, ax=[axes_left, axes_right],
                                **cbar_kwargs)
            cbar.set_label(cbar_label_left, fontsize=fontsize)
            cbar.ax.tick_params(labelsize=fontsize)

        # Create two separate colorbars for the top panels
        else:
            cbar_left = plt.colorbar(plot_left, ax=axes_left, **cbar_kwargs)
            cbar_left.set_label(cbar_label_left, fontsize=fontsize)
            cbar_left.ax.tick_params(labelsize=fontsize)
            cbar_right = plt.colorbar(plot_right, ax=axes_right, **cbar_kwargs)
            cbar_right.set_label(cbar_label_right, fontsize=fontsize)
            cbar_right.ax.tick_params(labelsize=fontsize)

    def _add_stats(self, plot_type, axes, dim_coords, dataset,
                   ref_dataset=None):
        """Add text to plot that describes basic statistics."""
        if not self.plots[plot_type]['show_stats']:
            return

        # Extract cube(s)
        cube = dataset['cube']
        if ref_dataset is None:
            ref_cube = None
            label = self._get_label(dataset)
        else:
            ref_cube = ref_dataset['cube']
            label = (f'{self._get_label(dataset)} vs. '
                     f'{self._get_label(ref_dataset)}')

        # Different options for the different plots types
        fontsize = 6.0
        y_pos = 0.95
        if all([
                'x_pos_stats_avg' in self.plots[plot_type],
                'x_pos_stats_bias' in self.plots[plot_type],
        ]):
            x_pos_bias = self.plots[plot_type]['x_pos_stats_bias']
            x_pos = self.plots[plot_type]['x_pos_stats_avg']
        else:
            raise NotImplementedError(f"plot_type '{plot_type}' not supported")

        # For zonal_mean_profile plots add scalar longitude coordinate
        # (necessary for calculation of area weights). The exact values for the
        # points/bounds of this coordinate do not matter since they don't
        # change the weights.
        if not cube.coords('longitude'):
            lon_coord = AuxCoord(
                180.0,
                bounds=[0.0, 360.0],
                var_name='lon',
                standard_name='longitude',
                long_name='longitude',
                units='degrees_east',
            )
            cube.add_aux_coord(lon_coord, ())

        # Mean
        weights = area_weights(cube)
        if ref_cube is None:
            mean = cube.collapsed(dim_coords, iris.analysis.MEAN,
                                  weights=weights)
            logger.info(
                "Area-weighted mean of %s for %s = %f%s",
                dataset['short_name'],
                label,
                mean.data,
                dataset['units'],
            )
        else:
            mean = (cube - ref_cube).collapsed(dim_coords, iris.analysis.MEAN,
                                               weights=weights)
            logger.info(
                "Area-weighted bias of %s for %s = %f%s",
                dataset['short_name'],
                label,
                mean.data,
                dataset['units'],
            )
        axes.text(x_pos, y_pos, f"{mean.data:.2f}{cube.units}",
                  fontsize=fontsize, transform=axes.transAxes)
        if ref_cube is None:
            return

        # Weighted RMSE
        rmse = (cube - ref_cube).collapsed(dim_coords, iris.analysis.RMS,
                                           weights=weights)
        axes.text(x_pos_bias, y_pos, f"RMSE={rmse.data:.2f}{cube.units}",
                  fontsize=fontsize, transform=axes.transAxes)
        logger.info(
            "Area-weighted RMSE of %s for %s = %f%s",
            dataset['short_name'],
            label,
            rmse.data,
            dataset['units'],
        )

        # Weighted R2
        mask = np.ma.getmaskarray(cube.data).ravel()
        mask |= np.ma.getmaskarray(ref_cube.data).ravel()
        cube_data = cube.data.ravel()[~mask]
        ref_cube_data = ref_cube.data.ravel()[~mask]
        weights = weights.ravel()[~mask]
        r2_val = r2_score(cube_data, ref_cube_data, sample_weight=weights)
        axes.text(x_pos_bias, y_pos - 0.1, rf"R$^2$={r2_val:.2f}",
                  fontsize=fontsize, transform=axes.transAxes)
        logger.info(
            "Area-weighted R2 of %s for %s = %f",
            dataset['short_name'],
            label,
            r2_val,
        )

    def _get_custom_mpl_rc_params(self, plot_type):
        """Get custom matplotlib rcParams."""
        fontsize = self.plots[plot_type]['fontsize']
        custom_rc_params = {
            'axes.titlesize': fontsize + 2.0,
            'axes.labelsize': fontsize,
            'xtick.labelsize': fontsize,
            'ytick.labelsize': fontsize,
        }
        return custom_rc_params

    def _get_label(self, dataset):
        """Get label of dataset."""
        return dataset[self.cfg['facet_used_for_labels']]

    def _get_cbar_kwargs(self, plot_type, bias=False):
        """Get colorbar kwargs."""
        cbar_kwargs = deepcopy(self.plots[plot_type]['cbar_kwargs'])
        if bias:
            cbar_kwargs.update(self.plots[plot_type]['cbar_kwargs_bias'])
        return deepcopy(cbar_kwargs)

    def _get_cbar_label(self, plot_type, dataset, bias=False):
        """Get colorbar label."""
        if bias:
            cbar_label = self.plots[plot_type]['cbar_label_bias']
            descr = f"cbar_label_bias of {plot_type} '{cbar_label}'"
        else:
            cbar_label = self.plots[plot_type]['cbar_label']
            descr = f"cbar_label of {plot_type} '{cbar_label}'"
        cbar_label = self._fill_facet_placeholders(cbar_label, dataset, descr)
        return cbar_label

    def _get_gridline_kwargs(self, plot_type):
        """Get gridline kwargs."""
        gridline_kwargs = self.plots[plot_type]['gridline_kwargs']
        return deepcopy(gridline_kwargs)

    def _get_map_projection(self):
        """Get projection used for map plots."""
        plot_type = 'map'
        projection = self.plots[plot_type]['projection']
        projection_kwargs = self.plots[plot_type]['projection_kwargs']

        # Check if desired projection is valid
        if not hasattr(ccrs, projection):
            raise AttributeError(
                f"Got invalid projection '{projection}' for plotting "
                f"{plot_type}, expected class of cartopy.crs")

        return getattr(ccrs, projection)(**projection_kwargs)

    def _get_benchmarking_map_projection(self):
        """Get projection used for benchmarking map plots."""
        plot_type = 'benchmarking_map'
        projection = self.plots[plot_type]['projection']
        projection_kwargs = self.plots[plot_type]['projection_kwargs']

        # Check if desired projection is valid
        if not hasattr(ccrs, projection):
            raise AttributeError(
                f"Got invalid projection '{projection}' for plotting "
                f"{plot_type}, expected class of cartopy.crs")

        return getattr(ccrs, projection)(**projection_kwargs)

    def _get_plot_func(self, plot_type):
        """Get plot function."""
        plot_func = self.plots[plot_type]['plot_func']
        if not hasattr(iris.plot, plot_func):
            raise AttributeError(
                f"Got invalid plot function '{plot_func}' for plotting "
                f"{plot_type}, expected function of iris.plot")
        logger.info("Creating %s plots using function '%s'", plot_type,
                    plot_func)
        return getattr(iris.plot, plot_func)

    def _get_plot_kwargs(self, plot_type, dataset, bias=False):
        """Get keyword arguments for plot functions."""
        all_plot_kwargs = self.plots[plot_type]['plot_kwargs']
        all_plot_kwargs = deepcopy(all_plot_kwargs)

        # First get default kwargs, then overwrite them with dataset-specific
        # ones
        plot_kwargs = all_plot_kwargs.get('default', {})
        label = self._get_label(dataset)
        plot_kwargs.update(all_plot_kwargs.get(label, {}))

        # For bias plots, overwrite the kwargs with bias-specific option
        if bias:
            bias_kwargs = self.plots[plot_type]['plot_kwargs_bias']
            plot_kwargs.update(bias_kwargs)

        # Replace facets with dataset entries for string arguments
        for (key, val) in plot_kwargs.items():
            if isinstance(val, str):
                val = self._fill_facet_placeholders(
                    val,
                    dataset,
                    f"plot_kwargs of {plot_type} '{key}: {val}'",
                )
                plot_kwargs[key] = val

        # Default settings for different plot types
        if plot_type in ('timeseries', 'annual_cycle', '1d_profile',
                         'variable_vs_lat'):
            plot_kwargs.setdefault('label', label)

        if plot_kwargs.get('norm') == 'centered':
            norm = CenteredNorm(
                vcenter=plot_kwargs.pop('vcenter', 0.0),
                halfrange=plot_kwargs.pop('halfrange', None),
            )
            plot_kwargs['norm'] = norm

        return deepcopy(plot_kwargs)

    def _load_and_preprocess_data(self):
        """Load and preprocess data."""
        input_data = list(self.cfg['input_data'].values())

        for dataset in input_data:
            filename = dataset['filename']
            logger.info("Loading %s", filename)
            cube = iris.load_cube(filename)

            # Fix time coordinate if present
            if cube.coords('time', dim_coords=True):
                ih.unify_time_coord(cube)

            # Fix Z-coordinate if present
            if cube.coords('air_pressure', dim_coords=True):
                z_coord = cube.coord('air_pressure', dim_coords=True)
                z_coord.attributes['positive'] = 'down'
                z_coord.convert_units('hPa')
            elif cube.coords('altitude', dim_coords=True):
                z_coord = cube.coord('altitude')
                z_coord.attributes['positive'] = 'up'

            dataset['cube'] = cube

        return input_data

    def _plot_map_with_ref(self, plot_func, dataset, ref_dataset):
        """Plot map plot for single dataset with a reference dataset."""
        plot_type = 'map'
        logger.info("Plotting map with reference dataset '%s' for '%s'",
                    self._get_label(ref_dataset), self._get_label(dataset))

        # Make sure that the data has the correct dimensions
        cube = dataset['cube']
        ref_cube = ref_dataset['cube']
        dim_coords_dat = self._check_cube_dimensions(cube, plot_type)
        dim_coords_ref = self._check_cube_dimensions(ref_cube, plot_type)

        # Create single figure with multiple axes
        with mpl.rc_context(self._get_custom_mpl_rc_params(plot_type)):
            fig = plt.figure(**self.cfg['figure_kwargs'])
            gridspec = GridSpec(5, 4, figure=fig,
                                height_ratios=[1.0, 1.0, 0.4, 1.0, 1.0])

            # Options used for all subplots
            projection = self._get_map_projection()
            plot_kwargs = self._get_plot_kwargs(plot_type, dataset)
            gridline_kwargs = self._get_gridline_kwargs(plot_type)
            fontsize = self.plots[plot_type]['fontsize']

            # Plot dataset (top left)
            axes_data = fig.add_subplot(gridspec[0:2, 0:2],
                                        projection=projection)
            plot_kwargs['axes'] = axes_data
            plot_data = plot_func(cube, **plot_kwargs)
            axes_data.coastlines()
            if gridline_kwargs is not False:
                axes_data.gridlines(**gridline_kwargs)
            axes_data.set_title(self._get_label(dataset), pad=3.0)
            self._add_stats(plot_type, axes_data, dim_coords_dat, dataset)
            self._process_pyplot_kwargs(plot_type, dataset)

            # Plot reference dataset (top right)
            # Note: make sure to use the same vmin and vmax than the top left
            # plot if a common cpltolorbar is desired
            axes_ref = fig.add_subplot(gridspec[0:2, 2:4],
                                       projection=projection)
            plot_kwargs['axes'] = axes_ref
            if self.plots[plot_type]['common_cbar']:
                plot_kwargs.setdefault('vmin', plot_data.get_clim()[0])
                plot_kwargs.setdefault('vmax', plot_data.get_clim()[1])
            plot_ref = plot_func(ref_cube, **plot_kwargs)
            axes_ref.coastlines()
            if gridline_kwargs is not False:
                axes_ref.gridlines(**gridline_kwargs)
            axes_ref.set_title(self._get_label(ref_dataset), pad=3.0)
            self._add_stats(plot_type, axes_ref, dim_coords_ref, ref_dataset)
            self._process_pyplot_kwargs(plot_type, ref_dataset)

            # Add colorbar(s)
            self._add_colorbar(plot_type, plot_data, plot_ref, axes_data,
                               axes_ref, dataset, ref_dataset)

            # Plot bias (bottom center)
            bias_cube = cube - ref_cube
            axes_bias = fig.add_subplot(gridspec[3:5, 1:3],
                                        projection=projection)
            plot_kwargs_bias = self._get_plot_kwargs(plot_type, dataset,
                                                     bias=True)
            plot_kwargs_bias['axes'] = axes_bias
            plot_bias = plot_func(bias_cube, **plot_kwargs_bias)
            axes_bias.coastlines()
            if gridline_kwargs is not False:
                axes_bias.gridlines(**gridline_kwargs)
            axes_bias.set_title(
                f"{self._get_label(dataset)} - {self._get_label(ref_dataset)}",
                pad=3.0,
            )
            cbar_kwargs_bias = self._get_cbar_kwargs(plot_type, bias=True)
            cbar_bias = fig.colorbar(plot_bias, ax=axes_bias,
                                     **cbar_kwargs_bias)
            cbar_bias.set_label(
                self._get_cbar_label(plot_type, dataset, bias=True),
                fontsize=fontsize,
            )
            cbar_bias.ax.tick_params(labelsize=fontsize)
            self._add_stats(plot_type, axes_bias, dim_coords_dat, dataset,
                            ref_dataset)

            # Customize plot
            fig.suptitle(f"{dataset['long_name']} ({dataset['start_year']}-"
                         f"{dataset['end_year']})")
            self._process_pyplot_kwargs(plot_type, dataset)

            # Rasterization
            if self.plots[plot_type]['rasterize']:
                self._set_rasterized([axes_data, axes_ref, axes_bias])

        # File paths
        plot_path = self.get_plot_path(plot_type, dataset)
        netcdf_path = (
            get_diagnostic_filename(Path(plot_path).stem + "_{pos}", self.cfg)
        )
        netcdf_paths = {
            netcdf_path.format(pos='top_left'): cube,
            netcdf_path.format(pos='top_right'): ref_cube,
            netcdf_path.format(pos='bottom'): bias_cube,
        }

        return (plot_path, netcdf_paths)

    def _plot_map_without_ref(self, plot_func, dataset):
        """Plot map plot for single dataset without a reference dataset."""
        plot_type = 'map'
        logger.info("Plotting map without reference dataset for '%s'",
                    self._get_label(dataset))

        # Make sure that the data has the correct dimensions
        cube = dataset['cube']
        dim_coords_dat = self._check_cube_dimensions(cube, plot_type)

        # Create plot with desired settings
        with mpl.rc_context(self._get_custom_mpl_rc_params(plot_type)):
            fig = plt.figure(**self.cfg['figure_kwargs'])
            axes = fig.add_subplot(projection=self._get_map_projection())
            plot_kwargs = self._get_plot_kwargs(plot_type, dataset)
            plot_kwargs['axes'] = axes
            plot_map = plot_func(cube, **plot_kwargs)
            axes.coastlines()
            gridline_kwargs = self._get_gridline_kwargs(plot_type)
            if gridline_kwargs is not False:
                axes.gridlines(**gridline_kwargs)

            # Print statistics if desired
            self._add_stats(plot_type, axes, dim_coords_dat, dataset)

            # Setup colorbar
            fontsize = self.plots[plot_type]['fontsize']
            colorbar = fig.colorbar(plot_map, ax=axes,
                                    **self._get_cbar_kwargs(plot_type))
            colorbar.set_label(self._get_cbar_label(plot_type, dataset),
                               fontsize=fontsize)
            colorbar.ax.tick_params(labelsize=fontsize)

            # Customize plot
            axes.set_title(self._get_label(dataset))
            fig.suptitle(f"{dataset['long_name']} ({dataset['start_year']}-"
                         f"{dataset['end_year']})")
            self._process_pyplot_kwargs(plot_type, dataset)

            # Rasterization
            if self.plots[plot_type]['rasterize']:
                self._set_rasterized([axes])

        # File paths
        plot_path = self.get_plot_path(plot_type, dataset)
        netcdf_path = get_diagnostic_filename(Path(plot_path).stem, self.cfg)

        return (plot_path, {netcdf_path: cube})

    def _plot_zonal_mean_profile_with_ref(self, plot_func, dataset,
                                          ref_dataset):
        """Plot zonal mean profile for single dataset with reference."""
        plot_type = 'zonal_mean_profile'
        logger.info("Plotting zonal mean profile with reference dataset"
                    " '%s' for '%s'",
                    self._get_label(ref_dataset), self._get_label(dataset))

        # Make sure that the data has the correct dimensions
        cube = dataset['cube']
        ref_cube = ref_dataset['cube']
        dim_coords_dat = self._check_cube_dimensions(cube, plot_type)
        dim_coords_ref = self._check_cube_dimensions(ref_cube, plot_type)

        # Create single figure with multiple axes
        with mpl.rc_context(self._get_custom_mpl_rc_params(plot_type)):
            fig = plt.figure(**self.cfg['figure_kwargs'])
            gridspec = GridSpec(5, 4, figure=fig,
                                height_ratios=[1.0, 1.0, 0.4, 1.0, 1.0])

            # Options used for all subplots
            plot_kwargs = self._get_plot_kwargs(plot_type, dataset)
            fontsize = self.plots[plot_type]['fontsize']

            # Plot dataset (top left)
            axes_data = fig.add_subplot(gridspec[0:2, 0:2])
            plot_kwargs['axes'] = axes_data
            plot_data = plot_func(cube, **plot_kwargs)
            axes_data.set_title(self._get_label(dataset), pad=3.0)
            z_coord = cube.coord(axis='Z')
            axes_data.set_ylabel(f'{z_coord.long_name} [{z_coord.units}]')
            if self.plots[plot_type]['log_y']:
                axes_data.set_yscale('log')
                axes_data.get_yaxis().set_major_formatter(
                    FormatStrFormatter('%.1f'))
            if self.plots[plot_type]['show_y_minor_ticklabels']:
                axes_data.get_yaxis().set_minor_formatter(
                    FormatStrFormatter('%.1f'))
            else:
                axes_data.get_yaxis().set_minor_formatter(NullFormatter())
            self._add_stats(plot_type, axes_data, dim_coords_dat, dataset)
            self._process_pyplot_kwargs(plot_type, dataset)

            # Plot reference dataset (top right)
            # Note: make sure to use the same vmin and vmax than the top left
            # plot if a common colorbar is desired
            axes_ref = fig.add_subplot(gridspec[0:2, 2:4], sharex=axes_data,
                                       sharey=axes_data)
            plot_kwargs['axes'] = axes_ref
            if self.plots[plot_type]['common_cbar']:
                plot_kwargs.setdefault('vmin', plot_data.get_clim()[0])
                plot_kwargs.setdefault('vmax', plot_data.get_clim()[1])
            plot_ref = plot_func(ref_cube, **plot_kwargs)
            axes_ref.set_title(self._get_label(ref_dataset), pad=3.0)
            plt.setp(axes_ref.get_yticklabels(), visible=False)
            self._add_stats(plot_type, axes_ref, dim_coords_ref, ref_dataset)
            self._process_pyplot_kwargs(plot_type, ref_dataset)

            # Add colorbar(s)
            self._add_colorbar(plot_type, plot_data, plot_ref, axes_data,
                               axes_ref, dataset, ref_dataset)

            # Plot bias (bottom center)
            bias_cube = cube - ref_cube
            axes_bias = fig.add_subplot(gridspec[3:5, 1:3], sharex=axes_data,
                                        sharey=axes_data)
            plot_kwargs_bias = self._get_plot_kwargs(plot_type, dataset,
                                                     bias=True)
            plot_kwargs_bias['axes'] = axes_bias
            plot_bias = plot_func(bias_cube, **plot_kwargs_bias)
            axes_bias.set_title(
                f"{self._get_label(dataset)} - {self._get_label(ref_dataset)}",
                pad=3.0,
            )
            axes_bias.set_xlabel('latitude [°N]')
            axes_bias.set_ylabel(f'{z_coord.long_name} [{z_coord.units}]')
            cbar_kwargs_bias = self._get_cbar_kwargs(plot_type, bias=True)
            cbar_bias = fig.colorbar(plot_bias, ax=axes_bias,
                                     **cbar_kwargs_bias)
            cbar_bias.set_label(
                self._get_cbar_label(plot_type, dataset, bias=True),
                fontsize=fontsize,
            )
            cbar_bias.ax.tick_params(labelsize=fontsize)
            self._add_stats(plot_type, axes_bias, dim_coords_dat, dataset,
                            ref_dataset)

            # Customize plot
            fig.suptitle(f"{dataset['long_name']} ({dataset['start_year']}-"
                         f"{dataset['end_year']})")
            self._process_pyplot_kwargs(plot_type, dataset)

            # Rasterization
            if self.plots[plot_type]['rasterize']:
                self._set_rasterized([axes_data, axes_ref, axes_bias])

        # File paths
        plot_path = self.get_plot_path(plot_type, dataset)
        netcdf_path = (
            get_diagnostic_filename(Path(plot_path).stem + "_{pos}", self.cfg)
        )
        netcdf_paths = {
            netcdf_path.format(pos='top_left'): cube,
            netcdf_path.format(pos='top_right'): ref_cube,
            netcdf_path.format(pos='bottom'): bias_cube,
        }

        return (plot_path, netcdf_paths)

    def _plot_zonal_mean_profile_without_ref(self, plot_func, dataset):
        """Plot zonal mean profile for single dataset without reference."""
        plot_type = 'zonal_mean_profile'
        logger.info("Plotting zonal mean profile without reference dataset"
                    " for '%s'",
                    self._get_label(dataset))

        # Make sure that the data has the correct dimensions
        cube = dataset['cube']
        dim_coords_dat = self._check_cube_dimensions(cube, plot_type)

        # Create plot with desired settings
        with mpl.rc_context(self._get_custom_mpl_rc_params(plot_type)):
            fig = plt.figure(**self.cfg['figure_kwargs'])
            axes = fig.add_subplot()
            plot_kwargs = self._get_plot_kwargs(plot_type, dataset)
            plot_kwargs['axes'] = axes
            plot_zonal_mean_profile = plot_func(cube, **plot_kwargs)

            # Print statistics if desired
            self._add_stats(plot_type, axes, dim_coords_dat, dataset)

            # Setup colorbar
            fontsize = self.plots[plot_type]['fontsize']
            colorbar = fig.colorbar(plot_zonal_mean_profile, ax=axes,
                                    **self._get_cbar_kwargs(plot_type))
            colorbar.set_label(self._get_cbar_label(plot_type, dataset),
                               fontsize=fontsize)
            colorbar.ax.tick_params(labelsize=fontsize)

            # Customize plot
            axes.set_title(self._get_label(dataset))
            fig.suptitle(f"{dataset['long_name']} ({dataset['start_year']}-"
                         f"{dataset['end_year']})")
            axes.set_xlabel('latitude [°N]')
            z_coord = cube.coord(axis='Z')
            axes.set_ylabel(f'{z_coord.long_name} [{z_coord.units}]')
            if self.plots[plot_type]['log_y']:
                axes.set_yscale('log')
                axes.get_yaxis().set_major_formatter(
                    FormatStrFormatter('%.1f'))
            if self.plots[plot_type]['show_y_minor_ticklabels']:
                axes.get_yaxis().set_minor_formatter(
                    FormatStrFormatter('%.1f'))
            else:
                axes.get_yaxis().set_minor_formatter(NullFormatter())
            self._process_pyplot_kwargs(plot_type, dataset)

            # Rasterization
            if self.plots[plot_type]['rasterize']:
                self._set_rasterized([axes])

        # File paths
        plot_path = self.get_plot_path(plot_type, dataset)
        netcdf_path = get_diagnostic_filename(Path(plot_path).stem, self.cfg)

        return (plot_path, {netcdf_path: cube})

    def _plot_hovmoeller_z_vs_time_without_ref(self, plot_func, dataset):
        """Plot Hovmoeller Z vs. time for single dataset without reference."""
        plot_type = 'hovmoeller_z_vs_time'
        logger.info(
            "Plotting Hovmoeller Z vs. time without reference dataset"
            " for '%s'", self._get_label(dataset))

        # Make sure that the data has the correct dimensions
        cube = dataset['cube']
        dim_coords_dat = self._check_cube_dimensions(cube, plot_type)

        # Create plot with desired settings
        with mpl.rc_context(self._get_custom_mpl_rc_params(plot_type)):
            fig = plt.figure(**self.cfg['figure_kwargs'])
            axes = fig.add_subplot()
            plot_kwargs = self._get_plot_kwargs(plot_type, dataset)
            plot_kwargs['axes'] = axes
            plot_hovmoeller = plot_func(cube, **plot_kwargs)

            # Print statistics if desired
            self._add_stats(plot_type, axes, dim_coords_dat, dataset)

            # Setup colorbar
            fontsize = self.plots[plot_type]['fontsize']
            colorbar = fig.colorbar(plot_hovmoeller,
                                    ax=axes,
                                    **self._get_cbar_kwargs(plot_type))
            colorbar.set_label(self._get_cbar_label(plot_type, dataset),
                               fontsize=fontsize)
            colorbar.ax.tick_params(labelsize=fontsize)

            # Customize plot
            axes.set_title(self._get_label(dataset))
            fig.suptitle(f"{dataset['long_name']} ({dataset['start_year']}-"
                         f"{dataset['end_year']})")
            z_coord = cube.coord(axis='Z')
            axes.set_ylabel(f'{z_coord.long_name} [{z_coord.units}]')
            if self.plots[plot_type]['log_y']:
                axes.set_yscale('log')
                axes.get_yaxis().set_major_formatter(
                    FormatStrFormatter('%.1f'))
            if self.plots[plot_type]['show_y_minor_ticklabels']:
                axes.get_yaxis().set_minor_formatter(
                    FormatStrFormatter('%.1f'))
            else:
                axes.get_yaxis().set_minor_formatter(NullFormatter())
            if self.plots[plot_type]['time_format'] is not None:
                axes.get_xaxis().set_major_formatter(
                    mdates.DateFormatter(self.plots[plot_type]['time_format']))
            axes.set_xlabel('time')
            self._process_pyplot_kwargs(plot_type, dataset)

            # Rasterization
            if self.plots[plot_type]['rasterize']:
                self._set_rasterized([axes])

        # File paths
        plot_path = self.get_plot_path(plot_type, dataset)
        netcdf_path = get_diagnostic_filename(Path(plot_path).stem, self.cfg)

        return (plot_path, {netcdf_path: cube})

    def _plot_hovmoeller_z_vs_time_with_ref(self, plot_func, dataset,
                                            ref_dataset):
        """Plot Hovmoeller Z vs. time for single dataset with reference."""
        plot_type = 'hovmoeller_z_vs_time'
        logger.info(
            "Plotting Hovmoeller z vs. time with reference dataset"
            " '%s' for '%s'", self._get_label(ref_dataset),
            self._get_label(dataset))

        # Make sure that the data has the correct dimensions
        cube = dataset['cube']
        ref_cube = ref_dataset['cube']
        dim_coords_dat = self._check_cube_dimensions(cube, plot_type)
        dim_coords_ref = self._check_cube_dimensions(ref_cube, plot_type)

        # Create single figure with multiple axes
        with mpl.rc_context(self._get_custom_mpl_rc_params(plot_type)):
            fig = plt.figure(**self.cfg['figure_kwargs'])
            gridspec = GridSpec(5,
                                4,
                                figure=fig,
                                height_ratios=[1.0, 1.0, 0.4, 1.0, 1.0])

            # Options used for all subplots
            plot_kwargs = self._get_plot_kwargs(plot_type, dataset)
            fontsize = self.plots[plot_type]['fontsize']

            # Plot dataset (top left)
            axes_data = fig.add_subplot(gridspec[0:2, 0:2])
            plot_kwargs['axes'] = axes_data
            plot_data = plot_func(cube, **plot_kwargs)
            axes_data.set_title(self._get_label(dataset), pad=3.0)
            z_coord = cube.coord(axis='Z')
            axes_data.set_ylabel(f'{z_coord.long_name} [{z_coord.units}]')
            if self.plots[plot_type]['log_y']:
                axes_data.set_yscale('log')
                axes_data.get_yaxis().set_major_formatter(
                    FormatStrFormatter('%.1f'))
            if self.plots[plot_type]['show_y_minor_ticklabels']:
                axes_data.get_yaxis().set_minor_formatter(
                    FormatStrFormatter('%.1f'))
            else:
                axes_data.get_yaxis().set_minor_formatter(NullFormatter())
            if self.plots[plot_type]['time_format'] is not None:
                axes_data.get_xaxis().set_major_formatter(
                    mdates.DateFormatter(self.plots[plot_type]['time_format']))
            self._add_stats(plot_type, axes_data, dim_coords_dat, dataset)
            self._process_pyplot_kwargs(plot_type, dataset)

            # Plot reference dataset (top right)
            # Note: make sure to use the same vmin and vmax than the top left
            # plot if a common colorbar is desired
            axes_ref = fig.add_subplot(gridspec[0:2, 2:4],
                                       sharex=axes_data,
                                       sharey=axes_data)
            plot_kwargs['axes'] = axes_ref
            if self.plots[plot_type]['common_cbar']:
                plot_kwargs.setdefault('vmin', plot_data.get_clim()[0])
                plot_kwargs.setdefault('vmax', plot_data.get_clim()[1])
            plot_ref = plot_func(ref_cube, **plot_kwargs)
            axes_ref.set_title(self._get_label(ref_dataset), pad=3.0)
            plt.setp(axes_ref.get_yticklabels(), visible=False)
            self._add_stats(plot_type, axes_ref, dim_coords_ref, ref_dataset)
            self._process_pyplot_kwargs(plot_type, ref_dataset)

            # Add colorbar(s)
            self._add_colorbar(plot_type, plot_data, plot_ref, axes_data,
                               axes_ref, dataset, ref_dataset)

            # Plot bias (bottom center)
            bias_cube = cube - ref_cube
            axes_bias = fig.add_subplot(gridspec[3:5, 1:3],
                                        sharex=axes_data,
                                        sharey=axes_data)
            plot_kwargs_bias = self._get_plot_kwargs(plot_type,
                                                     dataset,
                                                     bias=True)
            plot_kwargs_bias['axes'] = axes_bias
            plot_bias = plot_func(bias_cube, **plot_kwargs_bias)
            axes_bias.set_title(
                f"{self._get_label(dataset)} - {self._get_label(ref_dataset)}",
                pad=3.0,
            )
            axes_bias.set_xlabel('time')
            axes_bias.set_ylabel(f'{z_coord.long_name} [{z_coord.units}]')
            cbar_kwargs_bias = self._get_cbar_kwargs(plot_type, bias=True)
            cbar_bias = fig.colorbar(plot_bias,
                                     ax=axes_bias,
                                     **cbar_kwargs_bias)
            cbar_bias.set_label(
                self._get_cbar_label(plot_type, dataset, bias=True),
                fontsize=fontsize,
            )
            cbar_bias.ax.tick_params(labelsize=fontsize)
            self._add_stats(plot_type, axes_bias, dim_coords_dat, dataset,
                            ref_dataset)

            # Customize plot
            fig.suptitle(f"{dataset['long_name']} ({dataset['start_year']}-"
                         f"{dataset['end_year']})")
            self._process_pyplot_kwargs(plot_type, dataset)

            # Rasterization
            if self.plots[plot_type]['rasterize']:
                self._set_rasterized([axes_data, axes_ref, axes_bias])

        # File paths
        plot_path = self.get_plot_path(plot_type, dataset)
        netcdf_path = (get_diagnostic_filename(
            Path(plot_path).stem + "_{pos}", self.cfg))
        netcdf_paths = {
            netcdf_path.format(pos='top_left'): cube,
            netcdf_path.format(pos='top_right'): ref_cube,
            netcdf_path.format(pos='bottom'): bias_cube,
        }

        return (plot_path, netcdf_paths)

    def _plot_hovmoeller_time_vs_lat_or_lon_with_ref(self, plot_func, dataset,
                                                     ref_dataset):
        """Plot the hovmoeller profile for single dataset with reference."""
        plot_type = 'hovmoeller_time_vs_lat_or_lon'
        logger.info("Plotting Hovmoeller plots with reference dataset"
                    " '%s' for '%s'",
                    self._get_label(ref_dataset), self._get_label(dataset))

        # Make sure that the data has the correct dimensions
        cube = dataset['cube']
        ref_cube = ref_dataset['cube']
        dim_coords_dat = self._check_cube_dimensions(cube, plot_type)
        self._check_cube_dimensions(ref_cube, plot_type)

        # Create single figure with multiple axes
        with mpl.rc_context(self._get_custom_mpl_rc_params(plot_type)):
            fig = plt.figure(**self.cfg['figure_kwargs'])
            gridspec = GridSpec(5, 4, figure=fig,
                                height_ratios=[1.0, 1.0, 0.4, 1.0, 1.0])

            # Options used for all subplots
            plot_kwargs = self._get_plot_kwargs(plot_type, dataset)
            fontsize = self.plots[plot_type]['fontsize']

            # Plot dataset (top left)
            axes_data = fig.add_subplot(gridspec[0:2, 0:2])
            plot_kwargs['axes'] = axes_data
            coord_names = [coord[0].name() for coord in cube.dim_coords]
            if coord_names[0] == "time":
                coord_names.reverse()
            plot_kwargs['coords'] = coord_names
            plot_data = plot_func(cube, **plot_kwargs)
            axes_data.set_title(self._get_label(dataset), pad=3.0)
            axes_data.set_ylabel('time')
            if self.plots[plot_type]['time_format'] is not None:
                axes_data.get_yaxis().set_major_formatter(mdates.DateFormatter(
                    self.plots[plot_type]['time_format']))
            if self.plots[plot_type]['show_y_minor_ticks']:
                axes_data.get_yaxis().set_minor_locator(AutoMinorLocator())
            if self.plots[plot_type]['show_x_minor_ticks']:
                axes_data.get_xaxis().set_minor_locator(AutoMinorLocator())
            self._process_pyplot_kwargs(plot_type, dataset)

            # Plot reference dataset (top right)
            # Note: make sure to use the same vmin and vmax than the top left
            # plot if a common colorbar is desired
            axes_ref = fig.add_subplot(gridspec[0:2, 2:4], sharex=axes_data,
                                       sharey=axes_data)
            plot_kwargs['axes'] = axes_ref
            if self.plots[plot_type]['common_cbar']:
                plot_kwargs.setdefault('vmin', plot_data.get_clim()[0])
                plot_kwargs.setdefault('vmax', plot_data.get_clim()[1])
            plot_ref = plot_func(ref_cube, **plot_kwargs)
            axes_ref.set_title(self._get_label(ref_dataset), pad=3.0)
            plt.setp(axes_ref.get_yticklabels(), visible=False)
            self._process_pyplot_kwargs(plot_type, ref_dataset)

            # Add colorbar(s)
            self._add_colorbar(plot_type, plot_data, plot_ref, axes_data,
                               axes_ref, dataset, ref_dataset)

            # Plot bias (bottom center)
            bias_cube = cube - ref_cube
            axes_bias = fig.add_subplot(gridspec[3:5, 1:3], sharex=axes_data,
                                        sharey=axes_data)
            plot_kwargs_bias = self._get_plot_kwargs(plot_type, dataset,
                                                     bias=True)
            plot_kwargs_bias['axes'] = axes_bias
            plot_kwargs_bias['coords'] = coord_names
            plot_bias = plot_func(bias_cube, **plot_kwargs_bias)
            axes_bias.set_title(
                f"{self._get_label(dataset)} - {self._get_label(ref_dataset)}",
                pad=3.0,
            )
            axes_bias.set_ylabel('time')
            if 'latitude' in dim_coords_dat:
                axes_bias.set_xlabel('latitude [°N]')
            elif 'longitude' in dim_coords_dat:
                axes_bias.set_xlabel('longitude [°E]')
            cbar_kwargs_bias = self._get_cbar_kwargs(plot_type, bias=True)
            cbar_bias = fig.colorbar(plot_bias, ax=axes_bias,
                                     **cbar_kwargs_bias)
            cbar_bias.set_label(
                self._get_cbar_label(plot_type, dataset, bias=True),
                fontsize=fontsize,
            )
            cbar_bias.ax.tick_params(labelsize=fontsize)

            # Customize plot
            fig.suptitle(f"{dataset['long_name']} ({dataset['start_year']}-"
                         f"{dataset['end_year']})")
            self._process_pyplot_kwargs(plot_type, dataset)

            # Rasterization
            if self.plots[plot_type]['rasterize']:
                self._set_rasterized([axes_data, axes_ref, axes_bias])

        # File paths
        plot_path = self.get_plot_path(plot_type, dataset)
        netcdf_path = (
            get_diagnostic_filename(Path(plot_path).stem + "_{pos}", self.cfg)
        )
        netcdf_paths = {
            netcdf_path.format(pos='top_left'): cube,
            netcdf_path.format(pos='top_right'): ref_cube,
            netcdf_path.format(pos='bottom'): bias_cube,
        }

        return (plot_path, netcdf_paths)

    def _plot_hovmoeller_time_vs_lat_or_lon_without_ref(self, plot_func,
                                                        dataset):
        """Plot time vs zonal or meridional Hovmoeller without reference."""
        plot_type = 'hovmoeller_time_vs_lat_or_lon'
        logger.info("Plotting Hovmoeller plots without reference dataset"
                    " for '%s'", self._get_label(dataset))

        # Make sure that the data has the correct dimensions
        cube = dataset['cube']
        dim_coords_dat = self._check_cube_dimensions(cube, plot_type)

        # Create plot with desired settings
        with mpl.rc_context(self._get_custom_mpl_rc_params(plot_type)):
            fig = plt.figure(**self.cfg['figure_kwargs'])
            axes = fig.add_subplot()
            plot_kwargs = self._get_plot_kwargs(plot_type, dataset)
            plot_kwargs['axes'] = axes

            # Make sure time is on y-axis
            plot_kwargs['coords'] = list(reversed(dim_coords_dat))
            plot_hovmoeller = plot_func(cube, **plot_kwargs)

            # Setup colorbar
            fontsize = self.plots[plot_type]['fontsize']
            colorbar = fig.colorbar(plot_hovmoeller, ax=axes,
                                    **self._get_cbar_kwargs(plot_type))
            colorbar.set_label(self._get_cbar_label(plot_type, dataset),
                               fontsize=fontsize)
            colorbar.ax.tick_params(labelsize=fontsize)

            # Customize plot
            axes.set_title(self._get_label(dataset))
            fig.suptitle(f"{dataset['long_name']} ({dataset['start_year']}-"
                         f"{dataset['end_year']})")
            if 'latitude' in dim_coords_dat:
                axes.set_xlabel('latitude [°N]')
            elif 'longitude' in dim_coords_dat:
                axes.set_xlabel('longitude [°E]')
            axes.set_ylabel('time')
            if self.plots[plot_type]['time_format'] is not None:
                axes.get_yaxis().set_major_formatter(mdates.DateFormatter(
                    self.plots[plot_type]['time_format'])
                )
            if self.plots[plot_type]['show_y_minor_ticks']:
                axes.get_yaxis().set_minor_locator(AutoMinorLocator())
            if self.plots[plot_type]['show_x_minor_ticks']:
                axes.get_xaxis().set_minor_locator(AutoMinorLocator())
            self._process_pyplot_kwargs(plot_type, dataset)

            # Rasterization
            if self.plots[plot_type]['rasterize']:
                self._set_rasterized([axes])

        # File paths
        plot_path = self.get_plot_path(plot_type, dataset)
        netcdf_path = get_diagnostic_filename(Path(plot_path).stem, self.cfg)
        return (plot_path, {netcdf_path: cube})

    def _plot_benchmarking_map(self, plot_func, dataset, percentile_dataset):
        """Plot benchmarking map plot for all non-reference datasets."""
        plot_type = 'benchmarking_map'
        logger.info("Plotting benchmarking map for '%s'",
                    self._get_label(dataset))

        # Make sure that the data has the correct dimensions
        cube = dataset['cube']
        # dim_coords_dat = self._check_cube_dimensions(cube, plot_type)

        mask_cube = cube.copy()

        # Create plot with desired settings
        with mpl.rc_context(self._get_custom_mpl_rc_params(plot_type)):
            fig = plt.figure(**self.cfg['figure_kwargs'])
            axes = fig.add_subplot(
                projection=self._get_benchmarking_map_projection())
            plot_kwargs = self._get_plot_kwargs(plot_type, dataset)
            plot_kwargs['axes'] = axes
            plot_map = plot_func(cube, **plot_kwargs)

            # apply stippling (dots) to all grid cells that do not exceed
            # the upper percentile given by 'percentile_dataset[]'

            mask = np.where((cube.data >= percentile_dataset[0].data) &
                            (cube.data >= percentile_dataset[1].data), 0, 1)

            mask_cube.data = mask

            plot_func(
               mask_cube,
               colors='none',
               levels=[.5, 1.5],
               hatches=['......', None],
            )

            axes.coastlines()
            # gridline_kwargs = self._get_gridline_kwargs(plot_type)
            # if gridline_kwargs is not False:
            #     axes.gridlines(**gridline_kwargs)

            # Setup colorbar
            fontsize = self.plots[plot_type]['fontsize']
            colorbar = fig.colorbar(plot_map, ax=axes,
                                    **self._get_cbar_kwargs(plot_type))
            colorbar.set_label(self._get_cbar_label(plot_type, dataset),
                               fontsize=fontsize)
            colorbar.ax.tick_params(labelsize=fontsize)

            # Customize plot
            axes.set_title(self._get_label(dataset))
            fig.suptitle(f"{dataset['long_name']} ({dataset['start_year']}-"
                         f"{dataset['end_year']})")
            self._process_pyplot_kwargs(plot_type, dataset)

            # Rasterization
            if self.plots[plot_type]['rasterize']:
                self._set_rasterized([axes])

        # File paths
        plot_path = self.get_plot_path(plot_type, dataset)
        netcdf_path = get_diagnostic_filename(Path(plot_path).stem, self.cfg)

        return (plot_path, {netcdf_path: cube})

    def _process_pyplot_kwargs(self, plot_type, dataset):
        """Process functions for :mod:`matplotlib.pyplot`."""
        pyplot_kwargs = self.plots[plot_type]['pyplot_kwargs']
        for (func, arg) in pyplot_kwargs.items():
            if isinstance(arg, str):
                arg = self._fill_facet_placeholders(
                    arg,
                    dataset,
                    f"pyplot_kwargs of {plot_type} '{func}: {arg}'",
                )
            if arg is None:
                getattr(plt, func)()
            else:
                getattr(plt, func)(arg)

    @staticmethod
    def _check_cube_dimensions(cube, plot_type):
        """Check that cube has correct dimensional variables."""
        expected_dimensions_dict = {
            'annual_cycle': (['month_number'],),
            'benchmarking_boxplot': (['']),
            'map': (['latitude', 'longitude'],),
            'benchmarking_map': (['latitude', 'longitude'],),
            'zonal_mean_profile': (['latitude', 'air_pressure'],
                                   ['latitude', 'altitude']),
            'timeseries': (['time'],),
            '1d_profile': (['air_pressure'],
                           ['altitude']),
            'variable_vs_lat': (['latitude'],),
            'hovmoeller_z_vs_time': (['time', 'air_pressure'],
                                     ['time', 'altitude']),
            'hovmoeller_time_vs_lat_or_lon': (['time', 'latitude'],
                                              ['time', 'longitude']),
        }
        if plot_type not in expected_dimensions_dict:
            raise NotImplementedError(f"plot_type '{plot_type}' not supported")
        expected_dimensions = expected_dimensions_dict[plot_type]
        for dims in expected_dimensions:
            cube_dims = [cube.coords(dim, dim_coords=True) for dim in dims]
            if all(cube_dims) and cube.ndim == len(dims):
                return dims
        expected_dims_str = ' or '.join(
            [str(dims) for dims in expected_dimensions]
        )
        raise ValueError(
            f"Expected cube that exactly has the dimensional coordinates "
            f"{expected_dims_str}, got {cube.summary(shorten=True)}")

    @staticmethod
    def _fill_facet_placeholders(string, dataset, description):
        """Fill facet placeholders."""
        try:
            string = string.format(**dataset)
        except KeyError as exc:
            raise ValueError(
                f"Not all necessary facets in {description} available for "
                f"dataset\n{pformat(dataset)}") from exc
        return string

    @staticmethod
    def _get_multi_dataset_facets(datasets):
        """Derive common facets for multiple datasets."""
        all_keys = {key for dataset in datasets for key in dataset}
        multi_dataset_facets = {}
        for key in all_keys:
            if all(d.get(key) == datasets[0].get(key) for d in datasets):
                multi_dataset_facets[key] = datasets[0][key]
            else:
                multi_dataset_facets[key] = f'ambiguous_{key}'
        return multi_dataset_facets

    def _get_reference_dataset(self, datasets):
        """Extract reference dataset."""
        variable = datasets[0][self.cfg['group_variables_by']]
        ref_datasets = [d for d in datasets if
                        d.get('reference_for_monitor_diags', False)]
        if len(ref_datasets) > 1:
            raise ValueError(
                f"Expected at most 1 reference dataset (with "
                f"'reference_for_monitor_diags: true' for variable "
                f"'{variable}', got {len(ref_datasets):d}")
        if ref_datasets:
            return ref_datasets[0]
        return None

<<<<<<< HEAD
    def _get_benchmarking_reference_dataset(self, datasets):
        """Extract reference dataset for calculation of benchmarking metric."""
        variable = datasets[0][self.cfg['group_variables_by']]
        ref_datasets = [d for d in datasets if
                        d.get('reference_for_metric', False)]
        if len(ref_datasets) == 1:
            return ref_datasets[0]
        else:
            raise ValueError(
                f"Expected exactly 1 reference dataset (with "
                f"'reference_for_metric: true' for variable "
                f"'{variable}', got {len(ref_datasets):d}")
        return None

=======
>>>>>>> a7ab4e49
    def _get_benchmark_dataset(self, datasets):
        """Get dataset to be benchmarked."""
        variable = datasets[0][self.cfg['group_variables_by']]
        benchmark_datasets = [d for d in datasets if
                              d.get('benchmark_dataset', False)]
        if len(benchmark_datasets) == 1:
            return benchmark_datasets[0]
        else:
            raise ValueError(
                f"Expected exactly 1 benchmark dataset (with "
                f"'benchmark_dataset: true' for variable "
                f"'{variable}'), got {len(benchmark_datasets):d}")
        return None

<<<<<<< HEAD
    def _get_benchmark_percentiles(self, datasets):
        """Get percentile datasets from multi-model statistics preprocessor."""
        variable = datasets[0][self.cfg['group_variables_by']]
        percentiles = []
        for d in datasets:
            statistics = d.get('multi_model_statistics')
            if statistics:
                if "Percentile" in statistics:
                    percentiles.append(d)

        if len(percentiles) == 2:
            return percentiles
        else:
            raise ValueError(
                f"Expected exactly 2 percentile datasets (created "
                f"'with multi-model statistics preprocessor for variable "
                f"'{variable}'), got {len(percentiles):d}")
        return None
=======
    def _get_benchmark_group(self, datasets):
        """Get datasets for benchmarking."""
        variable = datasets[0][self.cfg['group_variables_by']]
        benchmark_datasets = [d for d in datasets if not
                              (d.get('benchmark_dataset', False) or
                               d.get('reference_for_metric', False))]
        return benchmark_datasets

>>>>>>> a7ab4e49

    def create_timeseries_plot(self, datasets):
        """Create time series plot."""
        plot_type = 'timeseries'
        if plot_type not in self.plots:
            return

        if not datasets:
            raise ValueError(f"No input data to plot '{plot_type}' given")

        logger.info("Plotting %s", plot_type)
        fig = plt.figure(**self.cfg['figure_kwargs'])
        axes = fig.add_subplot()

        # Plot all datasets in one single figure
        ancestors = []
        cubes = {}
        for dataset in datasets:
            ancestors.append(dataset['filename'])
            cube = dataset['cube']
            cubes[self._get_label(dataset)] = cube
            self._check_cube_dimensions(cube, plot_type)

            # Plot original time series
            plot_kwargs = self._get_plot_kwargs(plot_type, dataset)
            plot_kwargs['axes'] = axes
            iris.plot.plot(cube, **plot_kwargs)

            # Plot annual means if desired
            annual_mean_kwargs = self.plots[plot_type]['annual_mean_kwargs']
            if annual_mean_kwargs is not False:
                logger.debug("Plotting annual means")
                if not cube.coords('year'):
                    add_year(cube, 'time')
                annual_mean_cube = cube.aggregated_by('year',
                                                      iris.analysis.MEAN)
                plot_kwargs.pop('label', None)
                plot_kwargs.update(annual_mean_kwargs)
                iris.plot.plot(annual_mean_cube, **plot_kwargs)

        # Default plot appearance
        multi_dataset_facets = self._get_multi_dataset_facets(datasets)
        axes.set_title(multi_dataset_facets['long_name'])
        axes.set_xlabel('time')
        # apply time formatting
        if self.plots[plot_type]['time_format'] is not None:
            axes.get_xaxis().set_major_formatter(
                mdates.DateFormatter(self.plots[plot_type]['time_format']))
        axes.set_ylabel(
            f"{multi_dataset_facets[self.cfg['group_variables_by']]} "
            f"[{multi_dataset_facets['units']}]"
        )
        gridline_kwargs = self._get_gridline_kwargs(plot_type)
        if gridline_kwargs is not False:
            axes.grid(**gridline_kwargs)

        # Legend
        legend_kwargs = self.plots[plot_type]['legend_kwargs']
        if legend_kwargs is not False:
            axes.legend(**legend_kwargs)

        # Customize plot appearance
        self._process_pyplot_kwargs(plot_type, multi_dataset_facets)

        # Save plot
        plot_path = self.get_plot_path(plot_type, multi_dataset_facets)
        fig.savefig(plot_path, **self.cfg['savefig_kwargs'])
        logger.info("Wrote %s", plot_path)
        plt.close()

        # Save netCDF file
        netcdf_path = get_diagnostic_filename(Path(plot_path).stem, self.cfg)
        var_attrs = {
            n: datasets[0][n] for n in ('short_name', 'long_name', 'units')
        }
        io.save_1d_data(cubes, netcdf_path, 'time', var_attrs)

        # Provenance tracking
        caption = (f"Time series of {multi_dataset_facets['long_name']} for "
                   f"various datasets.")
        provenance_record = {
            'ancestors': ancestors,
            'authors': ['schlund_manuel'],
            'caption': caption,
            'plot_types': ['line'],
            'long_names': [var_attrs['long_name']],
        }
        with ProvenanceLogger(self.cfg) as provenance_logger:
            provenance_logger.log(plot_path, provenance_record)
            provenance_logger.log(netcdf_path, provenance_record)

    def create_annual_cycle_plot(self, datasets):
        """Create annual cycle plot."""
        plot_type = 'annual_cycle'
        if plot_type not in self.plots:
            return

        if not datasets:
            raise ValueError(f"No input data to plot '{plot_type}' given")

        logger.info("Plotting %s", plot_type)
        fig = plt.figure(**self.cfg['figure_kwargs'])
        axes = fig.add_subplot()

        # Plot all datasets in one single figure
        ancestors = []
        cubes = {}
        for dataset in datasets:
            ancestors.append(dataset['filename'])
            cube = dataset['cube']
            cubes[self._get_label(dataset)] = cube
            self._check_cube_dimensions(cube, plot_type)

            # Plot annual cycle
            plot_kwargs = self._get_plot_kwargs(plot_type, dataset)
            plot_kwargs['axes'] = axes
            iris.plot.plot(cube, **plot_kwargs)

        # Default plot appearance
        multi_dataset_facets = self._get_multi_dataset_facets(datasets)
        axes.set_title(multi_dataset_facets['long_name'])
        axes.set_xlabel('Month')
        axes.set_ylabel(
            f"{multi_dataset_facets[self.cfg['group_variables_by']]} "
            f"[{multi_dataset_facets['units']}]"
        )
        axes.set_xticks(range(1, 13), [str(m) for m in range(1, 13)])
        gridline_kwargs = self._get_gridline_kwargs(plot_type)
        if gridline_kwargs is not False:
            axes.grid(**gridline_kwargs)

        # Legend
        legend_kwargs = self.plots[plot_type]['legend_kwargs']
        if legend_kwargs is not False:
            axes.legend(**legend_kwargs)

        # Customize plot appearance
        self._process_pyplot_kwargs(plot_type, multi_dataset_facets)

        # Save plot
        plot_path = self.get_plot_path(plot_type, multi_dataset_facets)
        fig.savefig(plot_path, **self.cfg['savefig_kwargs'])
        logger.info("Wrote %s", plot_path)
        plt.close()

        # Save netCDF file
        netcdf_path = get_diagnostic_filename(Path(plot_path).stem, self.cfg)
        var_attrs = {
            n: datasets[0][n] for n in ('short_name', 'long_name', 'units')
        }
        io.save_1d_data(cubes, netcdf_path, 'month_number', var_attrs)

        # Provenance tracking
        caption = (f"Annual cycle of {multi_dataset_facets['long_name']} for "
                   f"various datasets.")
        provenance_record = {
            'ancestors': ancestors,
            'authors': ['schlund_manuel'],
            'caption': caption,
            'plot_types': ['seas'],
            'long_names': [var_attrs['long_name']],
        }
        with ProvenanceLogger(self.cfg) as provenance_logger:
            provenance_logger.log(plot_path, provenance_record)
            provenance_logger.log(netcdf_path, provenance_record)

    def create_benchmarking_boxplot_plot(self, datasets):
        """Create boxplot."""
        plot_type = 'benchmarking_boxplot'
        if plot_type not in self.plots:
            return

        if not datasets:
            raise ValueError(f"No input data to plot '{plot_type}' given")

        # Get dataset to be benchmarked
        benchmark_dataset = self._get_benchmark_dataset(datasets)
        logger.info("Plotting %s for dataset %s", plot_type, benchmark_dataset['dataset'])

        # Get datasets for benchmarking
        benchmark_group = self._get_benchmark_group(datasets)
        logger.info("Benchmarking group of %i datasets.", len(benchmark_group))

        print(benchmark_group)

        var_key = benchmark_dataset['variable_group']

        #df_group =_get_dataframe(self.cfg)

        df = pd.DataFrame(columns=['Dataset', var_key])
        ifile = 0
        ancestors = []

        for dataset in benchmark_group:
            dataset_name = dataset['dataset']
            cube = iris.load_cube(dataset['filename'])
            df.loc[ifile] = [dataset_name, cube.data]
            ifile = ifile + 1

            ancestors.append(dataset['filename'])

        df[var_key] = df[var_key].astype(str).astype(float)

        fig = plt.figure(**self.cfg['figure_kwargs'])

        cube_b = iris.load_cube(benchmark_dataset['filename'])

        plt.scatter(0, cube_b.data, marker='x', s=200, color="red", linewidths = 3)

        plt.ylabel('RMSE (' + benchmark_dataset['units'] + ')')

        sns.boxplot(data=df)

        # Save plot
        plot_path = self.get_plot_path(plot_type, benchmark_dataset)
        #plot_path = self.get_plot_path(plot_type, multi_dataset_facets)
        fig.savefig(plot_path, **self.cfg['savefig_kwargs'])
        logger.info("Wrote %s", plot_path)
        plt.close()

        # Save netCDF file
        netcdf_path = get_diagnostic_filename(Path(plot_path).stem, self.cfg)
        var_attrs = {
            n: datasets[0][n] for n in ('short_name', 'long_name', 'units')
        }
        #io.save_1d_data(cube, netcdf_path, 'month_number', var_attrs)

        # Provenance tracking
        caption = (f"Boxplot.")
        provenance_record = {
            'ancestors': ancestors,
            'authors': ['bock_lisa', 'schlund_manuel'],
            'caption': caption,
            'plot_types': ['box'],
        }
        with ProvenanceLogger(self.cfg) as provenance_logger:
            provenance_logger.log(plot_path, provenance_record)
            provenance_logger.log(netcdf_path, provenance_record)
        #df = create_data_frame(input_data, cfg) 

#
#        (plot_path, netcdf_paths) = (
#            self._plot_boxplot_with_ref(plot_func, datasets, dataset)
#        )
#        caption = (
#            f"Boxplot of {dataset['long_name']} of dataset "
#            f"{dataset['dataset']} (project {dataset['project']}) "
#            f"from {dataset['start_year']} to {dataset['end_year']}."
#        )
#        ancestors.append(dataset['filename'])
#
#        # Save plot
#        plt.savefig(plot_path, **self.cfg['savefig_kwargs'])
#        logger.info("Wrote %s", plot_path)
#        plt.close()
#
#        # Save netCDFs
#        for (netcdf_path, cube) in netcdf_paths.items():
#            io.iris_save(cube, netcdf_path)
#
#        # Provenance tracking
#        provenance_record = {
#            'ancestors': ancestors,
#            'authors': ['bock_lisa', 'schlund_manuel'],
#            'caption': caption,
#            'plot_types': ['box'],
#        }
#        with ProvenanceLogger(self.cfg) as provenance_logger:
#            provenance_logger.log(plot_path, provenance_record)
#            for netcdf_path in netcdf_paths:
#                provenance_logger.log(netcdf_path, provenance_record)

    def create_map_plot(self, datasets):
        """Create map plot."""
        plot_type = 'map'
        if plot_type not in self.plots:
            return

        if not datasets:
            raise ValueError(f"No input data to plot '{plot_type}' given")

        # Get reference dataset if possible
        ref_dataset = self._get_reference_dataset(datasets)
        if ref_dataset is None:
            logger.info("Plotting %s without reference dataset", plot_type)
        else:
            logger.info("Plotting %s with reference dataset '%s'", plot_type,
                        self._get_label(ref_dataset))

        # Get plot function
        plot_func = self._get_plot_func(plot_type)

        # Create a single plot for each dataset (incl. reference dataset if
        # given)
        for dataset in datasets:
            if dataset == ref_dataset:
                continue
            ancestors = [dataset['filename']]
            if ref_dataset is None:
                (plot_path, netcdf_paths) = (
                    self._plot_map_without_ref(plot_func, dataset)
                )
                caption = (
                    f"Map plot of {dataset['long_name']} of dataset "
                    f"{dataset['dataset']} (project {dataset['project']}) "
                    f"from {dataset['start_year']} to {dataset['end_year']}."
                )
            else:
                (plot_path, netcdf_paths) = (
                    self._plot_map_with_ref(plot_func, dataset, ref_dataset)
                )
                caption = (
                    f"Map plot of {dataset['long_name']} of dataset "
                    f"{dataset['dataset']} (project {dataset['project']}) "
                    f"including bias relative to {ref_dataset['dataset']} "
                    f"(project {ref_dataset['project']}) from "
                    f"{dataset['start_year']} to {dataset['end_year']}."
                )
                ancestors.append(ref_dataset['filename'])

            # If statistics are shown add a brief description to the caption
            if self.plots[plot_type]['show_stats']:
                caption += (
                    " The number in the top left corner corresponds to the "
                    "spatial mean (weighted by grid cell areas).")

            # Save plot
            plt.savefig(plot_path, **self.cfg['savefig_kwargs'])
            logger.info("Wrote %s", plot_path)
            plt.close()

            # Save netCDFs
            for (netcdf_path, cube) in netcdf_paths.items():
                io.iris_save(cube, netcdf_path)

            # Provenance tracking
            provenance_record = {
                'ancestors': ancestors,
                'authors': ['schlund_manuel'],
                'caption': caption,
                'plot_types': ['map'],
                'long_names': [dataset['long_name']],
            }
            with ProvenanceLogger(self.cfg) as provenance_logger:
                provenance_logger.log(plot_path, provenance_record)
                for netcdf_path in netcdf_paths:
                    provenance_logger.log(netcdf_path, provenance_record)

    def create_benchmarking_map_plot(self, datasets):
        """Create benchmarking map plot."""
        plot_type = 'benchmarking_map'
        if plot_type not in self.plots:
            return

        if not datasets:
            raise ValueError(f"No input data to plot '{plot_type}' given")

        # Get reference dataset
        ref_dataset = self._get_benchmarking_reference_dataset(datasets)
        # Get dataset to be benchmarked
        dataset = self._get_benchmark_dataset(datasets)
        # Get percentiles from multi-model statistics
        percentile_dataset = self._get_benchmark_percentiles(datasets)

        # Get plot function
        plot_func = self._get_plot_func(plot_type)

        ancestors = [dataset['filename']]

        # load data

        percentile_data = []

        for dataset_to_load in percentile_dataset:
            filename = dataset_to_load['filename']
            logger.info("Loading %s", filename)
            cube = iris.load_cube(filename)
            percentile_data.append(cube)

        (plot_path, netcdf_paths) = (
            self._plot_benchmarking_map(plot_func, dataset, percentile_data)
        )
        caption = (
            f"Map plot of {dataset['long_name']} of dataset "
            f"{dataset['dataset']} (project {dataset['project']}) "
            f"from {dataset['start_year']} to {dataset['end_year']}."
        )
        ancestors.append(ref_dataset['filename'])

        # If statistics are shown add a brief description to the caption
        if self.plots[plot_type]['show_stats']:
            caption += (
                " The number in the top left corner corresponds to the "
                "spatial mean (weighted by grid cell areas).")

        # Save plot
        plt.savefig(plot_path, **self.cfg['savefig_kwargs'])
        logger.info("Wrote %s", plot_path)
        plt.close()

        # Save netCDFs
        for (netcdf_path, cube) in netcdf_paths.items():
            io.iris_save(cube, netcdf_path)

        # Provenance tracking
        provenance_record = {
            'ancestors': ancestors,
            'authors': ['schlund_manuel'],
            'caption': caption,
            'plot_types': ['map'],
            'long_names': [dataset['long_name']],
        }
        with ProvenanceLogger(self.cfg) as provenance_logger:
            provenance_logger.log(plot_path, provenance_record)
            for netcdf_path in netcdf_paths:
                provenance_logger.log(netcdf_path, provenance_record)

    def create_zonal_mean_profile_plot(self, datasets):
        """Create zonal mean profile plot."""
        plot_type = 'zonal_mean_profile'
        if plot_type not in self.plots:
            return

        if not datasets:
            raise ValueError(f"No input data to plot '{plot_type}' given")

        # Get reference dataset if possible
        ref_dataset = self._get_reference_dataset(datasets)
        if ref_dataset is None:
            logger.info("Plotting %s without reference dataset", plot_type)
        else:
            logger.info("Plotting %s with reference dataset '%s'", plot_type,
                        self._get_label(ref_dataset))

        # Get plot function
        plot_func = self._get_plot_func(plot_type)

        # Create a single plot for each dataset (incl. reference dataset if
        # given)
        for dataset in datasets:
            if dataset == ref_dataset:
                continue
            ancestors = [dataset['filename']]
            if ref_dataset is None:
                (plot_path, netcdf_paths) = (
                    self._plot_zonal_mean_profile_without_ref(plot_func,
                                                              dataset)
                )
                caption = (
                    f"Zonal mean profile of {dataset['long_name']} of dataset "
                    f"{dataset['dataset']} (project {dataset['project']}) "
                    f"from {dataset['start_year']} to {dataset['end_year']}."
                )
            else:
                (plot_path, netcdf_paths) = (
                    self._plot_zonal_mean_profile_with_ref(plot_func, dataset,
                                                           ref_dataset)
                )
                caption = (
                    f"Zonal mean profile of {dataset['long_name']} of dataset "
                    f"{dataset['dataset']} (project {dataset['project']}) "
                    f"including bias relative to {ref_dataset['dataset']} "
                    f"(project {ref_dataset['project']}) from "
                    f"{dataset['start_year']} to {dataset['end_year']}."
                )
                ancestors.append(ref_dataset['filename'])

            # If statistics are shown add a brief description to the caption
            if self.plots[plot_type]['show_stats']:
                caption += (
                    " The number in the top left corner corresponds to the "
                    "spatial mean (weighted by grid cell areas).")

            # Save plot
            plt.savefig(plot_path, **self.cfg['savefig_kwargs'])
            logger.info("Wrote %s", plot_path)
            plt.close()

            # Save netCDFs
            for (netcdf_path, cube) in netcdf_paths.items():
                io.iris_save(cube, netcdf_path)

            # Provenance tracking
            provenance_record = {
                'ancestors': ancestors,
                'authors': ['schlund_manuel'],
                'caption': caption,
                'plot_types': ['vert'],
                'long_names': [dataset['long_name']],
            }
            with ProvenanceLogger(self.cfg) as provenance_logger:
                provenance_logger.log(plot_path, provenance_record)
                for netcdf_path in netcdf_paths:
                    provenance_logger.log(netcdf_path, provenance_record)

    def create_1d_profile_plot(self, datasets):
        """Create 1D profile plot."""
        plot_type = '1d_profile'
        if plot_type not in self.plots:
            return

        if not datasets:
            raise ValueError(f"No input data to plot '{plot_type}' given")

        logger.info("Plotting %s", plot_type)
        fig = plt.figure(**self.cfg['figure_kwargs'])
        axes = fig.add_subplot()

        multi_dataset_facets = self._get_multi_dataset_facets(datasets)

        # Plot all datasets in one single figure
        ancestors = []
        cubes = {}
        for dataset in datasets:
            ancestors.append(dataset['filename'])
            cube = dataset['cube']
            cubes[self._get_label(dataset)] = cube
            self._check_cube_dimensions(cube, plot_type)

            # Plot 1D profile
            plot_kwargs = self._get_plot_kwargs(plot_type, dataset)
            plot_kwargs['axes'] = axes

            iris.plot.plot(cube, **plot_kwargs)

        # Default plot appearance
        axes.set_title(multi_dataset_facets['long_name'])
        axes.set_xlabel(
            f"{multi_dataset_facets[self.cfg['group_variables_by']]} "
            f"[{multi_dataset_facets['units']}]"
        )
        z_coord = cube.coord(axis='Z')
        axes.set_ylabel(f'{z_coord.long_name} [{z_coord.units}]')

        # apply logarithmic axes
        if self.plots[plot_type]['log_y']:
            axes.set_yscale('log')
            axes.get_yaxis().set_major_formatter(
                FormatStrFormatter('%.1f'))
        if self.plots[plot_type]['show_y_minor_ticklabels']:
            axes.get_yaxis().set_minor_formatter(
                FormatStrFormatter('%.1f'))
        else:
            axes.get_yaxis().set_minor_formatter(NullFormatter())
        if self.plots[plot_type]['log_x']:
            axes.set_xscale('log')
            # major and minor ticks
            x_major = LogLocator(base=10.0, numticks=12)
            axes.get_xaxis().set_major_locator(x_major)
            x_minor = LogLocator(base=10.0,
                                 subs=np.arange(1.0, 10.0) * 0.1,
                                 numticks=12)

            axes.get_xaxis().set_minor_locator(x_minor)
            axes.get_xaxis().set_minor_formatter(NullFormatter())

        # gridlines
        gridline_kwargs = self._get_gridline_kwargs(plot_type)
        if gridline_kwargs is not False:
            axes.grid(**gridline_kwargs)
        # nicer aspect ratio
        aspect_ratio = self.plots[plot_type]['aspect_ratio']
        axes.set_box_aspect(aspect_ratio)

        # Legend
        legend_kwargs = self.plots[plot_type]['legend_kwargs']
        if legend_kwargs is not False:
            axes.legend(**legend_kwargs)

        # Customize plot appearance
        self._process_pyplot_kwargs(plot_type, multi_dataset_facets)

        # Save plot
        plot_path = self.get_plot_path(plot_type, multi_dataset_facets)
        fig.savefig(plot_path, **self.cfg['savefig_kwargs'])
        logger.info("Wrote %s", plot_path)
        plt.close()

        # Save netCDF file
        netcdf_path = get_diagnostic_filename(Path(plot_path).stem, self.cfg)
        var_attrs = {
            n: datasets[0][n] for n in ('short_name', 'long_name', 'units')
        }
        io.save_1d_data(cubes, netcdf_path, z_coord.standard_name, var_attrs)

        # Provenance tracking
        caption = ("Vertical one-dimensional profile of "
                   f"{multi_dataset_facets['long_name']}"
                   " for various datasets.")
        provenance_record = {
            'ancestors': ancestors,
            'authors': ['schlund_manuel', 'winterstein_franziska'],
            'caption': caption,
            'plot_types': ['line'],
            'long_names': [var_attrs['long_name']],
        }
        with ProvenanceLogger(self.cfg) as provenance_logger:
            provenance_logger.log(plot_path, provenance_record)
            provenance_logger.log(netcdf_path, provenance_record)

    def create_variable_vs_lat_plot(self, datasets):
        """Create Variable as a function of latitude."""
        plot_type = 'variable_vs_lat'
        if plot_type not in self.plots:
            return
        if not datasets:
            raise ValueError(f"No input data to plot '{plot_type}' given")
        logger.info("Plotting %s", plot_type)
        fig = plt.figure(**self.cfg['figure_kwargs'])
        axes = fig.add_subplot()

        # Plot all datasets in one single figure
        ancestors = []
        cubes = {}
        for dataset in datasets:
            ancestors.append(dataset['filename'])
            cube = dataset['cube']
            cubes[self._get_label(dataset)] = cube
            self._check_cube_dimensions(cube, plot_type)

            # Plot data
            plot_kwargs = self._get_plot_kwargs(plot_type, dataset)
            plot_kwargs['axes'] = axes
            iris.plot.plot(cube, **plot_kwargs)

        # Default plot appearance
        multi_dataset_facets = self._get_multi_dataset_facets(datasets)
        axes.set_title(multi_dataset_facets['long_name'])
        axes.set_xlabel('latitude [°N]')
        axes.set_ylabel(
            f"{multi_dataset_facets[self.cfg['group_variables_by']]} "
            f"[{multi_dataset_facets['units']}]"
        )
        gridline_kwargs = self._get_gridline_kwargs(plot_type)
        if gridline_kwargs is not False:
            axes.grid(**gridline_kwargs)

        # Legend
        legend_kwargs = self.plots[plot_type]['legend_kwargs']
        if legend_kwargs is not False:
            axes.legend(**legend_kwargs)

        # Customize plot appearance
        self._process_pyplot_kwargs(plot_type, multi_dataset_facets)

        # Save plot
        plot_path = self.get_plot_path(plot_type, multi_dataset_facets)
        fig.savefig(plot_path, **self.cfg['savefig_kwargs'])
        logger.info("Wrote %s", plot_path)
        plt.close()

        # Save netCDF file
        netcdf_path = get_diagnostic_filename(Path(plot_path).stem, self.cfg)
        var_attrs = {
            n: datasets[0][n] for n in ('short_name', 'long_name', 'units')
        }
        io.save_1d_data(cubes, netcdf_path, 'latitude', var_attrs)

        # Provenance tracking
        caption = (f"{multi_dataset_facets['long_name']} vs. latitude for "
                   f"various datasets.")
        provenance_record = {
            'ancestors': ancestors,
            'authors': ['sarauer_ellen'],
            'caption': caption,
            'plot_types': ['line'],
            'long_names': [var_attrs['long_name']],
        }
        with ProvenanceLogger(self.cfg) as provenance_logger:
            provenance_logger.log(plot_path, provenance_record)
            provenance_logger.log(netcdf_path, provenance_record)

    def create_hovmoeller_z_vs_time_plot(self, datasets):
        """Create Hovmoeller Z vs. time plot."""
        plot_type = 'hovmoeller_z_vs_time'
        if plot_type not in self.plots:
            return

        if not datasets:
            raise ValueError(f"No input data to plot '{plot_type}' given")

        # Get reference dataset if possible
        ref_dataset = self._get_reference_dataset(datasets)
        if ref_dataset is None:
            logger.info("Plotting %s without reference dataset", plot_type)
        else:
            logger.info("Plotting %s with reference dataset '%s'", plot_type,
                        self._get_label(ref_dataset))

        # Get plot function
        plot_func = self._get_plot_func(plot_type)

        # Create a single plot for each dataset (incl. reference dataset if
        # given)
        for dataset in datasets:
            if dataset == ref_dataset:
                continue
            ancestors = [dataset['filename']]
            if ref_dataset is None:
                (plot_path,
                 netcdf_paths) = (self._plot_hovmoeller_z_vs_time_without_ref(
                     plot_func, dataset))
                caption = (
                    f"Hovmoeller Z vs. time plot of {dataset['long_name']} "
                    f"of dataset "
                    f"{dataset['dataset']} (project {dataset['project']}) "
                    f"from {dataset['start_year']} to {dataset['end_year']}.")
            else:
                (plot_path,
                 netcdf_paths) = (self._plot_hovmoeller_z_vs_time_with_ref(
                     plot_func, dataset, ref_dataset))
                caption = (
                    f"Hovmoeller Z vs. time plot of {dataset['long_name']} "
                    f"of dataset "
                    f"{dataset['dataset']} (project {dataset['project']}) "
                    f"including bias relative to {ref_dataset['dataset']} "
                    f"(project {ref_dataset['project']}) from "
                    f"{dataset['start_year']} to {dataset['end_year']}.")
                ancestors.append(ref_dataset['filename'])

            # If statistics are shown add a brief description to the caption
            if self.plots[plot_type]['show_stats']:
                caption += (
                    " The number in the top left corner corresponds to the "
                    "spatiotemporal mean.")

            # Save plot
            plt.savefig(plot_path, **self.cfg['savefig_kwargs'])
            logger.info("Wrote %s", plot_path)
            plt.close()

            # Save netCDFs
            for (netcdf_path, cube) in netcdf_paths.items():
                io.iris_save(cube, netcdf_path)

            # Provenance tracking
            provenance_record = {
                'ancestors': ancestors,
                'authors': ['kuehbacher_birgit', 'heuer_helge'],
                'caption': caption,
                'plot_types': ['vert'],
                'long_names': [dataset['long_name']],
            }
            with ProvenanceLogger(self.cfg) as provenance_logger:
                provenance_logger.log(plot_path, provenance_record)
                for netcdf_path in netcdf_paths:
                    provenance_logger.log(netcdf_path, provenance_record)

    def create_hovmoeller_time_vs_lat_or_lon_plot(self, datasets):
        """Create the Hovmoeller plot with time vs latitude or longitude."""
        plot_type = 'hovmoeller_time_vs_lat_or_lon'
        if plot_type not in self.plots:
            return

        if not datasets:
            raise ValueError(f"No input data to plot '{plot_type}' given")

        # Get reference dataset if possible
        ref_dataset = self._get_reference_dataset(datasets)
        if ref_dataset is None:
            logger.info("Plotting %s without reference dataset", plot_type)
        else:
            logger.info("Plotting %s with reference dataset '%s'", plot_type,
                        self._get_label(ref_dataset))

        # Get plot function
        plot_func = self._get_plot_func(plot_type)

        # Create a single plot for each dataset (incl. reference dataset if
        # given)
        for dataset in datasets:
            if dataset == ref_dataset:
                continue
            ancestors = [dataset['filename']]
            if ref_dataset is None:
                (plot_path, netcdf_paths) = (
                    self._plot_hovmoeller_time_vs_lat_or_lon_without_ref(
                        plot_func,
                        dataset)
                )
                caption = (
                    f"Hovmoeller plot of {dataset['long_name']} of dataset "
                    f"{dataset['dataset']} (project {dataset['project']}) "
                    f"from {dataset['start_year']} to {dataset['end_year']}."
                )
            else:
                (plot_path, netcdf_paths) = (
                    self._plot_hovmoeller_time_vs_lat_or_lon_with_ref(
                        plot_func, dataset, ref_dataset)
                )
                caption = (
                    f"Hovmoeller plot of {dataset['long_name']} of dataset "
                    f"{dataset['dataset']} (project {dataset['project']}) "
                    f"including bias relative to {ref_dataset['dataset']} "
                    f"(project {ref_dataset['project']}) from "
                    f"{dataset['start_year']} to {dataset['end_year']}."
                )
                ancestors.append(ref_dataset['filename'])

            # Save plot
            plt.savefig(plot_path, **self.cfg['savefig_kwargs'])
            logger.info("Wrote %s", plot_path)
            plt.close()

            # Save netCDFs
            for (netcdf_path, cube) in netcdf_paths.items():
                io.iris_save(cube, netcdf_path)

            # Provenance tracking
            provenance_record = {
                'ancestors': ancestors,
                'authors': ['schlund_manuel', 'kraft_jeremy', 'ruhe_lukas'],
                'caption': caption,
                'plot_types': ['zonal'],
                'long_names': [dataset['long_name']],
            }
            with ProvenanceLogger(self.cfg) as provenance_logger:
                provenance_logger.log(plot_path, provenance_record)
                for netcdf_path in netcdf_paths:
                    provenance_logger.log(netcdf_path, provenance_record)

    def compute(self):
        """Plot preprocessed data."""
        for (var_key, datasets) in self.grouped_input_data.items():
            logger.info("Processing variable %s", var_key)
            self.create_timeseries_plot(datasets)
            self.create_annual_cycle_plot(datasets)
            self.create_benchmarking_boxplot_plot(datasets)
            self.create_map_plot(datasets)
            self.create_benchmarking_map_plot(datasets)
            self.create_zonal_mean_profile_plot(datasets)
            self.create_1d_profile_plot(datasets)
            self.create_variable_vs_lat_plot(datasets)
            self.create_hovmoeller_z_vs_time_plot(datasets)
            self.create_hovmoeller_time_vs_lat_or_lon_plot(datasets)


def main():
    """Run diagnostic."""
    with run_diagnostic() as config:
        with warnings.catch_warnings():
            warnings.filterwarnings(
                'ignore',
                message="Using DEFAULT_SPHERICAL_EARTH_RADIUS",
                category=UserWarning,
                module='iris',
            )
            MultiDatasets(config).compute()


if __name__ == '__main__':
    main()<|MERGE_RESOLUTION|>--- conflicted
+++ resolved
@@ -696,11 +696,8 @@
             'variable_vs_lat',
             'hovmoeller_z_vs_time',
             'hovmoeller_time_vs_lat_or_lon',
-<<<<<<< HEAD
             'benchmarking_map',
-=======
-            'benchmarking_boxplot'
->>>>>>> a7ab4e49
+            'benchmarking_boxplot',
         ]
         for (plot_type, plot_options) in self.plots.items():
             if plot_type not in self.supported_plot_types:
@@ -1993,7 +1990,6 @@
             return ref_datasets[0]
         return None
 
-<<<<<<< HEAD
     def _get_benchmarking_reference_dataset(self, datasets):
         """Extract reference dataset for calculation of benchmarking metric."""
         variable = datasets[0][self.cfg['group_variables_by']]
@@ -2008,8 +2004,6 @@
                 f"'{variable}', got {len(ref_datasets):d}")
         return None
 
-=======
->>>>>>> a7ab4e49
     def _get_benchmark_dataset(self, datasets):
         """Get dataset to be benchmarked."""
         variable = datasets[0][self.cfg['group_variables_by']]
@@ -2024,7 +2018,14 @@
                 f"'{variable}'), got {len(benchmark_datasets):d}")
         return None
 
-<<<<<<< HEAD
+    def _get_benchmark_group(self, datasets):
+        """Get datasets for benchmarking."""
+        variable = datasets[0][self.cfg['group_variables_by']]
+        benchmark_datasets = [d for d in datasets if not
+                              (d.get('benchmark_dataset', False) or
+                               d.get('reference_for_metric', False))]
+        return benchmark_datasets
+
     def _get_benchmark_percentiles(self, datasets):
         """Get percentile datasets from multi-model statistics preprocessor."""
         variable = datasets[0][self.cfg['group_variables_by']]
@@ -2043,16 +2044,6 @@
                 f"'with multi-model statistics preprocessor for variable "
                 f"'{variable}'), got {len(percentiles):d}")
         return None
-=======
-    def _get_benchmark_group(self, datasets):
-        """Get datasets for benchmarking."""
-        variable = datasets[0][self.cfg['group_variables_by']]
-        benchmark_datasets = [d for d in datasets if not
-                              (d.get('benchmark_dataset', False) or
-                               d.get('reference_for_metric', False))]
-        return benchmark_datasets
-
->>>>>>> a7ab4e49
 
     def create_timeseries_plot(self, datasets):
         """Create time series plot."""
