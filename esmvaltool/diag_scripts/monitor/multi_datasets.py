--- conflicted
+++ resolved
@@ -1865,15 +1865,11 @@
         # Default plot appearance
         multi_dataset_facets = self._get_multi_dataset_facets(datasets)
         axes.set_title(multi_dataset_facets['long_name'])
-<<<<<<< HEAD
-        axes.set_xlabel('Time')
-=======
         axes.set_xlabel('time')
         # apply time formatting
         if self.plots[plot_type]['time_format'] is not None:
             axes.get_xaxis().set_major_formatter(
                 mdates.DateFormatter(self.plots[plot_type]['time_format']))
->>>>>>> f88b0afa
         axes.set_ylabel(
             f"{multi_dataset_facets[self.cfg['group_variables_by']]} "
             f"[{multi_dataset_facets['units']}]"
@@ -2481,12 +2477,9 @@
             self.create_map_plot(datasets)
             self.create_zonal_mean_profile_plot(datasets)
             self.create_1d_profile_plot(datasets)
-<<<<<<< HEAD
-=======
             self.create_variable_vs_lat_plot(datasets)
             self.create_hovmoeller_z_vs_time_plot(datasets)
             self.create_hovmoeller_time_vs_lat_or_lon_plot(datasets)
->>>>>>> f88b0afa
 
 
 def main():
