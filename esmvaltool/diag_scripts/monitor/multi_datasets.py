#!/usr/bin/env python
# -*- coding: utf-8 -*-
"""Monitoring diagnostic to show multiple datasets in one plot (incl. biases).

Description
-----------
This diagnostic can be used to visualize multiple datasets in one plot.

For some plot types, a reference dataset can be defined. For this, use the
facet ``reference_for_monitor_diags: true`` in the definition of the dataset in
the recipe. Note that at most one reference dataset per variable is supported.

Currently supported plot types (use the option ``plots`` to specify them):
    - Time series (plot type ``timeseries``): for each variable separately, all
      datasets are plotted in one single figure. Input data needs to be 1D with
      single dimension `time`.
    - Annual cycle (plot type ``annual_cycle``): for each variable separately,
      all datasets are plotted in one single figure. Input data needs to be 1D
      with single dimension `month_number`.
    - Diurnal cycle (plot type ``diurnal_cycle``): for each variable
      separately, all datasets are plotted in one single figure. Input data
      needs to be 1D with single dimension `hour`.
    - Maps (plot type ``map``): for each variable and dataset, an individual
      map is plotted. If a reference dataset is defined, also include this
      dataset and a bias plot into the figure. Note that if a reference dataset
      is defined, all input datasets need to be given on the same horizontal
      grid (you can use the preprocessor :func:`esmvalcore.preprocessor.regrid`
      for this). Input data needs to be 2D with dimensions `latitude`,
      `longitude`.
    - Zonal mean profiles (plot type ``zonal_mean_profile``):
      for each variable and dataset, an individual profile is plotted. If a
      reference dataset is defined, also include this dataset and a bias plot
      into the figure. Note that if a reference dataset is defined, all input
      datasets need to be given on the same horizontal and vertical grid (you
      can use the preprocessors :func:`esmvalcore.preprocessor.regrid` and
      :func:`esmvalcore.preprocessor.extract_levels` for this). Input data
      needs to be 2D with dimensions `latitude`, `altitude`/`air_pressure`.

      .. warning::

          The plot_type ``profile`` for zonal mean profiles has been deprecated
          in ESMValTool version 2.9.0 and is scheduled for removal in version
          2.11.0. Please use plot type ``zonal_mean_profile`` instead. This is
          an exact replacement.

    - 1D profiles (plot type ``1d_profile``): for each variable separately, all
      datasets are plotted in one single figure. Input data needs to be 1D with
      single dimension `altitude` / `air_pressure`
    - Variable vs. latitude plot (plot type ``variable_vs_lat``):
      for each variable separately, all datasets are plotted in one
      single figure. Input data needs to be 1D with single
      dimension `latitude`.
    - Hovmoeller Z vs. time (plot type ``hovmoeller_z_vs_time``): for each
      variable and dataset, an individual figure is plotted. If a reference
      dataset is defined, also include this dataset and a bias plot into the
      figure. Note that if a reference dataset is defined, all input datasets
      need to be given on the same temporal and vertical grid (you can use
      the preprocessors :func:`esmvalcore.preprocessor.regrid_time` and
      :func:`esmvalcore.preprocessor.extract_levels` for this). Input data
      needs to be 2D with dimensions `time`, `altitude`/`air_pressure`.
    - Hovmoeller time vs. latitude or longitude (plot type
      ``hovmoeller_time_vs_lat_or_lon``): for each variable and dataset, an
      individual figure is plotted. If a reference dataset is defined, also
      include this dataset and a bias plot into the figure. Note that if a
      reference dataset is defined, all input datasets need to be given on the
      same temporal and horizontal grid (you can use the preprocessors
      :func:`esmvalcore.preprocessor.regrid_time` and
      :func:`esmvalcore.preprocessor.regrid` for this). Input data
      needs to be 2D with dimensions `time`, `latitude`/`longitude`.

    Benchmarking plots
    - annual cycles (``benchmarking_annual_cycle``)
    - box plots (``benchmarking_boxplot``)
    - diurnal cycles (``benchmarking_annual_cycle``)
    - maps (``benchmarking_map``)
    - time series (``benchmarking_timeseries``)
    - zonal mean profiles (plot type ``benchmarking_zonal``)

Author
------
Manuel Schlund (DLR, Germany)

Configuration options in recipe
-------------------------------
facet_used_for_labels: str, optional (default: 'dataset')
    Facet used to label different datasets in plot titles and legends. For
    example, ``facet_used_for_labels: dataset`` will use dataset names in plot
    titles and legends; ``facet_used_for_labels: exp`` will use experiments in
    plot titles and legends. In addition, ``facet_used_for_labels`` is used to
    select the correct ``plot_kwargs`` for the different datasets (see
    configuration options for the different plot types below).
figure_kwargs: dict, optional
    Optional keyword arguments for :func:`matplotlib.pyplot.figure`. By
    default, uses ``constrained_layout: true``.
group_variables_by: str, optional (default: 'short_name')
    Facet which is used to create variable groups. For each variable group, an
    individual plot is created.
matplotlib_rc_params: dict, optional (default: {})
    Optional :class:`matplotlib.RcParams` used to customize matplotlib plots.
    Options given here will be passed to :func:`matplotlib.rc_context` and used
    for all plots produced with this diagnostic. Note: fontsizes specified here
    might be overwritten by the plot-type-specific option ``fontsize`` (see
    below).
plots: dict, optional
    Plot types plotted by this diagnostic (see list above). Dictionary keys
    must be ``timeseries``, ``annual_cycle``, ``map``, ``zonal_mean_profile``,
    ``1d_profile``, ``variable_vs_lat``, ``hovmoeller_z_vs_time``,
    ``hovmoeller_time_vs_lat_or_lon``. Dictionary values are dictionaries used
    as options for the corresponding plot. The allowed options for the
    different plot types are given below.
plot_filename: str, optional
    Filename pattern for the plots.
    Defaults to ``{plot_type}_{real_name}_{dataset}_{mip}_{exp}_{ensemble}``.
    All tags (i.e., the entries in curly brackets, e.g., ``{dataset}``, are
    replaced with the corresponding tags).
plot_folder: str, optional
    Path to the folder to store figures. Defaults to
    ``{plot_dir}/../../{dataset}/{exp}/{modeling_realm}/{real_name}``.  All
    tags (i.e., the entries in curly brackets, e.g., ``{dataset}``, are
    replaced with the corresponding tags). ``{plot_dir}`` is replaced with the
    default ESMValTool plot directory (i.e.,
    ``output_dir/plots/diagnostic_name/script_name/``, see
    :ref:`esmvalcore:outputdata`).
savefig_kwargs: dict, optional
    Optional keyword arguments for :func:`matplotlib.pyplot.savefig`. By
    default, uses ``bbox_inches: tight, dpi: 300, orientation: landscape``.
seaborn_settings: dict, optional
    Options for :func:`seaborn.set_theme` (affects all plots). By default, uses
    ``style: ticks``.

Configuration options for plot type ``timeseries``
--------------------------------------------------
annual_mean_kwargs: dict, optional
    Optional keyword arguments for :func:`iris.plot.plot` for plotting annual
    means. These keyword arguments update (and potentially overwrite) the
    ``plot_kwargs`` for the annual mean plots. Use ``annual_mean_kwargs`` to
    not show annual means.
gridline_kwargs: dict, optional
    Optional keyword arguments for grid lines. By default, ``color: lightgrey,
    alpha: 0.5`` are used. Use ``gridline_kwargs: false`` to not show grid
    lines.
legend_kwargs: dict, optional
    Optional keyword arguments for :func:`matplotlib.pyplot.legend`. Use
    ``legend_kwargs: false`` to not show legends.
plot_kwargs: dict, optional
    Optional keyword arguments for :func:`iris.plot.plot`. Dictionary keys are
    elements identified by ``facet_used_for_labels`` or ``default``, e.g.,
    ``CMIP6`` if ``facet_used_for_labels: project`` or ``historical`` if
    ``facet_used_for_labels: exp``. Dictionary values are dictionaries used as
    keyword arguments for :func:`iris.plot.plot`. String arguments can include
    facets in curly brackets which will be derived from the corresponding
    dataset, e.g., ``{project}``, ``{short_name}``, ``{exp}``. Examples:
    ``default: {linestyle: '-', label: '{project}'}, CMIP6: {color: red,
    linestyle: '--'}, OBS: {color: black}``.
pyplot_kwargs: dict, optional
    Optional calls to functions of :mod:`matplotlib.pyplot`. Dictionary keys
    are functions of :mod:`matplotlib.pyplot`. Dictionary values are used as
    argument(s) for these functions (if values are dictionaries, these are
    interpreted as keyword arguments; otherwise a single argument is assumed).
    String arguments can include facets in curly brackets which will be derived
    from the corresponding dataset, e.g., ``{project}``, ``{short_name}``,
    ``{exp}``. Examples: ``title: 'Awesome Plot of {long_name}'``, ``xlabel:
    '{short_name}'``, ``xlim: [0, 5]``.
time_format: str, optional (default: None)
    :func:`~datetime.datetime.strftime` format string that is used to format
    the time axis using :class:`matplotlib.dates.DateFormatter`. If ``None``,
    use the default formatting imposed by the iris plotting function.

Configuration options for plot type ``annual_cycle`` and ``diurnal_cycle``
--------------------------------------------------------------------------
gridline_kwargs: dict, optional
    Optional keyword arguments for grid lines. By default, ``color: lightgrey,
    alpha: 0.5`` are used. Use ``gridline_kwargs: false`` to not show grid
    lines.
legend_kwargs: dict, optional
    Optional keyword arguments for :func:`matplotlib.pyplot.legend`. Use
    ``legend_kwargs: false`` to not show legends.
plot_kwargs: dict, optional
    Optional keyword arguments for :func:`iris.plot.plot`. Dictionary keys are
    elements identified by ``facet_used_for_labels`` or ``default``, e.g.,
    ``CMIP6`` if ``facet_used_for_labels: project`` or ``historical`` if
    ``facet_used_for_labels: exp``. Dictionary values are dictionaries used as
    keyword arguments for :func:`iris.plot.plot`. String arguments can include
    facets in curly brackets which will be derived from the corresponding
    dataset, e.g., ``{project}``, ``{short_name}``, ``{exp}``. Examples:
    ``default: {linestyle: '-', label: '{project}'}, CMIP6: {color: red,
    linestyle: '--'}, OBS: {color: black}``.
pyplot_kwargs: dict, optional
    Optional calls to functions of :mod:`matplotlib.pyplot`. Dictionary keys
    are functions of :mod:`matplotlib.pyplot`. Dictionary values are used as
    argument(s) for these functions (if values are dictionaries, these are
    interpreted as keyword arguments; otherwise a single argument is assumed).
    String arguments can include facets in curly brackets which will be derived
    from the corresponding dataset, e.g., ``{project}``, ``{short_name}``,
    ``{exp}``. Examples: ``title: 'Awesome Plot of {long_name}'``, ``xlabel:
    '{short_name}'``, ``xlim: [0, 5]``.

Configuration options for plot type ``map``
-------------------------------------------
cbar_label: str, optional (default: '{short_name} [{units}]')
    Colorbar label. Can include facets in curly brackets which will be derived
    from the corresponding dataset, e.g., ``{project}``, ``{short_name}``,
    ``{exp}``.
cbar_label_bias: str, optional (default: 'Δ{short_name} [{units}]')
    Colorbar label for plotting biases. Can include facets in curly brackets
    which will be derived from the corresponding dataset, e.g., ``{project}``,
    ``{short_name}``, ``{exp}``. This option has no effect if no reference
    dataset is given.
cbar_kwargs: dict, optional
    Optional keyword arguments for :func:`matplotlib.pyplot.colorbar`. By
    default, uses ``orientation: horizontal, aspect: 30``.
cbar_kwargs_bias: dict, optional
    Optional keyword arguments for :func:`matplotlib.pyplot.colorbar` for
    plotting biases. These keyword arguments update (and potentially overwrite)
    the ``cbar_kwargs`` for the bias plot. This option has no effect if no
    reference dataset is given.
common_cbar: bool, optional (default: False)
    Use a common colorbar for the top panels (i.e., plots of the dataset and
    the corresponding reference dataset) when using a reference dataset. If
    neither ``vmin`` and ``vmix`` nor ``levels`` is given in ``plot_kwargs``,
    the colorbar bounds are inferred from the dataset in the top left panel,
    which might lead to an inappropriate colorbar for the reference dataset
    (top right panel). Thus, the use of the ``plot_kwargs`` ``vmin`` and
    ``vmax`` or ``levels`` is highly recommend when using this ``common_cbar:
    true``. This option has no effect if no reference dataset is given.
fontsize: int, optional (default: None)
    Fontsize used for ticks, labels and titles. For the latter, use the given
    fontsize plus 2. Does not affect suptitles. If not given, use default
    matplotlib values. For a more fine-grained definition of fontsizes, use the
    option ``matplotlib_rc_params`` (see above).
gridline_kwargs: dict, optional
    Optional keyword arguments for grid lines. By default, ``color: lightgrey,
    alpha: 0.5`` are used. Use ``gridline_kwargs: false`` to not show grid
    lines.
plot_func: str, optional (default: 'contourf')
    Plot function used to plot the maps. Must be a function of :mod:`iris.plot`
    that supports plotting of 2D cubes with coordinates latitude and longitude.
plot_kwargs: dict, optional
    Optional keyword arguments for the plot function defined by ``plot_func``.
    Dictionary keys are elements identified by ``facet_used_for_labels`` or
    ``default``, e.g., ``CMIP6`` if ``facet_used_for_labels: project`` or
    ``historical`` if ``facet_used_for_labels: exp``. Dictionary values are
    dictionaries used as keyword arguments for the plot function defined by
    ``plot_func``. String arguments can include facets in curly brackets which
    will be derived from the corresponding dataset, e.g., ``{project}``,
    ``{short_name}``, ``{exp}``. Examples: ``default: {levels: 2}, CMIP6:
    {vmin: 200, vmax: 250}``. In addition to the normalization_ options
    supported by the plot function, the option ``norm: centered`` can be
    specified. In this case, the keywords ``vcenter`` and ``halfrange`` should
    be used instead of ``vmin`` or ``vmax`` (see
    :class:`~matplotlib.colors.CenteredNorm`).
plot_kwargs_bias: dict, optional
    Optional keyword arguments for the plot function defined by ``plot_func``
    for plotting biases. These keyword arguments update (and potentially
    overwrite) the ``plot_kwargs`` for the bias plot. This option has no effect
    if no reference dataset is given. See option ``plot_kwargs`` for more
    details. By default, uses ``cmap: bwr`` and ``norm: centered``.
projection: str, optional (default: 'Robinson')
    Projection used for the map plot. Needs to be a valid projection class of
    :mod:`cartopy.crs`. Keyword arguments can be specified using the option
    ``projection_kwargs``.
projection_kwargs: dict, optional
    Optional keyword arguments for the projection given by ``projection``. For
    the default projection ``Robinson``, the default keyword arguments
    ``central_longitude: 10`` are used.
pyplot_kwargs: dict, optional
    Optional calls to functions of :mod:`matplotlib.pyplot`. Dictionary keys
    are functions of :mod:`matplotlib.pyplot`. Dictionary values are used as
    argument(s) for these functions (if values are dictionaries, these are
    interpreted as keyword arguments; otherwise a single argument is assumed).
    String arguments can include facets in curly brackets which will be derived
    from the corresponding dataset, e.g., ``{project}``, ``{short_name}``,
    ``{exp}``. Examples: ``title: 'Awesome Plot of {long_name}'``, ``xlabel:
    '{short_name}'``, ``xlim: [0, 5]``.
rasterize: bool, optional (default: True)
    If ``True``, use rasterization_ for map plots to produce smaller files.
    This is only relevant for vector graphics (e.g., ``output_file_type:
    pdf,svg,ps``).
show_stats: bool, optional (default: True)
    Show basic statistics on the plots.
x_pos_stats_avg: float, optional (default: 0.0)
    Text x-position of average (shown on the left) in Axes coordinates. Can be
    adjusted to avoid overlap with the figure. Only relevant if ``show_stats:
    true``.
x_pos_stats_bias: float, optional (default: 0.92)
    Text x-position of bias statistics (shown on the right) in Axes
    coordinates. Can be adjusted to avoid overlap with the figure. Only
    relevant if ``show_stats: true``.

Configuration options for plot type ``zonal_mean_profile``
----------------------------------------------------------
cbar_label: str, optional (default: '{short_name} [{units}]')
    Colorbar label. Can include facets in curly brackets which will be derived
    from the corresponding dataset, e.g., ``{project}``, ``{short_name}``,
    ``{exp}``.
cbar_label_bias: str, optional (default: 'Δ{short_name} [{units}]')
    Colorbar label for plotting biases. Can include facets in curly brackets
    which will be derived from the corresponding dataset, e.g., ``{project}``,
    ``{short_name}``, ``{exp}``. This option has no effect if no reference
    dataset is given.
cbar_kwargs: dict, optional
    Optional keyword arguments for :func:`matplotlib.pyplot.colorbar`. By
    default, uses ``orientation: vertical``.
cbar_kwargs_bias: dict, optional
    Optional keyword arguments for :func:`matplotlib.pyplot.colorbar` for
    plotting biases. These keyword arguments update (and potentially overwrite)
    the ``cbar_kwargs`` for the bias plot. This option has no effect if no
    reference dataset is given.
common_cbar: bool, optional (default: False)
    Use a common colorbar for the top panels (i.e., plots of the dataset and
    the corresponding reference dataset) when using a reference dataset. If
    neither ``vmin`` and ``vmix`` nor ``levels`` is given in ``plot_kwargs``,
    the colorbar bounds are inferred from the dataset in the top left panel,
    which might lead to an inappropriate colorbar for the reference dataset
    (top right panel). Thus, the use of the ``plot_kwargs`` ``vmin`` and
    ``vmax`` or ``levels`` is highly recommend when using this ``common_cbar:
    true``. This option has no effect if no reference dataset is given.
fontsize: int, optional (default: None)
    Fontsize used for ticks, labels and titles. For the latter, use the given
    fontsize plus 2. Does not affect suptitles. If not given, use default
    matplotlib values. For a more fine-grained definition of fontsizes, use the
    option ``matplotlib_rc_params`` (see above).
log_y: bool, optional (default: True)
    variables = var_order
    Use logarithmic Y-axis.
plot_func: str, optional (default: 'contourf')
    Plot function used to plot the profiles. Must be a function of
    :mod:`iris.plot` that supports plotting of 2D cubes with coordinates
    latitude and altitude/air_pressure.
plot_kwargs: dict, optional
    Optional keyword arguments for the plot function defined by ``plot_func``.
    Dictionary keys are elements identified by ``facet_used_for_labels`` or
    ``default``, e.g., ``CMIP6`` if ``facet_used_for_labels: project`` or
    ``historical`` if ``facet_used_for_labels: exp``. Dictionary values are
    dictionaries used as keyword arguments for the plot function defined by
    ``plot_func``. String arguments can include facets in curly brackets which
    will be derived from the corresponding dataset, e.g., ``{project}``,
    ``{short_name}``, ``{exp}``. Examples: ``default: {levels: 2}, CMIP6:
    {vmin: 200, vmax: 250}``. In addition to the normalization_ options
    supported by the plot function, the option ``norm: centered`` can be
    specified. In this case, the keywords ``vcenter`` and ``halfrange`` should
    be used instead of ``vmin`` or ``vmax`` (see
    :class:`~matplotlib.colors.CenteredNorm`).
plot_kwargs_bias: dict, optional
    Optional keyword arguments for the plot function defined by ``plot_func``
    for plotting biases. These keyword arguments update (and potentially
    overwrite) the ``plot_kwargs`` for the bias plot. This option has no effect
    if no reference dataset is given. See option ``plot_kwargs`` for more
    details. By default, uses ``cmap: bwr`` and ``norm: centered``.
pyplot_kwargs: dict, optional
    Optional calls to functions of :mod:`matplotlib.pyplot`. Dictionary keys
    are functions of :mod:`matplotlib.pyplot`. Dictionary values are used as
    argument(s) for these functions (if values are dictionaries, these are
    interpreted as keyword arguments; otherwise a single argument is assumed).
    String arguments can include facets in curly brackets which will be derived
    from the corresponding dataset, e.g., ``{project}``, ``{short_name}``,
    ``{exp}``. Examples: ``title: 'Awesome Plot of {long_name}'``, ``xlabel:
    '{short_name}'``, ``xlim: [0, 5]``.
rasterize: bool, optional (default: True)
    If ``True``, use rasterization_ for profile plots to produce smaller files.
    This is only relevant for vector graphics (e.g., ``output_file_type:
    pdf,svg,ps``).
show_stats: bool, optional (default: True)
    Show basic statistics on the plots.
show_y_minor_ticklabels: bool, optional (default: False)
    Show tick labels for the minor ticks on the Y axis.
x_pos_stats_avg: float, optional (default: 0.01)
    Text x-position of average (shown on the left) in Axes coordinates. Can be
    adjusted to avoid overlap with the figure. Only relevant if ``show_stats:
    true``.
x_pos_stats_bias: float, optional (default: 0.7)
    Text x-position of bias statistics (shown on the right) in Axes
    coordinates. Can be adjusted to avoid overlap with the figure. Only
    relevant if ``show_stats: true``.

Configuration options for plot type ``1d_profile``
--------------------------------------------------
aspect_ratio: float, optional (default: 1.5)
    Aspect ratio of the plot. The default value results in a slender upright
    plot.
gridline_kwargs: dict, optional
    Optional keyword arguments for grid lines. By default, ``color: lightgrey,
    alpha: 0.5`` are used. Use ``gridline_kwargs: false`` to not show grid
    lines.
legend_kwargs: dict, optional
    Optional keyword arguments for :func:`matplotlib.pyplot.legend`. Use
    ``legend_kwargs: false`` to not show legends.
log_x: bool, optional (default: False)
    Use logarithmic X-axis. Note that for the logarithmic x axis tickmarks are
    set so that minor tickmarks show up. Setting of individual tickmarks by
    pyplot_kwargs is not recommended in this case.
log_y: bool, optional (default: True)
    Use logarithmic Y-axis.
plot_kwargs: dict, optional
    Optional keyword arguments for :func:`iris.plot.plot`. Dictionary keys are
    elements identified by ``facet_used_for_labels`` or ``default``, e.g.,
    ``CMIP6`` if ``facet_used_for_labels: project`` or ``historical`` if
    ``facet_used_for_labels: exp``. Dictionary values are dictionaries used as
    keyword arguments for :func:`iris.plot.plot`. String arguments can include
    facets in curly brackets which will be derived from the corresponding
    dataset, e.g., ``{project}``, ``{short_name}``, ``{exp}``. Examples:
    ``default: {linestyle: '-', label: '{project}'}, CMIP6: {color: red,
    linestyle: '--'}, OBS: {color: black}``.
pyplot_kwargs: dict, optional
    Optional calls to functions of :mod:`matplotlib.pyplot`. Dictionary keys
    are functions of :mod:`matplotlib.pyplot`. Dictionary values are used as
    argument(s) for these functions (if values are dictionaries, these are
    interpreted as keyword arguments; otherwise a single argument is assumed).
    String arguments can include facets in curly brackets which will be derived
    from the corresponding dataset, e.g., ``{project}``, ``{short_name}``,
    ``{exp}``. Examples: ``title: 'Awesome Plot of {long_name}'``, ``xlabel:
    '{short_name}'``, ``xlim: [0, 5]``.
show_y_minor_ticklabels: bool, optional (default: False)
    Show tick labels for the minor ticks on the Y axis.

Configuration options for plot type ``variable_vs_lat``
-------------------------------------------------------
gridline_kwargs: dict, optional
    Optional keyword arguments for grid lines. By default, ``color: lightgrey,
    alpha: 0.5`` are used. Use ``gridline_kwargs: false`` to not show grid
    lines.
legend_kwargs: dict, optional
    Optional keyword arguments for :func:`matplotlib.pyplot.legend`. Use
    ``legend_kwargs: false`` to not show legends.
plot_kwargs: dict, optional
    Optional keyword arguments for :func:`iris.plot.plot`. Dictionary keys are
    elements identified by ``facet_used_for_labels`` or ``default``, e.g.,
    ``CMIP6`` if ``facet_used_for_labels: project`` or ``historical`` if
    ``facet_used_for_labels: exp``. Dictionary values are dictionaries used as
    keyword arguments for :func:`iris.plot.plot`. String arguments can include
    facets in curly brackets which will be derived from the corresponding
    dataset, e.g., ``{project}``, ``{short_name}``, ``{exp}``. Examples:
    ``default: {linestyle: '-', label: '{project}'}, CMIP6: {color: red,
    linestyle: '--'}, OBS: {color: black}``.
pyplot_kwargs: dict, optional
    Optional calls to functions of :mod:`matplotlib.pyplot`. Dictionary keys
    are functions of :mod:`matplotlib.pyplot`. Dictionary values are used as
    argument(s) for these functions (if values are dictionaries, these are
    interpreted as keyword arguments; otherwise a single argument is assumed).
    String arguments can include facets in curly brackets which will be derived
    from the corresponding dataset, e.g., ``{project}``, ``{short_name}``,
    ``{exp}``. Examples: ``title: 'Awesome Plot of {long_name}'``, ``xlabel:
    '{short_name}'``, ``xlim: [0, 5]``.

Configuration options for plot type ``hovmoeller_z_vs_time``
------------------------------------------------------------
cbar_label: str, optional (default: '{short_name} [{units}]')
    Colorbar label. Can include facets in curly brackets which will be derived
    from the corresponding dataset, e.g., ``{project}``, ``{short_name}``,
    ``{exp}``.
cbar_label_bias: str, optional (default: 'Δ{short_name} [{units}]')
    Colorbar label for plotting biases. Can include facets in curly brackets
    which will be derived from the corresponding dataset, e.g., ``{project}``,
    ``{short_name}``, ``{exp}``. This option has no effect if no reference
    dataset is given.
cbar_kwargs: dict, optional
    Optional keyword arguments for :func:`matplotlib.pyplot.colorbar`. By
    default, uses ``orientation: vertical``.
cbar_kwargs_bias: dict, optional
    Optional keyword arguments for :func:`matplotlib.pyplot.colorbar` for
    plotting biases. These keyword arguments update (and potentially overwrite)
    the ``cbar_kwargs`` for the bias plot. This option has no effect if no
    reference dataset is given.
common_cbar: bool, optional (default: False)
    Use a common colorbar for the top panels (i.e., plots of the dataset and
    the corresponding reference dataset) when using a reference dataset. If
    neither ``vmin`` and ``vmix`` nor ``levels`` is given in ``plot_kwargs``,
    the colorbar bounds are inferred from the dataset in the top left panel,
    which might lead to an inappropriate colorbar for the reference dataset
    (top right panel). Thus, the use of the ``plot_kwargs`` ``vmin`` and
    ``vmax`` or ``levels`` is highly recommend when using this ``common_cbar:
    true``. This option has no effect if no reference dataset is given.
fontsize: int, optional (default: None)
    Fontsize used for ticks, labels and titles. For the latter, use the given
    fontsize plus 2. Does not affect suptitles. If not given, use default
    matplotlib values. For a more fine-grained definition of fontsizes, use the
    option ``matplotlib_rc_params`` (see above).
log_y: bool, optional (default: True)
    Use logarithmic Y-axis.
plot_func: str, optional (default: 'contourf')
    Plot function used to plot the profiles. Must be a function of
    :mod:`iris.plot` that supports plotting of 2D cubes with coordinates
    latitude and altitude/air_pressure.
plot_kwargs: dict, optional
    Optional keyword arguments for the plot function defined by ``plot_func``.
    Dictionary keys are elements identified by ``facet_used_for_labels`` or
    ``default``, e.g., ``CMIP6`` if ``facet_used_for_labels: project`` or
    ``historical`` if ``facet_used_for_labels: exp``. Dictionary values are
    dictionaries used as keyword arguments for the plot function defined by
    ``plot_func``. String arguments can include facets in curly brackets which
    will be derived from the corresponding dataset, e.g., ``{project}``,
    ``{short_name}``, ``{exp}``. Examples: ``default: {levels: 2}, CMIP6:
    {vmin: 200, vmax: 250}``. In addition to the normalization_ options
    supported by the plot function, the option ``norm: centered`` can be
    specified. In this case, the keywords ``vcenter`` and ``halfrange`` should
    be used instead of ``vmin`` or ``vmax`` (see
    :class:`~matplotlib.colors.CenteredNorm`).
plot_kwargs_bias: dict, optional
    Optional keyword arguments for the plot function defined by ``plot_func``
    for plotting biases. These keyword arguments update (and potentially
    overwrite) the ``plot_kwargs`` for the bias plot. This option has no effect
    if no reference dataset is given. See option ``plot_kwargs`` for more
    details. By default, uses ``cmap: bwr`` and ``norm: centered``.
pyplot_kwargs: dict, optional
    Optional calls to functions of :mod:`matplotlib.pyplot`. Dictionary keys
    are functions of :mod:`matplotlib.pyplot`. Dictionary values are used as
    argument(s) for these functions (if values are dictionaries, these are
    interpreted as keyword arguments; otherwise a single argument is assumed).
    String arguments can include facets in curly brackets which will be derived
    from the corresponding dataset, e.g., ``{project}``, ``{short_name}``,
    ``{exp}``. Examples: ``title: 'Awesome Plot of {long_name}'``, ``xlabel:
    '{short_name}'``, ``xlim: [0, 5]``.
rasterize: bool, optional (default: True)
    If ``True``, use rasterization_ for profile plots to produce smaller files.
    This is only relevant for vector graphics (e.g., ``output_file_type:
    pdf,svg,ps``).
show_stats: bool, optional (default: True)
    Show basic statistics on the plots.
show_y_minor_ticklabels: bool, optional (default: False)
    Show tick labels for the minor ticks on the Y axis.
x_pos_stats_avg: float, optional (default: 0.01)
    Text x-position of average (shown on the left) in Axes coordinates. Can be
    adjusted to avoid overlap with the figure. Only relevant if ``show_stats:
    true``.
x_pos_stats_bias: float, optional (default: 0.7)
    Text x-position of bias statistics (shown on the right) in Axes
    coordinates. Can be adjusted to avoid overlap with the figure. Only
    relevant if ``show_stats: true``.
time_format: str, optional (default: None)
    :func:`~datetime.datetime.strftime` format string that is used to format
    the time axis using :class:`matplotlib.dates.DateFormatter`. If ``None``,
    use the default formatting imposed by the iris plotting function.

Configuration options for plot type ``hovmoeller_time_vs_lat_or_lon``
---------------------------------------------------------------------
cbar_label: str, optional (default: '{short_name} [{units}]')
    Colorbar label. Can include facets in curly brackets which will be derived
    from the corresponding dataset, e.g., ``{project}``, ``{short_name}``,
    ``{exp}``.
cbar_label_bias: str, optional (default: 'Δ{short_name} [{units}]')
    Colorbar label for plotting biases. Can include facets in curly brackets
    which will be derived from the corresponding dataset, e.g., ``{project}``,
    ``{short_name}``, ``{exp}``. This option has no effect if no reference
    dataset is given.
cbar_kwargs: dict, optional
    Optional keyword arguments for :func:`matplotlib.pyplot.colorbar`. By
    default, uses ``orientation: vertical``.
cbar_kwargs_bias: dict, optional
    Optional keyword arguments for :func:`matplotlib.pyplot.colorbar` for
    plotting biases. These keyword arguments update (and potentially overwrite)
    the ``cbar_kwargs`` for the bias plot. This option has no effect if no
    reference dataset is given.
common_cbar: bool, optional (default: False)
    Use a common colorbar for the top panels (i.e., plots of the dataset and
    the corresponding reference dataset) when using a reference dataset. If
    neither ``vmin`` and ``vmix`` nor ``levels`` is given in ``plot_kwargs``,
    the colorbar bounds are inferred from the dataset in the top left panel,
    which might lead to an inappropriate colorbar for the reference dataset
    (top right panel). Thus, the use of the ``plot_kwargs`` ``vmin`` and
    ``vmax`` or ``levels`` is highly recommend when using this ``common_cbar:
    true``. This option has no effect if no reference dataset is given.
fontsize: int, optional (default: None)
    Fontsize used for ticks, labels and titles. For the latter, use the given
    fontsize plus 2. Does not affect suptitles. If not given, use default
    matplotlib values. For a more fine-grained definition of fontsizes, use the
    option ``matplotlib_rc_params`` (see above).
plot_func: str, optional (default: 'contourf')
    Plot function used to plot the profiles. Must be a function of
    :mod:`iris.plot` that supports plotting of 2D cubes with coordinates
    latitude and height/air_pressure.
plot_kwargs: dict, optional
    Optional keyword arguments for the plot function defined by ``plot_func``.
    Dictionary keys are elements identified by ``facet_used_for_labels`` or
    ``default``, e.g., ``CMIP6`` if ``facet_used_for_labels: project`` or
    ``historical`` if ``facet_used_for_labels: exp``. Dictionary values are
    dictionaries used as keyword arguments for the plot function defined by
    ``plot_func``. String arguments can include facets in curly brackets which
    will be derived from the corresponding dataset, e.g., ``{project}``,
    ``{short_name}``, ``{exp}``. Examples: ``default: {levels: 2}, CMIP6:
    {vmin: 200, vmax: 250}``. In addition to the normalization_ options
    supported by the plot function, the option ``norm: centered`` can be
    specified. In this case, the keywords ``vcenter`` and ``halfrange`` should
    be used instead of ``vmin`` or ``vmax`` (see
    :class:`~matplotlib.colors.CenteredNorm`).
plot_kwargs_bias: dict, optional
    Optional keyword arguments for the plot function defined by ``plot_func``
    for plotting biases. These keyword arguments update (and potentially
    overwrite) the ``plot_kwargs`` for the bias plot. This option has no effect
    if no reference dataset is given. See option ``plot_kwargs`` for more
    details. By default, uses ``cmap: bwr`` and ``norm: centered``.
pyplot_kwargs: dict, optional
    Optional calls to functions of :mod:`matplotlib.pyplot`. Dictionary keys
    are functions of :mod:`matplotlib.pyplot`. Dictionary values are used as
    argument(s) for these functions (if values are dictionaries, these are
    interpreted as keyword arguments; otherwise a single argument is assumed).
    String arguments can include facets in curly brackets which will be derived
    from the corresponding dataset, e.g., ``{project}``, ``{short_name}``,
    ``{exp}``. Examples: ``title: 'Awesome Plot of {long_name}'``, ``xlabel:
    '{short_name}'``, ``xlim: [0, 5]``.
rasterize: bool, optional (default: True)
    If ``True``, use rasterization_ for profile plots to produce smaller files.
    This is only relevant for vector graphics (e.g., ``output_file_type:
    pdf,svg,ps``).
show_y_minor_ticks: bool, optional (default: True)
    Show minor ticks for time on the Y axis.
show_x_minor_ticks: bool, optional (default: True)
    Show minor ticks for latitude or longitude on the X axis.
time_format: str, optional (default: None)
    :func:`~datetime.datetime.strftime` format string that is used to format
    the time axis using :class:`matplotlib.dates.DateFormatter`. If ``None``,
    use the default formatting imposed by the iris plotting function.
time_on: str, optional (default: y-axis)
    Optional switch to change the orientation of the plot so that time is on
    the x-axis ``time_on: x-axis``. Default orientation is time on y-axis and
    lat/lon on x-axis.


Configuration options for plot type ``benchmarking_annual_cycle``
-----------------------------------------------------------------

Configuration options for plot type ``benchmarking_boxplot``
------------------------------------------------------------

Configuration options for plot type ``benchmarking_diurnal_cycle``
------------------------------------------------------------------

Configuration options for plot type ``benchmarking_map``
--------------------------------------------------------

Configuration options for plot type ``benchmarking_timeseries``
---------------------------------------------------------------

Configuration options for plot type ``benchmarking_zonal``
----------------------------------------------------------

.. hint::

   Extra arguments given to the recipe are ignored, so it is safe to use yaml
   anchors to share the configuration of common arguments with other monitor
   diagnostic script.

.. _rasterization: https://matplotlib.org/stable/gallery/misc/
   rasterization_demo.html
.. _normalization: https://matplotlib.org/stable/users/explain/colors/
   colormapnorms.html

"""
import logging
import warnings
from copy import deepcopy
from pathlib import Path
from pprint import pformat

import cartopy.crs as ccrs
import dask.array as da
import iris
import matplotlib as mpl
import matplotlib.dates as mdates
import matplotlib.pyplot as plt
import numpy as np
import pandas as pd
import seaborn as sns
from iris.analysis.cartography import area_weights
from iris.coord_categorisation import add_year
from iris.coords import AuxCoord
from iris.exceptions import ConstraintMismatchError
from matplotlib.colors import CenteredNorm
from matplotlib.gridspec import GridSpec
from matplotlib.ticker import (
    AutoMinorLocator,
    FormatStrFormatter,
    LogLocator,
    NullFormatter,
)
from sklearn.metrics import r2_score

import esmvaltool.diag_scripts.shared.iris_helpers as ih
from esmvaltool.diag_scripts.monitor.monitor_base import MonitorBase
from esmvaltool.diag_scripts.shared import (
    ProvenanceLogger,
    get_diagnostic_filename,
    group_metadata,
    io,
    run_diagnostic,
)

logger = logging.getLogger(Path(__file__).stem)


class MultiDatasets(MonitorBase):
    """Diagnostic to plot multi-dataset plots."""

    def __init__(self, config):
        """Initialize class member."""
        super().__init__(config)

        # Get default settings
        self.cfg = deepcopy(self.cfg)
        self.cfg.setdefault('add_ancillary_variables', False)
        self.cfg.setdefault('add_aux_coords', False)
        self.cfg.setdefault('add_cell_measures', False)
        self.cfg.setdefault('facet_used_for_labels', 'dataset')
        self.cfg.setdefault('facets_as_columns', [])
        self.cfg.setdefault('figure_kwargs', {'constrained_layout': True})
        self.cfg.setdefault('group_variables_by', 'short_name')
<<<<<<< HEAD
        self.cfg.setdefault('groupby_facet', 'short_name')
=======
        self.cfg.setdefault('matplotlib_rc_params', {})
>>>>>>> 8d1a905f
        self.cfg.setdefault('savefig_kwargs', {
            'bbox_inches': 'tight',
            'dpi': 300,
            'orientation': 'landscape',
        })
        self.cfg.setdefault('seaborn_settings', {'style': 'ticks'})
        logger.info("Using facet '%s' to group variables",
                    self.cfg['group_variables_by'])
        logger.info("Using facet '%s' to create labels",
                    self.cfg['facet_used_for_labels'])

        # Load input data
        self.input_data = self._load_and_preprocess_data()
        self.grouped_input_data = group_metadata(
            self.input_data,
            self.cfg['group_variables_by'],
            sort=self.cfg['facet_used_for_labels'],
        )

        if 'profile' in self.plots:
            logger.warning("The plot_type ``profile`` for zonal mean profiles"
                           " has been deprecated in ESMValTool version 2.9.0"
                           " and is scheduled for removal in version 2.11.0."
                           " Please use plot type ``zonal_mean_profile``"
                           " instead. This is an exact replacement.")
            if 'zonal_mean_profile' in self.plots:
                raise ValueError(
                    "Both ``profile`` and ``zonal_mean_profile`` is used."
                    " Please use ``zonal_mean_profile`` only.")
            self.plots['zonal_mean_profile'] = self.plots.pop('profile')

        # Check given plot types and set default settings for them
        self.supported_plot_types = [
            'timeseries',
            'annual_cycle',
            'diurnal_cycle',
            'map',
            'zonal_mean_profile',
            '1d_profile',
            'variable_vs_lat',
            'hovmoeller_z_vs_time',
            'hovmoeller_time_vs_lat_or_lon',
            'benchmarking_annual_cycle',
            'benchmarking_boxplot',
            'benchmarking_diurnal_cycle',
            'benchmarking_map',
            'benchmarking_timeseries',
            'benchmarking_zonal',
        ]
        for (plot_type, plot_options) in self.plots.items():
            if plot_type not in self.supported_plot_types:
                raise ValueError(
                    f"Got unexpected plot type '{plot_type}' for option "
                    f"'plots', expected one of {self.supported_plot_types}")
            if plot_options is None:
                self.plots[plot_type] = {}

            # Default options for the different plot types
            if plot_type == 'timeseries':
                self.plots[plot_type].setdefault('annual_mean_kwargs', {})
                self.plots[plot_type].setdefault('gridline_kwargs', {})
                self.plots[plot_type].setdefault('legend_kwargs', {})
                self.plots[plot_type].setdefault('plot_kwargs', {})
                self.plots[plot_type].setdefault('pyplot_kwargs', {})
                self.plots[plot_type].setdefault('time_format', None)

            elif plot_type == 'benchmarking_timeseries':
                self.plots[plot_type].setdefault('annual_mean_kwargs', {})
                self.plots[plot_type].setdefault('gridline_kwargs', {})
                self.plots[plot_type].setdefault('legend_kwargs', {})
                self.plots[plot_type].setdefault('plot_kwargs', {})
                self.plots[plot_type].setdefault('pyplot_kwargs', {})
                self.plots[plot_type].setdefault('time_format', None)

            elif plot_type == 'annual_cycle':
                self.plots[plot_type].setdefault('gridline_kwargs', {})
                self.plots[plot_type].setdefault('legend_kwargs', {})
                self.plots[plot_type].setdefault('plot_kwargs', {})
                self.plots[plot_type].setdefault('pyplot_kwargs', {})

            elif plot_type == 'benchmarking_annual_cycle':
                self.plots[plot_type].setdefault('gridline_kwargs', {})
                self.plots[plot_type].setdefault('legend_kwargs', {})
                self.plots[plot_type].setdefault('plot_kwargs', {})
                self.plots[plot_type].setdefault('pyplot_kwargs', {})

            elif plot_type == 'diurnal_cycle':
                self.plots[plot_type].setdefault('gridline_kwargs', {})
                self.plots[plot_type].setdefault('legend_kwargs', {})
                self.plots[plot_type].setdefault('plot_kwargs', {})
                self.plots[plot_type].setdefault('pyplot_kwargs', {})

            elif plot_type == 'benchmarking_diurnal_cycle':
                self.plots[plot_type].setdefault('gridline_kwargs', {})
                self.plots[plot_type].setdefault('legend_kwargs', {})
                self.plots[plot_type].setdefault('plot_kwargs', {})
                self.plots[plot_type].setdefault('pyplot_kwargs', {})

            elif plot_type == 'benchmarking_boxplot':
                self.plots[plot_type].setdefault('plot_kwargs', {})
                self.plots[plot_type].setdefault('pyplot_kwargs', {})
                self.plots[plot_type].setdefault('var_order', None)
                self.plots[plot_type].setdefault('label', [])
                self.plots[plot_type].setdefault('fontsize', 10)

            elif plot_type == 'map':
                self.plots[plot_type].setdefault(
                    'cbar_label', '{short_name} [{units}]')
                self.plots[plot_type].setdefault(
                    'cbar_label_bias', 'Δ{short_name} [{units}]')
                self.plots[plot_type].setdefault(
                    'cbar_kwargs', {'orientation': 'horizontal', 'aspect': 30}
                )
                self.plots[plot_type].setdefault('cbar_kwargs_bias', {})
                self.plots[plot_type].setdefault('common_cbar', False)
                self.plots[plot_type].setdefault('fontsize', None)
                self.plots[plot_type].setdefault('gridline_kwargs', {})
                self.plots[plot_type].setdefault('plot_func', 'contourf')
                self.plots[plot_type].setdefault('plot_kwargs', {})
                self.plots[plot_type].setdefault('plot_kwargs_bias', {})
                self.plots[plot_type]['plot_kwargs_bias'].setdefault(
                    'cmap', 'bwr'
                )
                self.plots[plot_type]['plot_kwargs_bias'].setdefault(
                    'norm', 'centered'
                )
                if 'projection' not in self.plots[plot_type]:
                    self.plots[plot_type].setdefault('projection', 'Robinson')
                    self.plots[plot_type].setdefault(
                        'projection_kwargs', {'central_longitude': 10}
                    )
                else:
                    self.plots[plot_type].setdefault('projection_kwargs', {})
                self.plots[plot_type].setdefault('pyplot_kwargs', {})
                self.plots[plot_type].setdefault('rasterize', True)
                self.plots[plot_type].setdefault('show_stats', True)
                self.plots[plot_type].setdefault('x_pos_stats_avg', 0.0)
                self.plots[plot_type].setdefault('x_pos_stats_bias', 0.92)

            elif plot_type == 'benchmarking_map':
                self.plots[plot_type].setdefault(
                    'cbar_label', '{short_name} [{units}]')
                self.plots[plot_type].setdefault(
                    'cbar_label_bias', '{short_name} [{units}]')
                self.plots[plot_type].setdefault(
                    'cbar_kwargs', {'orientation': 'horizontal', 'aspect': 30}
                )
                self.plots[plot_type].setdefault('cbar_kwargs_bias', {})
                self.plots[plot_type].setdefault('common_cbar', False)
                self.plots[plot_type].setdefault('fontsize', 10)
                self.plots[plot_type].setdefault('gridline_kwargs', {})
                self.plots[plot_type].setdefault('plot_func', 'contourf')
                self.plots[plot_type].setdefault('plot_kwargs', {})
                if 'projection' not in self.plots[plot_type]:
                    self.plots[plot_type].setdefault('projection', 'Robinson')
                    self.plots[plot_type].setdefault(
                        'projection_kwargs', {'central_longitude': 10}
                    )
                else:
                    self.plots[plot_type].setdefault('projection_kwargs', {})
                self.plots[plot_type].setdefault('pyplot_kwargs', {})
                self.plots[plot_type].setdefault('rasterize', True)
                self.plots[plot_type].setdefault('show_stats', True)
                self.plots[plot_type].setdefault('x_pos_stats_avg', 0.0)
                self.plots[plot_type].setdefault('x_pos_stats_bias', 0.92)

            elif plot_type == 'zonal_mean_profile':
                self.plots[plot_type].setdefault(
                    'cbar_label', '{short_name} [{units}]')
                self.plots[plot_type].setdefault(
                    'cbar_label_bias', 'Δ{short_name} [{units}]')
                self.plots[plot_type].setdefault(
                    'cbar_kwargs', {'orientation': 'vertical'}
                )
                self.plots[plot_type].setdefault('cbar_kwargs_bias', {})
                self.plots[plot_type].setdefault('common_cbar', False)
                self.plots[plot_type].setdefault('fontsize', None)
                self.plots[plot_type].setdefault('log_y', True)
                self.plots[plot_type].setdefault('plot_func', 'contourf')
                self.plots[plot_type].setdefault('plot_kwargs', {})
                self.plots[plot_type].setdefault('plot_kwargs_bias', {})
                self.plots[plot_type]['plot_kwargs_bias'].setdefault(
                    'cmap', 'bwr'
                )
                self.plots[plot_type]['plot_kwargs_bias'].setdefault(
                    'norm', 'centered'
                )
                self.plots[plot_type].setdefault('pyplot_kwargs', {})
                self.plots[plot_type].setdefault('rasterize', True)
                self.plots[plot_type].setdefault('show_stats', True)
                self.plots[plot_type].setdefault(
                    'show_y_minor_ticklabels', False
                )
                self.plots[plot_type].setdefault('x_pos_stats_avg', 0.01)
                self.plots[plot_type].setdefault('x_pos_stats_bias', 0.7)

            elif plot_type == 'benchmarking_zonal':
                self.plots[plot_type].setdefault(
                    'cbar_label', '{short_name} [{units}]')
                self.plots[plot_type].setdefault(
                    'cbar_label_bias', 'Δ{short_name} [{units}]')
                self.plots[plot_type].setdefault(
                    'cbar_kwargs', {'orientation': 'vertical'}
                )
                self.plots[plot_type].setdefault('cbar_kwargs_bias', {})
                self.plots[plot_type].setdefault('common_cbar', False)
                self.plots[plot_type].setdefault('fontsize', 10)
                self.plots[plot_type].setdefault('log_y', True)
                self.plots[plot_type].setdefault('plot_func', 'contourf')
                self.plots[plot_type].setdefault('plot_kwargs', {})
                self.plots[plot_type].setdefault('plot_kwargs_bias', {})
                self.plots[plot_type]['plot_kwargs_bias'].setdefault(
                    'cmap', 'bwr'
                )
                self.plots[plot_type]['plot_kwargs_bias'].setdefault(
                    'norm', 'centered'
                )
                self.plots[plot_type].setdefault('pyplot_kwargs', {})
                self.plots[plot_type].setdefault('rasterize', True)
                self.plots[plot_type].setdefault('show_stats', True)
                self.plots[plot_type].setdefault(
                    'show_y_minor_ticklabels', False
                )
                self.plots[plot_type].setdefault('x_pos_stats_avg', 0.01)
                self.plots[plot_type].setdefault('x_pos_stats_bias', 0.7)

            elif plot_type == '1d_profile':
                self.plots[plot_type].setdefault('aspect_ratio', 1.5)
                self.plots[plot_type].setdefault('gridline_kwargs', {})
                self.plots[plot_type].setdefault('legend_kwargs', {})
                self.plots[plot_type].setdefault('log_x', False)
                self.plots[plot_type].setdefault('log_y', True)
                self.plots[plot_type].setdefault('plot_kwargs', {})
                self.plots[plot_type].setdefault('pyplot_kwargs', {})
                self.plots[plot_type].setdefault(
                    'show_y_minor_ticklabels', False
                )

            elif plot_type == 'variable_vs_lat':
                self.plots[plot_type].setdefault('gridline_kwargs', {})
                self.plots[plot_type].setdefault('legend_kwargs', {})
                self.plots[plot_type].setdefault('plot_kwargs', {})
                self.plots[plot_type].setdefault('pyplot_kwargs', {})

            elif plot_type == 'hovmoeller_z_vs_time':
                self.plots[plot_type].setdefault('cbar_label',
                                                 '{short_name} [{units}]')
                self.plots[plot_type].setdefault('cbar_label_bias',
                                                 'Δ{short_name} [{units}]')
                self.plots[plot_type].setdefault('cbar_kwargs',
                                                 {'orientation': 'vertical'})
                self.plots[plot_type].setdefault('cbar_kwargs_bias', {})
                self.plots[plot_type].setdefault('common_cbar', False)
                self.plots[plot_type].setdefault('fontsize', None)
                self.plots[plot_type].setdefault('log_y', True)
                self.plots[plot_type].setdefault('plot_func', 'contourf')
                self.plots[plot_type].setdefault('plot_kwargs', {})
                self.plots[plot_type].setdefault('plot_kwargs_bias', {})
                self.plots[plot_type]['plot_kwargs_bias'].setdefault(
                    'cmap', 'bwr')
                self.plots[plot_type]['plot_kwargs_bias'].setdefault(
                    'norm', 'centered'
                )
                self.plots[plot_type].setdefault('pyplot_kwargs', {})
                self.plots[plot_type].setdefault('rasterize', True)
                self.plots[plot_type].setdefault('show_stats', True)
                self.plots[plot_type].setdefault('show_y_minor_ticklabels',
                                                 False)
                self.plots[plot_type].setdefault('time_format', None)
                self.plots[plot_type].setdefault('x_pos_stats_avg', 0.01)
                self.plots[plot_type].setdefault('x_pos_stats_bias', 0.7)

            elif plot_type == 'hovmoeller_time_vs_lat_or_lon':
                self.plots[plot_type].setdefault(
                    'cbar_label', '{short_name} [{units}]')
                self.plots[plot_type].setdefault(
                    'cbar_label_bias', 'Δ{short_name} [{units}]')
                self.plots[plot_type].setdefault(
                    'cbar_kwargs', {'orientation': 'vertical'}
                )
                self.plots[plot_type].setdefault('cbar_kwargs_bias', {})
                self.plots[plot_type].setdefault('common_cbar', False)
                self.plots[plot_type].setdefault('fontsize', None)
                self.plots[plot_type].setdefault('plot_func', 'contourf')
                self.plots[plot_type].setdefault('plot_kwargs', {})
                self.plots[plot_type].setdefault('plot_kwargs_bias', {})
                self.plots[plot_type]['plot_kwargs_bias'].setdefault(
                    'cmap', 'bwr'
                )
                self.plots[plot_type]['plot_kwargs_bias'].setdefault(
                    'norm', 'centered'
                )
                self.plots[plot_type].setdefault('pyplot_kwargs', {})
                self.plots[plot_type].setdefault('rasterize', True)
                self.plots[plot_type].setdefault(
                    'show_y_minor_ticks', True
                )
                self.plots[plot_type].setdefault(
                    'show_x_minor_ticks', True
                )
                self.plots[plot_type].setdefault('time_format', None)
                self.plots[plot_type].setdefault('time_on', 'y-axis')

        # Check that facet_used_for_labels is present for every dataset
        for dataset in self.input_data:
            if self.cfg['facet_used_for_labels'] not in dataset:
                raise ValueError(
                    f"facet_used_for_labels "
                    f"'{self.cfg['facet_used_for_labels']}' not present for "
                    f"the following dataset:\n{pformat(dataset)}")

        # Load seaborn settings
        sns.set_theme(**self.cfg['seaborn_settings'])

    def _add_colorbar(self, plot_type, plot_left, plot_right, axes_left,
                      axes_right, dataset_left, dataset_right):
        """Add colorbar(s) for plots."""
        fontsize = (
            self.plots[plot_type]['fontsize'] or mpl.rcParams['axes.labelsize']
        )
        cbar_kwargs = self._get_cbar_kwargs(plot_type)
        cbar_label_left = self._get_cbar_label(plot_type, dataset_left)
        cbar_label_right = self._get_cbar_label(plot_type, dataset_right)

        # Create one common colorbar for the top panels
        # Note: Increase aspect ratio for nicer looks
        if self.plots[plot_type]['common_cbar']:
            if 'aspect' in cbar_kwargs:
                cbar_kwargs['aspect'] += 20.0
            cbar = plt.colorbar(plot_left, ax=[axes_left, axes_right],
                                **cbar_kwargs)
            cbar.set_label(cbar_label_left, fontsize=fontsize)
            cbar.ax.tick_params(labelsize=fontsize)

        # Create two separate colorbars for the top panels
        else:
            cbar_left = plt.colorbar(plot_left, ax=axes_left, **cbar_kwargs)
            cbar_left.set_label(cbar_label_left, fontsize=fontsize)
            cbar_left.ax.tick_params(labelsize=fontsize)
            cbar_right = plt.colorbar(plot_right, ax=axes_right, **cbar_kwargs)
            cbar_right.set_label(cbar_label_right, fontsize=fontsize)
            cbar_right.ax.tick_params(labelsize=fontsize)

    def _add_stats(self, plot_type, axes, dim_coords, dataset,
                   ref_dataset=None):
        """Add text to plot that describes basic statistics."""
        if not self.plots[plot_type]['show_stats']:
            return

        # Extract cube(s)
        cube = dataset['cube']
        if ref_dataset is None:
            ref_cube = None
            label = self._get_label(dataset)
        else:
            ref_cube = ref_dataset['cube']
            label = (f'{self._get_label(dataset)} vs. '
                     f'{self._get_label(ref_dataset)}')

        # Different options for the different plots types
        fontsize = 6.0
        y_pos = 0.95
        if all([
                'x_pos_stats_avg' in self.plots[plot_type],
                'x_pos_stats_bias' in self.plots[plot_type],
        ]):
            x_pos_bias = self.plots[plot_type]['x_pos_stats_bias']
            x_pos = self.plots[plot_type]['x_pos_stats_avg']
        else:
            raise NotImplementedError(f"plot_type '{plot_type}' not supported")

        # For zonal_mean_profile plots add scalar longitude coordinate
        # (necessary for calculation of area weights). The exact values for the
        # points/bounds of this coordinate do not matter since they don't
        # change the weights.
        if not cube.coords('longitude'):
            lon_coord = AuxCoord(
                180.0,
                bounds=[0.0, 360.0],
                var_name='lon',
                standard_name='longitude',
                long_name='longitude',
                units='degrees_east',
            )
            cube.add_aux_coord(lon_coord, ())

        # Mean
        weights = area_weights(cube)
        if ref_cube is None:
            mean = cube.collapsed(dim_coords, iris.analysis.MEAN,
                                  weights=weights)
            logger.info(
                "Area-weighted mean of %s for %s = %f%s",
                dataset['short_name'],
                label,
                mean.data,
                dataset['units'],
            )
        else:
            mean = (cube - ref_cube).collapsed(dim_coords, iris.analysis.MEAN,
                                               weights=weights)
            logger.info(
                "Area-weighted bias of %s for %s = %f%s",
                dataset['short_name'],
                label,
                mean.data,
                dataset['units'],
            )
        if np.abs(mean.data) >= 0.1:
            mean_val = f"{mean.data:.2f} {cube.units}"
        else:
            mean_val = f"{mean.data:.2e} {cube.units}"
        axes.text(
            x_pos, y_pos, mean_val, fontsize=fontsize, transform=axes.transAxes
        )
        if ref_cube is None:
            return

        # Weighted RMSE
        rmse = (cube - ref_cube).collapsed(dim_coords, iris.analysis.RMS,
                                           weights=weights)
        if np.abs(rmse.data) >= 0.1:
            rmse_val = f"{rmse.data:.2f} {cube.units}"
        else:
            rmse_val = f"{rmse.data:.2e} {cube.units}"
        axes.text(x_pos_bias, y_pos, f"RMSE={rmse_val}",
                  fontsize=fontsize, transform=axes.transAxes)
        logger.info(
            "Area-weighted RMSE of %s for %s = %f%s",
            dataset['short_name'],
            label,
            rmse.data,
            dataset['units'],
        )

        # Weighted R2
        mask = np.ma.getmaskarray(cube.data).ravel()
        mask |= np.ma.getmaskarray(ref_cube.data).ravel()
        cube_data = cube.data.ravel()[~mask]
        ref_cube_data = ref_cube.data.ravel()[~mask]
        weights = weights.ravel()[~mask]
        r2_val = r2_score(cube_data, ref_cube_data, sample_weight=weights)
        axes.text(x_pos_bias, y_pos - 0.1, rf"R$^2$={r2_val:.2f}",
                  fontsize=fontsize, transform=axes.transAxes)
        logger.info(
            "Area-weighted R2 of %s for %s = %f",
            dataset['short_name'],
            label,
            r2_val,
        )

    def _get_custom_mpl_rc_params(self, plot_type):
        """Get custom matplotlib rcParams."""
        custom_rc_params = {}
        fontsize = self.plots[plot_type]['fontsize']
        if fontsize is not None:
            custom_rc_params.update({
                'axes.titlesize': fontsize + 2.0,
                'axes.labelsize': fontsize,
                'xtick.labelsize': fontsize,
                'ytick.labelsize': fontsize,
            })
        return custom_rc_params

    def _get_label(self, dataset):
        """Get label of dataset."""
        return dataset[self.cfg['facet_used_for_labels']]

    def _get_cbar_kwargs(self, plot_type, bias=False):
        """Get colorbar kwargs."""
        cbar_kwargs = deepcopy(self.plots[plot_type]['cbar_kwargs'])
        if bias:
            cbar_kwargs.update(self.plots[plot_type]['cbar_kwargs_bias'])
        return deepcopy(cbar_kwargs)

    def _get_cbar_label(self, plot_type, dataset, bias=False):
        """Get colorbar label."""
        if bias:
            cbar_label = self.plots[plot_type]['cbar_label_bias']
            descr = f"cbar_label_bias of {plot_type} '{cbar_label}'"
        else:
            cbar_label = self.plots[plot_type]['cbar_label']
            descr = f"cbar_label of {plot_type} '{cbar_label}'"
        cbar_label = self._fill_facet_placeholders(cbar_label, dataset, descr)
        return cbar_label

    def _get_gridline_kwargs(self, plot_type):
        """Get gridline kwargs."""
        gridline_kwargs = self.plots[plot_type]['gridline_kwargs']
        return deepcopy(gridline_kwargs)

    def _get_map_projection(self):
        """Get projection used for map plots."""
        plot_type = 'map'
        projection = self.plots[plot_type]['projection']
        projection_kwargs = self.plots[plot_type]['projection_kwargs']

        # Check if desired projection is valid
        if not hasattr(ccrs, projection):
            raise AttributeError(
                f"Got invalid projection '{projection}' for plotting "
                f"{plot_type}, expected class of cartopy.crs")

        return getattr(ccrs, projection)(**projection_kwargs)

    def _get_benchmarking_projection(self):
        """Get projection used for benchmarking map plots."""
        plot_type = 'benchmarking_map'
        projection = self.plots[plot_type]['projection']
        projection_kwargs = self.plots[plot_type]['projection_kwargs']

        # Check if desired projection is valid
        if not hasattr(ccrs, projection):
            raise AttributeError(
                f"Got invalid projection '{projection}' for plotting "
                f"{plot_type}, expected class of cartopy.crs")

        return getattr(ccrs, projection)(**projection_kwargs)

    def _get_plot_func(self, plot_type):
        """Get plot function."""
        plot_func = self.plots[plot_type]['plot_func']
        if not hasattr(iris.plot, plot_func):
            raise AttributeError(
                f"Got invalid plot function '{plot_func}' for plotting "
                f"{plot_type}, expected function of iris.plot")
        logger.info("Creating %s plots using function '%s'", plot_type,
                    plot_func)
        return getattr(iris.plot, plot_func)

    def _get_plot_kwargs(self, plot_type, dataset, bias=False):
        """Get keyword arguments for plot functions."""
        all_plot_kwargs = self.plots[plot_type]['plot_kwargs']
        all_plot_kwargs = deepcopy(all_plot_kwargs)

        # First get default kwargs, then overwrite them with dataset-specific
        # ones
        plot_kwargs = all_plot_kwargs.get('default', {})
        label = self._get_label(dataset)
        plot_kwargs.update(all_plot_kwargs.get(label, {}))

        # For bias plots, overwrite the kwargs with bias-specific option
        if bias:
            bias_kwargs = self.plots[plot_type]['plot_kwargs_bias']
            plot_kwargs.update(bias_kwargs)

        # Replace facets with dataset entries for string arguments
        for (key, val) in plot_kwargs.items():
            if isinstance(val, str):
                val = self._fill_facet_placeholders(
                    val,
                    dataset,
                    f"plot_kwargs of {plot_type} '{key}: {val}'",
                )
                plot_kwargs[key] = val

        # Default settings for different plot types
        if plot_type in ('timeseries', 'annual_cycle',
                         'benchmarking_annual_cycle', '1d_profile',
                         'diurnal_cycle', 'benchmarking_diurnal_cycle',
                         'variable_vs_lat', 'benchmarking_timeseries'):
            plot_kwargs.setdefault('label', label)

        if plot_kwargs.get('norm') == 'centered':
            norm = CenteredNorm(
                vcenter=plot_kwargs.pop('vcenter', 0.0),
                halfrange=plot_kwargs.pop('halfrange', None),
            )
            plot_kwargs['norm'] = norm

        return deepcopy(plot_kwargs)

    def _load_and_preprocess_data(self):
        """Load and preprocess data."""
        input_data = list(self.cfg['input_data'].values())

        for dataset in input_data:
            filename = dataset['filename']
            logger.info("Loading %s", filename)
            cubes = iris.load(filename)
            if len(cubes) == 1:
                cube = cubes[0]
            else:
                var_name = dataset['short_name']
                try:
                    cube = cubes.extract_cube(iris.NameConstraint(
                        var_name=var_name
                    ))
                except ConstraintMismatchError as exc:
                    var_names = [c.var_name for c in cubes]
                    raise ValueError(
                        f"Cannot load data: multiple variables ({var_names}) "
                        f"are available in file {filename}, but not the "
                        f"requested '{var_name}'"
                    ) from exc

            # Fix time coordinate if present
            if cube.coords('time', dim_coords=True):
                ih.unify_time_coord(cube)

            # Fix Z-coordinate if present
            if cube.coords('air_pressure', dim_coords=True):
                z_coord = cube.coord('air_pressure', dim_coords=True)
                z_coord.attributes['positive'] = 'down'
                z_coord.convert_units('hPa')
            elif cube.coords('altitude', dim_coords=True):
                z_coord = cube.coord('altitude')
                z_coord.attributes['positive'] = 'up'

            dataset['cube'] = cube

        return input_data

    def _plot_map_with_ref(self, plot_func, dataset, ref_dataset):
        """Plot map plot for single dataset with a reference dataset."""
        plot_type = 'map'
        logger.info("Plotting map with reference dataset '%s' for '%s'",
                    self._get_label(ref_dataset), self._get_label(dataset))

        # Make sure that the data has the correct dimensions
        cube = dataset['cube']
        ref_cube = ref_dataset['cube']
        dim_coords_dat = self._check_cube_dimensions(cube, plot_type)
        dim_coords_ref = self._check_cube_dimensions(ref_cube, plot_type)

        # Create single figure with multiple axes
        with mpl.rc_context(self._get_custom_mpl_rc_params(plot_type)):
            fig = plt.figure(**self.cfg['figure_kwargs'])
            gridspec = GridSpec(5, 4, figure=fig,
                                height_ratios=[1.0, 1.0, 0.4, 1.0, 1.0])

            # Options used for all subplots
            projection = self._get_map_projection()
            plot_kwargs = self._get_plot_kwargs(plot_type, dataset)
            gridline_kwargs = self._get_gridline_kwargs(plot_type)
            fontsize = (
                self.plots[plot_type]['fontsize'] or
                mpl.rcParams['axes.labelsize']
            )

            # Plot dataset (top left)
            axes_data = fig.add_subplot(gridspec[0:2, 0:2],
                                        projection=projection)
            plot_kwargs['axes'] = axes_data
            if plot_func is iris.plot.contourf:
                # see https://github.com/SciTools/cartopy/issues/2457
                # and https://github.com/SciTools/cartopy/issues/2468
                plot_kwargs['transform_first'] = True
                npx = da if cube.has_lazy_data() else np
                cube_to_plot = cube.copy(
                    npx.ma.filled(cube.core_data(), np.nan)
                )
            else:
                cube_to_plot = cube
            plot_data = plot_func(cube_to_plot, **plot_kwargs)
            axes_data.coastlines()
            if gridline_kwargs is not False:
                axes_data.gridlines(**gridline_kwargs)
            axes_data.set_title(self._get_label(dataset), pad=3.0)
            self._add_stats(plot_type, axes_data, dim_coords_dat, dataset)
            self._process_pyplot_kwargs(plot_type, dataset)

            # Plot reference dataset (top right)
            # Note: make sure to use the same vmin and vmax than the top left
            # plot if a common cpltolorbar is desired
            axes_ref = fig.add_subplot(gridspec[0:2, 2:4],
                                       projection=projection)
            plot_kwargs['axes'] = axes_ref
            if self.plots[plot_type]['common_cbar']:
                plot_kwargs.setdefault('vmin', plot_data.get_clim()[0])
                plot_kwargs.setdefault('vmax', plot_data.get_clim()[1])
            if plot_func is iris.plot.contourf:
                # see https://github.com/SciTools/cartopy/issues/2457
                # and https://github.com/SciTools/cartopy/issues/2468
                plot_kwargs['transform_first'] = True
                npx = da if ref_cube.has_lazy_data() else np
                ref_cube_to_plot = ref_cube.copy(
                    npx.ma.filled(ref_cube.core_data(), np.nan)
                )
            else:
                ref_cube_to_plot = ref_cube
            plot_ref = plot_func(ref_cube_to_plot, **plot_kwargs)
            axes_ref.coastlines()
            if gridline_kwargs is not False:
                axes_ref.gridlines(**gridline_kwargs)
            axes_ref.set_title(self._get_label(ref_dataset), pad=3.0)
            self._add_stats(plot_type, axes_ref, dim_coords_ref, ref_dataset)
            self._process_pyplot_kwargs(plot_type, ref_dataset)

            # Add colorbar(s)
            self._add_colorbar(plot_type, plot_data, plot_ref, axes_data,
                               axes_ref, dataset, ref_dataset)

            # Plot bias (bottom center)
            bias_cube = cube - ref_cube
            axes_bias = fig.add_subplot(gridspec[3:5, 1:3],
                                        projection=projection)
            plot_kwargs_bias = self._get_plot_kwargs(plot_type, dataset,
                                                     bias=True)
            plot_kwargs_bias['axes'] = axes_bias
            if plot_func is iris.plot.contourf:
                # see https://github.com/SciTools/cartopy/issues/2457
                # and https://github.com/SciTools/cartopy/issues/2468
                plot_kwargs_bias['transform_first'] = True
                npx = da if bias_cube.has_lazy_data() else np
                bias_cube_to_plot = bias_cube.copy(
                    npx.ma.filled(bias_cube.core_data(), np.nan)
                )
            else:
                bias_cube_to_plot = bias_cube
            plot_bias = plot_func(bias_cube_to_plot, **plot_kwargs_bias)
            axes_bias.coastlines()
            if gridline_kwargs is not False:
                axes_bias.gridlines(**gridline_kwargs)
            axes_bias.set_title(
                f"{self._get_label(dataset)} - {self._get_label(ref_dataset)}",
                pad=3.0,
            )
            cbar_kwargs_bias = self._get_cbar_kwargs(plot_type, bias=True)
            cbar_bias = fig.colorbar(plot_bias, ax=axes_bias,
                                     **cbar_kwargs_bias)
            cbar_bias.set_label(
                self._get_cbar_label(plot_type, dataset, bias=True),
                fontsize=fontsize,
            )
            cbar_bias.ax.tick_params(labelsize=fontsize)
            self._add_stats(plot_type, axes_bias, dim_coords_dat, dataset,
                            ref_dataset)

            # Customize plot
            fig.suptitle(dataset['long_name'])
            self._process_pyplot_kwargs(plot_type, dataset)

            # Rasterization
            if self.plots[plot_type]['rasterize']:
                self._set_rasterized([axes_data, axes_ref, axes_bias])

        # File paths
        plot_path = self.get_plot_path(plot_type, dataset)
        netcdf_path = (
            get_diagnostic_filename(Path(plot_path).stem + "_{pos}", self.cfg)
        )
        netcdf_paths = {
            netcdf_path.format(pos='top_left'): cube,
            netcdf_path.format(pos='top_right'): ref_cube,
            netcdf_path.format(pos='bottom'): bias_cube,
        }

        return (plot_path, netcdf_paths)

    def _plot_map_without_ref(self, plot_func, dataset):
        """Plot map plot for single dataset without a reference dataset."""
        plot_type = 'map'
        logger.info("Plotting map without reference dataset for '%s'",
                    self._get_label(dataset))

        # Make sure that the data has the correct dimensions
        cube = dataset['cube']
        dim_coords_dat = self._check_cube_dimensions(cube, plot_type)

        # Create plot with desired settings
        with mpl.rc_context(self._get_custom_mpl_rc_params(plot_type)):
            fig = plt.figure(**self.cfg['figure_kwargs'])
            axes = fig.add_subplot(projection=self._get_map_projection())
            plot_kwargs = self._get_plot_kwargs(plot_type, dataset)
            plot_kwargs['axes'] = axes
            if plot_func is iris.plot.contourf:
                # see https://github.com/SciTools/cartopy/issues/2457
                # and https://github.com/SciTools/cartopy/issues/2468
                plot_kwargs['transform_first'] = True
                npx = da if cube.has_lazy_data() else np
                cube_to_plot = cube.copy(
                    npx.ma.filled(cube.core_data(), np.nan)
                )
            else:
                cube_to_plot = cube
            plot_map = plot_func(cube_to_plot, **plot_kwargs)
            axes.coastlines()
            gridline_kwargs = self._get_gridline_kwargs(plot_type)
            if gridline_kwargs is not False:
                axes.gridlines(**gridline_kwargs)

            # Print statistics if desired
            self._add_stats(plot_type, axes, dim_coords_dat, dataset)

            # Setup colorbar
            fontsize = (
                self.plots[plot_type]['fontsize'] or
                mpl.rcParams['axes.labelsize']
            )
            colorbar = fig.colorbar(plot_map, ax=axes,
                                    **self._get_cbar_kwargs(plot_type))
            colorbar.set_label(self._get_cbar_label(plot_type, dataset),
                               fontsize=fontsize)
            colorbar.ax.tick_params(labelsize=fontsize)

            # Customize plot
            axes.set_title(self._get_label(dataset))
            fig.suptitle(dataset['long_name'])
            self._process_pyplot_kwargs(plot_type, dataset)

            # Rasterization
            if self.plots[plot_type]['rasterize']:
                self._set_rasterized([axes])

        # File paths
        plot_path = self.get_plot_path(plot_type, dataset)
        netcdf_path = get_diagnostic_filename(Path(plot_path).stem, self.cfg)

        return (plot_path, {netcdf_path: cube})

    def _plot_zonal_mean_profile_with_ref(self, plot_func, dataset,
                                          ref_dataset):
        """Plot zonal mean profile for single dataset with reference."""
        plot_type = 'zonal_mean_profile'
        logger.info("Plotting zonal mean profile with reference dataset"
                    " '%s' for '%s'",
                    self._get_label(ref_dataset), self._get_label(dataset))

        # Make sure that the data has the correct dimensions
        cube = dataset['cube']
        ref_cube = ref_dataset['cube']
        dim_coords_dat = self._check_cube_dimensions(cube, plot_type)
        dim_coords_ref = self._check_cube_dimensions(ref_cube, plot_type)

        # Create single figure with multiple axes
        with mpl.rc_context(self._get_custom_mpl_rc_params(plot_type)):
            fig = plt.figure(**self.cfg['figure_kwargs'])
            gridspec = GridSpec(5, 4, figure=fig,
                                height_ratios=[1.0, 1.0, 0.4, 1.0, 1.0])

            # Options used for all subplots
            plot_kwargs = self._get_plot_kwargs(plot_type, dataset)
            fontsize = (
                self.plots[plot_type]['fontsize'] or
                mpl.rcParams['axes.labelsize']
            )

            # Plot dataset (top left)
            axes_data = fig.add_subplot(gridspec[0:2, 0:2])
            plot_kwargs['axes'] = axes_data
            plot_data = plot_func(cube, **plot_kwargs)
            axes_data.set_title(self._get_label(dataset), pad=3.0)
            z_coord = cube.coord(axis='Z')
            axes_data.set_ylabel(f'{z_coord.long_name} [{z_coord.units}]')
            if self.plots[plot_type]['log_y']:
                axes_data.set_yscale('log')
                axes_data.get_yaxis().set_major_formatter(
                    FormatStrFormatter('%.1f'))
            if self.plots[plot_type]['show_y_minor_ticklabels']:
                axes_data.get_yaxis().set_minor_formatter(
                    FormatStrFormatter('%.1f'))
            else:
                axes_data.get_yaxis().set_minor_formatter(NullFormatter())
            self._add_stats(plot_type, axes_data, dim_coords_dat, dataset)
            self._process_pyplot_kwargs(plot_type, dataset)

            # Plot reference dataset (top right)
            # Note: make sure to use the same vmin and vmax than the top left
            # plot if a common colorbar is desired
            axes_ref = fig.add_subplot(gridspec[0:2, 2:4], sharex=axes_data,
                                       sharey=axes_data)
            plot_kwargs['axes'] = axes_ref
            if self.plots[plot_type]['common_cbar']:
                plot_kwargs.setdefault('vmin', plot_data.get_clim()[0])
                plot_kwargs.setdefault('vmax', plot_data.get_clim()[1])
            plot_ref = plot_func(ref_cube, **plot_kwargs)
            axes_ref.set_title(self._get_label(ref_dataset), pad=3.0)
            plt.setp(axes_ref.get_yticklabels(), visible=False)
            self._add_stats(plot_type, axes_ref, dim_coords_ref, ref_dataset)
            self._process_pyplot_kwargs(plot_type, ref_dataset)

            # Add colorbar(s)
            self._add_colorbar(plot_type, plot_data, plot_ref, axes_data,
                               axes_ref, dataset, ref_dataset)

            # Plot bias (bottom center)
            bias_cube = cube - ref_cube
            axes_bias = fig.add_subplot(gridspec[3:5, 1:3], sharex=axes_data,
                                        sharey=axes_data)
            plot_kwargs_bias = self._get_plot_kwargs(plot_type, dataset,
                                                     bias=True)
            plot_kwargs_bias['axes'] = axes_bias
            plot_bias = plot_func(bias_cube, **plot_kwargs_bias)
            axes_bias.set_title(
                f"{self._get_label(dataset)} - {self._get_label(ref_dataset)}",
                pad=3.0,
            )
            axes_bias.set_xlabel('latitude [°N]')
            axes_bias.set_ylabel(f'{z_coord.long_name} [{z_coord.units}]')
            cbar_kwargs_bias = self._get_cbar_kwargs(plot_type, bias=True)
            cbar_bias = fig.colorbar(plot_bias, ax=axes_bias,
                                     **cbar_kwargs_bias)
            cbar_bias.set_label(
                self._get_cbar_label(plot_type, dataset, bias=True),
                fontsize=fontsize,
            )
            cbar_bias.ax.tick_params(labelsize=fontsize)
            self._add_stats(plot_type, axes_bias, dim_coords_dat, dataset,
                            ref_dataset)

            # Customize plot
            fig.suptitle(dataset['long_name'])
            self._process_pyplot_kwargs(plot_type, dataset)

            # Rasterization
            if self.plots[plot_type]['rasterize']:
                self._set_rasterized([axes_data, axes_ref, axes_bias])

        # File paths
        plot_path = self.get_plot_path(plot_type, dataset)
        netcdf_path = (
            get_diagnostic_filename(Path(plot_path).stem + "_{pos}", self.cfg)
        )
        netcdf_paths = {
            netcdf_path.format(pos='top_left'): cube,
            netcdf_path.format(pos='top_right'): ref_cube,
            netcdf_path.format(pos='bottom'): bias_cube,
        }

        return (plot_path, netcdf_paths)

    def _plot_zonal_mean_profile_without_ref(self, plot_func, dataset):
        """Plot zonal mean profile for single dataset without reference."""
        plot_type = 'zonal_mean_profile'
        logger.info("Plotting zonal mean profile without reference dataset"
                    " for '%s'",
                    self._get_label(dataset))

        # Make sure that the data has the correct dimensions
        cube = dataset['cube']
        dim_coords_dat = self._check_cube_dimensions(cube, plot_type)

        # Create plot with desired settings
        with mpl.rc_context(self._get_custom_mpl_rc_params(plot_type)):
            fig = plt.figure(**self.cfg['figure_kwargs'])
            axes = fig.add_subplot()
            plot_kwargs = self._get_plot_kwargs(plot_type, dataset)
            plot_kwargs['axes'] = axes
            plot_zonal_mean_profile = plot_func(cube, **plot_kwargs)

            # Print statistics if desired
            self._add_stats(plot_type, axes, dim_coords_dat, dataset)

            # Setup colorbar
            fontsize = (
                self.plots[plot_type]['fontsize'] or
                mpl.rcParams['axes.labelsize']
            )
            colorbar = fig.colorbar(plot_zonal_mean_profile, ax=axes,
                                    **self._get_cbar_kwargs(plot_type))
            colorbar.set_label(self._get_cbar_label(plot_type, dataset),
                               fontsize=fontsize)
            colorbar.ax.tick_params(labelsize=fontsize)

            # Customize plot
            axes.set_title(self._get_label(dataset))
            fig.suptitle(dataset['long_name'])
            axes.set_xlabel('latitude [°N]')
            z_coord = cube.coord(axis='Z')
            axes.set_ylabel(f'{z_coord.long_name} [{z_coord.units}]')
            if self.plots[plot_type]['log_y']:
                axes.set_yscale('log')
                axes.get_yaxis().set_major_formatter(
                    FormatStrFormatter('%.1f'))
            if self.plots[plot_type]['show_y_minor_ticklabels']:
                axes.get_yaxis().set_minor_formatter(
                    FormatStrFormatter('%.1f'))
            else:
                axes.get_yaxis().set_minor_formatter(NullFormatter())
            self._process_pyplot_kwargs(plot_type, dataset)

            # Rasterization
            if self.plots[plot_type]['rasterize']:
                self._set_rasterized([axes])

        # File paths
        plot_path = self.get_plot_path(plot_type, dataset)
        netcdf_path = get_diagnostic_filename(Path(plot_path).stem, self.cfg)

        return (plot_path, {netcdf_path: cube})

    def _plot_hovmoeller_z_vs_time_without_ref(self, plot_func, dataset):
        """Plot Hovmoeller Z vs. time for single dataset without reference."""
        plot_type = 'hovmoeller_z_vs_time'
        logger.info(
            "Plotting Hovmoeller Z vs. time without reference dataset"
            " for '%s'", self._get_label(dataset))

        # Make sure that the data has the correct dimensions
        cube = dataset['cube']
        dim_coords_dat = self._check_cube_dimensions(cube, plot_type)

        # Create plot with desired settings
        with mpl.rc_context(self._get_custom_mpl_rc_params(plot_type)):
            fig = plt.figure(**self.cfg['figure_kwargs'])
            axes = fig.add_subplot()
            plot_kwargs = self._get_plot_kwargs(plot_type, dataset)
            plot_kwargs['axes'] = axes
            plot_hovmoeller = plot_func(cube, **plot_kwargs)

            # Print statistics if desired
            self._add_stats(plot_type, axes, dim_coords_dat, dataset)

            # Setup colorbar
            fontsize = (
                self.plots[plot_type]['fontsize'] or
                mpl.rcParams['axes.labelsize']
            )
            colorbar = fig.colorbar(plot_hovmoeller,
                                    ax=axes,
                                    **self._get_cbar_kwargs(plot_type))
            colorbar.set_label(self._get_cbar_label(plot_type, dataset),
                               fontsize=fontsize)
            colorbar.ax.tick_params(labelsize=fontsize)

            # Customize plot
            axes.set_title(self._get_label(dataset))
            fig.suptitle(dataset['long_name'])
            z_coord = cube.coord(axis='Z')
            axes.set_ylabel(f'{z_coord.long_name} [{z_coord.units}]')
            if self.plots[plot_type]['log_y']:
                axes.set_yscale('log')
                axes.get_yaxis().set_major_formatter(
                    FormatStrFormatter('%.1f'))
            if self.plots[plot_type]['show_y_minor_ticklabels']:
                axes.get_yaxis().set_minor_formatter(
                    FormatStrFormatter('%.1f'))
            else:
                axes.get_yaxis().set_minor_formatter(NullFormatter())
            if self.plots[plot_type]['time_format'] is not None:
                axes.get_xaxis().set_major_formatter(
                    mdates.DateFormatter(self.plots[plot_type]['time_format']))
            axes.set_xlabel('time')
            self._process_pyplot_kwargs(plot_type, dataset)

            # Rasterization
            if self.plots[plot_type]['rasterize']:
                self._set_rasterized([axes])

        # File paths
        plot_path = self.get_plot_path(plot_type, dataset)
        netcdf_path = get_diagnostic_filename(Path(plot_path).stem, self.cfg)

        return (plot_path, {netcdf_path: cube})

    def _plot_hovmoeller_z_vs_time_with_ref(self, plot_func, dataset,
                                            ref_dataset):
        """Plot Hovmoeller Z vs. time for single dataset with reference."""
        plot_type = 'hovmoeller_z_vs_time'
        logger.info(
            "Plotting Hovmoeller z vs. time with reference dataset"
            " '%s' for '%s'", self._get_label(ref_dataset),
            self._get_label(dataset))

        # Make sure that the data has the correct dimensions
        cube = dataset['cube']
        ref_cube = ref_dataset['cube']
        dim_coords_dat = self._check_cube_dimensions(cube, plot_type)
        dim_coords_ref = self._check_cube_dimensions(ref_cube, plot_type)

        # Create single figure with multiple axes
        with mpl.rc_context(self._get_custom_mpl_rc_params(plot_type)):
            fig = plt.figure(**self.cfg['figure_kwargs'])
            gridspec = GridSpec(5,
                                4,
                                figure=fig,
                                height_ratios=[1.0, 1.0, 0.4, 1.0, 1.0])

            # Options used for all subplots
            plot_kwargs = self._get_plot_kwargs(plot_type, dataset)
            fontsize = (
                self.plots[plot_type]['fontsize'] or
                mpl.rcParams['axes.labelsize']
            )

            # Plot dataset (top left)
            axes_data = fig.add_subplot(gridspec[0:2, 0:2])
            plot_kwargs['axes'] = axes_data
            plot_data = plot_func(cube, **plot_kwargs)
            axes_data.set_title(self._get_label(dataset), pad=3.0)
            z_coord = cube.coord(axis='Z')
            axes_data.set_ylabel(f'{z_coord.long_name} [{z_coord.units}]')
            if self.plots[plot_type]['log_y']:
                axes_data.set_yscale('log')
                axes_data.get_yaxis().set_major_formatter(
                    FormatStrFormatter('%.1f'))
            if self.plots[plot_type]['show_y_minor_ticklabels']:
                axes_data.get_yaxis().set_minor_formatter(
                    FormatStrFormatter('%.1f'))
            else:
                axes_data.get_yaxis().set_minor_formatter(NullFormatter())
            if self.plots[plot_type]['time_format'] is not None:
                axes_data.get_xaxis().set_major_formatter(
                    mdates.DateFormatter(self.plots[plot_type]['time_format']))
            self._add_stats(plot_type, axes_data, dim_coords_dat, dataset)
            self._process_pyplot_kwargs(plot_type, dataset)

            # Plot reference dataset (top right)
            # Note: make sure to use the same vmin and vmax than the top left
            # plot if a common colorbar is desired
            axes_ref = fig.add_subplot(gridspec[0:2, 2:4],
                                       sharex=axes_data,
                                       sharey=axes_data)
            plot_kwargs['axes'] = axes_ref
            if self.plots[plot_type]['common_cbar']:
                plot_kwargs.setdefault('vmin', plot_data.get_clim()[0])
                plot_kwargs.setdefault('vmax', plot_data.get_clim()[1])
            plot_ref = plot_func(ref_cube, **plot_kwargs)
            axes_ref.set_title(self._get_label(ref_dataset), pad=3.0)
            plt.setp(axes_ref.get_yticklabels(), visible=False)
            self._add_stats(plot_type, axes_ref, dim_coords_ref, ref_dataset)
            self._process_pyplot_kwargs(plot_type, ref_dataset)

            # Add colorbar(s)
            self._add_colorbar(plot_type, plot_data, plot_ref, axes_data,
                               axes_ref, dataset, ref_dataset)

            # Plot bias (bottom center)
            bias_cube = cube - ref_cube
            axes_bias = fig.add_subplot(gridspec[3:5, 1:3],
                                        sharex=axes_data,
                                        sharey=axes_data)
            plot_kwargs_bias = self._get_plot_kwargs(plot_type,
                                                     dataset,
                                                     bias=True)
            plot_kwargs_bias['axes'] = axes_bias
            plot_bias = plot_func(bias_cube, **plot_kwargs_bias)
            axes_bias.set_title(
                f"{self._get_label(dataset)} - {self._get_label(ref_dataset)}",
                pad=3.0,
            )
            axes_bias.set_xlabel('time')
            axes_bias.set_ylabel(f'{z_coord.long_name} [{z_coord.units}]')
            cbar_kwargs_bias = self._get_cbar_kwargs(plot_type, bias=True)
            cbar_bias = fig.colorbar(plot_bias,
                                     ax=axes_bias,
                                     **cbar_kwargs_bias)
            cbar_bias.set_label(
                self._get_cbar_label(plot_type, dataset, bias=True),
                fontsize=fontsize,
            )
            cbar_bias.ax.tick_params(labelsize=fontsize)
            self._add_stats(plot_type, axes_bias, dim_coords_dat, dataset,
                            ref_dataset)

            # Customize plot
            fig.suptitle(dataset['long_name'])
            self._process_pyplot_kwargs(plot_type, dataset)

            # Rasterization
            if self.plots[plot_type]['rasterize']:
                self._set_rasterized([axes_data, axes_ref, axes_bias])

        # File paths
        plot_path = self.get_plot_path(plot_type, dataset)
        netcdf_path = (get_diagnostic_filename(
            Path(plot_path).stem + "_{pos}", self.cfg))
        netcdf_paths = {
            netcdf_path.format(pos='top_left'): cube,
            netcdf_path.format(pos='top_right'): ref_cube,
            netcdf_path.format(pos='bottom'): bias_cube,
        }

        return (plot_path, netcdf_paths)

    def _plot_hovmoeller_time_vs_lat_or_lon_with_ref(self, plot_func, dataset,
                                                     ref_dataset):
        """Plot the hovmoeller profile for single dataset with reference."""
        plot_type = 'hovmoeller_time_vs_lat_or_lon'
        logger.info("Plotting Hovmoeller plots with reference dataset"
                    " '%s' for '%s'",
                    self._get_label(ref_dataset), self._get_label(dataset))

        # Make sure that the data has the correct dimensions
        cube = dataset['cube']
        ref_cube = ref_dataset['cube']
        dim_coords_dat = self._check_cube_dimensions(cube, plot_type)
        self._check_cube_dimensions(ref_cube, plot_type)
        if 'latitude' in dim_coords_dat:
            non_time_label = 'latitude [°N]'
        else:
            non_time_label = 'longitude [°E]'

        # Create single figure with multiple axes
        with mpl.rc_context(self._get_custom_mpl_rc_params(plot_type)):
            fig = plt.figure(**self.cfg['figure_kwargs'])
            gridspec = GridSpec(5, 4, figure=fig,
                                height_ratios=[1.0, 1.0, 0.4, 1.0, 1.0])

            # Options used for all subplots
            plot_kwargs = self._get_plot_kwargs(plot_type, dataset)
            fontsize = (
                self.plots[plot_type]['fontsize'] or
                mpl.rcParams['axes.labelsize']
            )

            # Plot dataset (top left)
            axes_data = fig.add_subplot(gridspec[0:2, 0:2])
            plot_kwargs['axes'] = axes_data
            if self.plots[plot_type]['time_on'] == 'x-axis':
                plot_kwargs['coords'] = list(dim_coords_dat)
                x_label = 'time'
                y_label = non_time_label
                time_axis = axes_data.get_xaxis()
            else:
                plot_kwargs['coords'] = list(reversed(dim_coords_dat))
                x_label = non_time_label
                y_label = 'time'
                time_axis = axes_data.get_yaxis()
            plot_data = plot_func(cube, **plot_kwargs)
            axes_data.set_title(self._get_label(dataset), pad=3.0)
            axes_data.set_ylabel(y_label)
            if self.plots[plot_type]['time_format'] is not None:
                time_axis.set_major_formatter(mdates.DateFormatter(
                    self.plots[plot_type]['time_format']
                ))
            if self.plots[plot_type]['show_y_minor_ticks']:
                axes_data.get_yaxis().set_minor_locator(AutoMinorLocator())
            if self.plots[plot_type]['show_x_minor_ticks']:
                axes_data.get_xaxis().set_minor_locator(AutoMinorLocator())
            self._process_pyplot_kwargs(plot_type, dataset)

            # Plot reference dataset (top right)
            # Note: make sure to use the same vmin and vmax than the top left
            # plot if a common colorbar is desired
            axes_ref = fig.add_subplot(gridspec[0:2, 2:4], sharex=axes_data,
                                       sharey=axes_data)
            plot_kwargs['axes'] = axes_ref
            if self.plots[plot_type]['common_cbar']:
                plot_kwargs.setdefault('vmin', plot_data.get_clim()[0])
                plot_kwargs.setdefault('vmax', plot_data.get_clim()[1])
            plot_ref = plot_func(ref_cube, **plot_kwargs)
            axes_ref.set_title(self._get_label(ref_dataset), pad=3.0)
            plt.setp(axes_ref.get_yticklabels(), visible=False)
            self._process_pyplot_kwargs(plot_type, ref_dataset)

            # Add colorbar(s)
            self._add_colorbar(plot_type, plot_data, plot_ref, axes_data,
                               axes_ref, dataset, ref_dataset)

            # Plot bias (bottom center)
            bias_cube = cube - ref_cube
            axes_bias = fig.add_subplot(gridspec[3:5, 1:3], sharex=axes_data,
                                        sharey=axes_data)
            plot_kwargs_bias = self._get_plot_kwargs(plot_type, dataset,
                                                     bias=True)
            plot_kwargs_bias['axes'] = axes_bias
            plot_kwargs_bias['coords'] = plot_kwargs['coords']
            plot_bias = plot_func(bias_cube, **plot_kwargs_bias)
            axes_bias.set_title(
                f"{self._get_label(dataset)} - {self._get_label(ref_dataset)}",
                pad=3.0,
            )
            axes_bias.set_xlabel(x_label)
            axes_bias.set_ylabel(y_label)
            cbar_kwargs_bias = self._get_cbar_kwargs(plot_type, bias=True)
            cbar_bias = fig.colorbar(plot_bias, ax=axes_bias,
                                     **cbar_kwargs_bias)
            cbar_bias.set_label(
                self._get_cbar_label(plot_type, dataset, bias=True),
                fontsize=fontsize,
            )
            cbar_bias.ax.tick_params(labelsize=fontsize)

            # Customize plot
            fig.suptitle(dataset['long_name'])
            self._process_pyplot_kwargs(plot_type, dataset)

            # Rasterization
            if self.plots[plot_type]['rasterize']:
                self._set_rasterized([axes_data, axes_ref, axes_bias])

        # File paths
        plot_path = self.get_plot_path(plot_type, dataset)
        netcdf_path = (
            get_diagnostic_filename(Path(plot_path).stem + "_{pos}", self.cfg)
        )
        netcdf_paths = {
            netcdf_path.format(pos='top_left'): cube,
            netcdf_path.format(pos='top_right'): ref_cube,
            netcdf_path.format(pos='bottom'): bias_cube,
        }

        return (plot_path, netcdf_paths)

    def _plot_hovmoeller_time_vs_lat_or_lon_without_ref(self, plot_func,
                                                        dataset):
        """Plot time vs zonal or meridional Hovmoeller without reference."""
        plot_type = 'hovmoeller_time_vs_lat_or_lon'
        logger.info("Plotting Hovmoeller plots without reference dataset"
                    " for '%s'", self._get_label(dataset))

        # Make sure that the data has the correct dimensions
        cube = dataset['cube']
        dim_coords_dat = self._check_cube_dimensions(cube, plot_type)
        if 'latitude' in dim_coords_dat:
            non_time_label = 'latitude [°N]'
        else:
            non_time_label = 'longitude [°E]'

        # Create plot with desired settings
        with mpl.rc_context(self._get_custom_mpl_rc_params(plot_type)):
            fig = plt.figure(**self.cfg['figure_kwargs'])
            axes = fig.add_subplot()
            plot_kwargs = self._get_plot_kwargs(plot_type, dataset)
            plot_kwargs['axes'] = axes

            # Put time on desired axis
            if self.plots[plot_type]['time_on'] == 'x-axis':
                plot_kwargs['coords'] = list(dim_coords_dat)
                x_label = 'time'
                y_label = non_time_label
                time_axis = axes.get_xaxis()
            else:
                plot_kwargs['coords'] = list(reversed(dim_coords_dat))
                x_label = non_time_label
                y_label = 'time'
                time_axis = axes.get_yaxis()
            plot_hovmoeller = plot_func(cube, **plot_kwargs)

            # Setup colorbar
            fontsize = (
                self.plots[plot_type]['fontsize'] or
                mpl.rcParams['axes.labelsize']
            )
            colorbar = fig.colorbar(plot_hovmoeller, ax=axes,
                                    **self._get_cbar_kwargs(plot_type))
            colorbar.set_label(self._get_cbar_label(plot_type, dataset),
                               fontsize=fontsize)
            colorbar.ax.tick_params(labelsize=fontsize)

            # Customize plot
            axes.set_title(self._get_label(dataset))
            fig.suptitle(dataset['long_name'])
            axes.set_xlabel(x_label)
            axes.set_ylabel(y_label)
            if self.plots[plot_type]['time_format'] is not None:
                time_axis.set_major_formatter(mdates.DateFormatter(
                    self.plots[plot_type]['time_format']
                ))
            if self.plots[plot_type]['show_y_minor_ticks']:
                axes.get_yaxis().set_minor_locator(AutoMinorLocator())
            if self.plots[plot_type]['show_x_minor_ticks']:
                axes.get_xaxis().set_minor_locator(AutoMinorLocator())
            self._process_pyplot_kwargs(plot_type, dataset)

            # Rasterization
            if self.plots[plot_type]['rasterize']:
                self._set_rasterized([axes])

        # File paths
        plot_path = self.get_plot_path(plot_type, dataset)
        netcdf_path = get_diagnostic_filename(Path(plot_path).stem, self.cfg)
        return (plot_path, {netcdf_path: cube})

    def _plot_benchmarking_map(self, plot_func, dataset, percentile_dataset,
                               metric):
        """Plot benchmarking map plot."""
        plot_type = 'benchmarking_map'
        logger.info("Plotting benchmarking map for '%s'",
                    self._get_label(dataset))

        # Make sure that the data has the correct dimensions
        cube = dataset['cube']
        # dim_coords_dat = self._check_cube_dimensions(cube, plot_type)

        # Create plot with desired settings
        with mpl.rc_context(self._get_custom_mpl_rc_params(plot_type)):
            fig = plt.figure(**self.cfg['figure_kwargs'])
            axes = fig.add_subplot(
                projection=self._get_benchmarking_projection())
            plot_kwargs = self._get_plot_kwargs(plot_type, dataset)
            plot_kwargs['axes'] = axes
            plot_kwargs['extend'] = "both"
            plot_map = plot_func(cube, **plot_kwargs)

            # apply stippling (dots) to all grid cells that do not exceed
            # the upper percentile given by 'percentile_dataset[]'

            mask_cube = self._get_benchmark_mask(cube, percentile_dataset,
                                                 metric)

            hatching = plot_func(
               mask_cube,
               colors='none',
               levels=[.5, 1.5],
               hatches=['......'],
            )

            # set color for stippling to 'black' (default = 'white')
            hatching.set_edgecolor('black')
            hatching.set_linewidth(0.)

            axes.coastlines()
            # gridline_kwargs = self._get_gridline_kwargs(plot_type)
            # if gridline_kwargs is not False:
            #     axes.gridlines(**gridline_kwargs)

            # Setup colorbar
            fontsize = self.plots[plot_type]['fontsize']
            colorbar = fig.colorbar(plot_map, ax=axes,
                                    **self._get_cbar_kwargs(plot_type))
            colorbar.set_label(self._get_cbar_label(plot_type, dataset),
                               fontsize=fontsize)
            colorbar.ax.tick_params(labelsize=fontsize)

            # Customize plot
            axes.set_title(self._get_label(dataset))
            fig.suptitle(f"{dataset['long_name']} ({dataset['start_year']}-"
                         f"{dataset['end_year']})")
            self._process_pyplot_kwargs(plot_type, dataset)

            # Rasterization
            if self.plots[plot_type]['rasterize']:
                self._set_rasterized([axes])

        # File paths
        plot_path = self.get_plot_path(plot_type, dataset)
        netcdf_path = get_diagnostic_filename(Path(plot_path).stem, self.cfg)

        return (plot_path, {netcdf_path: cube})

    def _plot_benchmarking_boxplot(self, df, cubes, variables, datasets):
        """Plot benchmarking boxplot."""
        plot_type = 'benchmarking_boxplot'
        logger.info("Plotting benchmarking boxplot for '%s'",
                    self._get_label(datasets[0]))

        # Create plot with desired settings
        with mpl.rc_context(self._get_custom_mpl_rc_params(plot_type)):
            fig = plt.figure(**self.cfg['figure_kwargs'])
            metric = cubes[0].long_name.partition("of")[0]
            fig.suptitle(f"{metric}of {self._get_label(datasets[0])}"
                         f" ({datasets[0]['start_year']} - "
                         f"{datasets[0]['end_year']})")

            sns.set_style('darkgrid')

            for i, var in enumerate(variables):
                axes = plt.subplot(1, len(variables), i+1)
                plot_kwargs = self._get_plot_kwargs(plot_type, datasets[i])
                plot_kwargs['axes'] = axes

                plot_boxplot = sns.boxplot(data=df[df['Variable'] == var])
                plot_boxplot.set(xticklabels=[])
                # plot_map = plot_func(cube, **plot_kwargs)

                plt.scatter(0, cubes[i].data, marker='x', s=200, linewidths=2,
                            color="red", zorder=3)

                plt.xlabel(var)
                if cubes[i].units != 1:
                    plt.ylabel(cubes[i].units)

                # Setup fontsize
                # fontsize = self.plots[plot_type]['fontsize']

                # Customize plot
                self._process_pyplot_kwargs(plot_type, datasets[i])

        # File paths
        datasets[0]['variable_group'] = (
            datasets[0]['short_name'].partition("_")[0])
        plot_path = self.get_plot_path(plot_type,  datasets[0])
        netcdf_path = get_diagnostic_filename(Path(plot_path).stem, self.cfg)

        return (plot_path, {netcdf_path: cubes[0]})

    def _plot_benchmarking_zonal(self, plot_func, dataset, percentile_dataset,
                                 metric):
        """Plot benchmarking zonal mean profile."""
        plot_type = 'benchmarking_zonal'
        logger.info("Plotting benchmarking zonal mean profile"
                    " for '%s'",
                    self._get_label(dataset))

        # Make sure that the data has the correct dimensions
        cube = dataset['cube']

        # Create plot with desired settings
        with mpl.rc_context(self._get_custom_mpl_rc_params(plot_type)):
            fig = plt.figure(**self.cfg['figure_kwargs'])
            axes = fig.add_subplot()
            plot_kwargs = self._get_plot_kwargs(plot_type, dataset)
            plot_kwargs['axes'] = axes
            plot_kwargs['extend'] = "both"
            plot_benchmarking_zonal = plot_func(cube, **plot_kwargs)

            # apply stippling (dots) to all grid cells that do not exceed
            # the upper percentile given by 'percentile_dataset[]'

            mask_cube = self._get_benchmark_mask(cube, percentile_dataset,
                                                 metric)
            hatching = plot_func(
               mask_cube,
               colors='none',
               levels=[.5, 1.5],
               hatches=['......'],
            )

            # set color for stippling to 'black' (default = 'white')
            hatching.set_edgecolor('black')
            hatching.set_linewidth(0.)

            # Print statistics if desired
            # self._add_stats(plot_type, axes, dim_coords_dat, dataset)

            # Setup colorbar
            fontsize = self.plots[plot_type]['fontsize']
            colorbar = fig.colorbar(plot_benchmarking_zonal, ax=axes,
                                    **self._get_cbar_kwargs(plot_type))
            colorbar.set_label(self._get_cbar_label(plot_type, dataset),
                               fontsize=fontsize)
            colorbar.ax.tick_params(labelsize=fontsize)

            # Customize plot
            axes.set_title(self._get_label(dataset))
            fig.suptitle(f"{dataset['long_name']} ({dataset['start_year']}-"
                         f"{dataset['end_year']})")
            axes.set_xlabel('latitude [°N]')
            z_coord = cube.coord(axis='Z')
            axes.set_ylabel(f'{z_coord.long_name} [{z_coord.units}]')
            if self.plots[plot_type]['log_y']:
                axes.set_yscale('log')
                axes.get_yaxis().set_major_formatter(
                    FormatStrFormatter('%.1f'))
            if self.plots[plot_type]['show_y_minor_ticklabels']:
                axes.get_yaxis().set_minor_formatter(
                    FormatStrFormatter('%.1f'))
            else:
                axes.get_yaxis().set_minor_formatter(NullFormatter())
            self._process_pyplot_kwargs(plot_type, dataset)

            # Rasterization
            if self.plots[plot_type]['rasterize']:
                self._set_rasterized([axes])

        # File paths
        plot_path = self.get_plot_path(plot_type, dataset)
        netcdf_path = get_diagnostic_filename(Path(plot_path).stem, self.cfg)

        return (plot_path, {netcdf_path: cube})

    def _process_pyplot_kwargs(self, plot_type, dataset):
        """Process functions for :mod:`matplotlib.pyplot`."""
        pyplot_kwargs = self.plots[plot_type]['pyplot_kwargs']
        for (func, arg) in pyplot_kwargs.items():
            if isinstance(arg, str):
                arg = self._fill_facet_placeholders(
                    arg,
                    dataset,
                    f"pyplot_kwargs of {plot_type} '{func}: {arg}'",
                )
            if arg is None:
                getattr(plt, func)()
            elif isinstance(arg, dict):
                getattr(plt, func)(**arg)
            else:
                getattr(plt, func)(arg)

    @staticmethod
    def _check_cube_dimensions(cube, plot_type):
        """Check that cube has correct dimensional variables."""
        expected_dimensions_dict = {
            'annual_cycle': (['month_number'],),
            'benchmarking_boxplot': (['']),
            'diurnal_cycle': (['hour'],),
            'map': (['latitude', 'longitude'],),
            'benchmarking_annual_cycle': (['month_number'],),
            'benchmarking_diurnal_cycle': (['hour'],),
            'benchmarking_map': (['latitude', 'longitude'],),
            'benchmarking_timeseries': (['time'],),
            'benchmarking_zonal': (['latitude', 'air_pressure'],
                                   ['latitude', 'altitude']),
            'zonal_mean_profile': (['latitude', 'air_pressure'],
                                   ['latitude', 'altitude']),
            'timeseries': (['time'],),
            '1d_profile': (['air_pressure'],
                           ['altitude']),
            'variable_vs_lat': (['latitude'],),
            'hovmoeller_z_vs_time': (['time', 'air_pressure'],
                                     ['time', 'altitude']),
            'hovmoeller_time_vs_lat_or_lon': (['time', 'latitude'],
                                              ['time', 'longitude']),
        }
        if plot_type not in expected_dimensions_dict:
            raise NotImplementedError(f"plot_type '{plot_type}' not supported")
        expected_dimensions = expected_dimensions_dict[plot_type]
        for dims in expected_dimensions:
            cube_dims = [cube.coords(dim, dim_coords=True) for dim in dims]
            if all(cube_dims) and cube.ndim == len(dims):
                return dims
        expected_dims_str = ' or '.join(
            [str(dims) for dims in expected_dimensions]
        )
        raise ValueError(
            f"Expected cube that exactly has the dimensional coordinates "
            f"{expected_dims_str}, got {cube.summary(shorten=True)}")

    @staticmethod
    def _fill_facet_placeholders(string, dataset, description):
        """Fill facet placeholders."""
        try:
            string = string.format(**dataset)
        except KeyError as exc:
            raise ValueError(
                f"Not all necessary facets in {description} available for "
                f"dataset\n{pformat(dataset)}") from exc
        return string

    @staticmethod
    def _get_multi_dataset_facets(datasets):
        """Derive common facets for multiple datasets."""
        all_keys = {key for dataset in datasets for key in dataset}
        multi_dataset_facets = {}
        for key in all_keys:
            if all(d.get(key) == datasets[0].get(key) for d in datasets):
                multi_dataset_facets[key] = datasets[0].get(key)
            else:
                multi_dataset_facets[key] = f'ambiguous_{key}'
        return multi_dataset_facets

    def _get_reference_dataset(self, datasets):
        """Extract reference dataset."""
        variable = datasets[0][self.cfg['group_variables_by']]
        ref_datasets = [d for d in datasets if
                        d.get('reference_for_monitor_diags', False)]
        if len(ref_datasets) > 1:
            raise ValueError(
                f"Expected at most 1 reference dataset (with "
                f"'reference_for_monitor_diags: true' for variable "
                f"'{variable}', got {len(ref_datasets):d}")
        if ref_datasets:
            return ref_datasets[0]
        return None

    def _get_benchmarking_reference(self, datasets):
        """Extract reference dataset for calculation of benchmarking metric."""
        variable = datasets[0][self.cfg['group_variables_by']]
        ref_datasets = [d for d in datasets if
                        d.get('reference_for_metric', False)]

        if len(ref_datasets) == 1:
            return ref_datasets[0]

        # try variable attribute "reference_dataset"
        for dataset in datasets:
            print(dataset.get('reference_dataset'))
            print(dataset.get('dataset'))
            if dataset.get('reference_dataset') == dataset.get('dataset'):
                ref_datasets = dataset
                break
        if len(ref_datasets) != 1:
            raise ValueError(
                f"Expected exactly 1 reference dataset for variable "
                f"'{variable}', got {len(ref_datasets)}")
        return None

    def _get_benchmark_datasets(self, datasets):
        """Get dataset to be benchmarked."""
        variable = datasets[0][self.cfg['group_variables_by']]
        benchmark_datasets = [d for d in datasets if
                              d.get('benchmark_dataset', False)]
        if len(benchmark_datasets) >= 1:
            return benchmark_datasets

        raise ValueError(
            f"Expected at least 1 benchmark dataset (with "
            f"'benchmark_dataset: true' for variable "
            f"'{variable}'), got {len(benchmark_datasets):d}")

    def _get_benchmark_group(self, datasets):
        """Get datasets for benchmarking."""
        # variable = datasets[0][self.cfg['group_variables_by']]
        benchmark_datasets = [d for d in datasets if not
                              (d.get('benchmark_dataset', False) or
                               d.get('reference_for_metric', False))]
        return benchmark_datasets

    def _get_benchmark_mask(self, cube, percentile_dataset, metric):
        """Create mask for benchmarking cube depending on metric."""
        mask_cube = cube.copy()

        idx0 = 0  # index largest percentile
        idx1 = len(percentile_dataset) - 1  # index smallest percentile

        if metric == 'bias':
            maxabs_perc = np.maximum(np.abs(percentile_dataset[idx0].data),
                                     np.abs(percentile_dataset[idx1].data))
            mask = np.where(np.abs(cube.data) >= maxabs_perc, 0, 1)
        elif metric == 'emd':
            mask = np.where(cube.data >= percentile_dataset[idx0].data, 0, 1)
        elif metric == 'pearsonr':
            mask = np.where(cube.data <= percentile_dataset[idx0].data, 0, 1)
        elif metric == 'rmse':
            mask = np.where(cube.data >= percentile_dataset[idx0].data, 0, 1)
        else:
            raise ValueError(
                f"Could not create benchmarking mask, unknown benchmarking "
                f"metric: '{metric}'")

        mask_cube.data = mask
        return mask_cube

    def _get_benchmark_metric(self, datasets):
        """Get benchmarking metric."""
        short_name = datasets[0].get('short_name')
        if 'rmse' in short_name:
            metric = 'rmse'
        elif 'pearsonr' in short_name:
            metric = 'pearsonr'
        elif 'emd' in short_name:
            metric = 'emd'
        else:
            metric = 'bias'  # default
            logger.info(
                "Could not determine metric from short_name, "
                "assuming benchmarking metric = %s", metric)
        return metric

    def _get_benchmark_percentiles(self, datasets):
        """Get percentile datasets from multi-model statistics preprocessor."""
        variable = datasets[0][self.cfg['group_variables_by']]
        percentiles = []
        for dataset in datasets:
            statistics = dataset.get('multi_model_statistics')
            if statistics:
                if "Percentile" in statistics:
                    percentiles.append(dataset)

        # *** sort percentiles by size ***

        # get percentiles as integers
        iperc = []
        for dataset in percentiles:
            stat = dataset.get('multi_model_statistics')
            perc = stat.replace('MultiModelPercentile', '')
            iperc.append(int(perc))

        idx = list(range(len(percentiles)))
        # sort list of percentile datasets by percentile with highest
        # percentile first (descending order)
        zipped_pairs = zip(iperc, idx)
        zval = [x for _, x in sorted(zipped_pairs, reverse=True)]
        perc_sorted = [percentiles[i] for i in zval]
        percentiles = perc_sorted

        # get number of percentiles expected depending on benchmarking metric

        metric = self._get_benchmark_metric(datasets)

        if metric == 'bias':
            numperc = 2
        elif metric == 'rmse':
            numperc = 1
        elif metric == 'pearsonr':
            numperc = 1
        elif metric == 'emd':
            numperc = 1
        else:
            raise ValueError(f"Unknown benchmarking metric: '{metric}'.")

        if len(percentiles) >= numperc:
            return percentiles

        raise ValueError(
            f"Expected at least '{numperc}' percentile datasets (created "
            f"'with multi-model statistics preprocessor for variable "
            f"'{variable}'), got {len(percentiles):d}")

    def create_timeseries_plot(self, datasets):
        """Create time series plot."""
        plot_type = 'timeseries'
        if plot_type not in self.plots:
            return

        if not datasets:
            raise ValueError(f"No input data to plot '{plot_type}' given")

        logger.info("Plotting %s", plot_type)
        fig = plt.figure(**self.cfg['figure_kwargs'])
        axes = fig.add_subplot()

        # Plot all datasets in one single figure
        ancestors = []
        cubes = {}
        for dataset in datasets:
            ancestors.append(dataset['filename'])
            cube = dataset['cube']
            cubes[self._get_label(dataset)] = cube
            self._check_cube_dimensions(cube, plot_type)

            # Plot original time series
            plot_kwargs = self._get_plot_kwargs(plot_type, dataset)
            plot_kwargs['axes'] = axes
            iris.plot.plot(cube, **plot_kwargs)

            # Plot annual means if desired
            annual_mean_kwargs = self.plots[plot_type]['annual_mean_kwargs']
            if annual_mean_kwargs is not False:
                logger.debug("Plotting annual means")
                if not cube.coords('year'):
                    add_year(cube, 'time')
                annual_mean_cube = cube.aggregated_by('year',
                                                      iris.analysis.MEAN)
                plot_kwargs.pop('label', None)
                plot_kwargs.update(annual_mean_kwargs)
                iris.plot.plot(annual_mean_cube, **plot_kwargs)

        # Default plot appearance
        multi_dataset_facets = self._get_multi_dataset_facets(datasets)
        axes.set_title(multi_dataset_facets['long_name'])
        axes.set_xlabel('time')
        # apply time formatting
        if self.plots[plot_type]['time_format'] is not None:
            axes.get_xaxis().set_major_formatter(
                mdates.DateFormatter(self.plots[plot_type]['time_format']))
        axes.set_ylabel(
            f"{multi_dataset_facets[self.cfg['group_variables_by']]} "
            f"[{multi_dataset_facets['units']}]"
        )
        gridline_kwargs = self._get_gridline_kwargs(plot_type)
        if gridline_kwargs is not False:
            axes.grid(**gridline_kwargs)

        # Legend
        legend_kwargs = self.plots[plot_type]['legend_kwargs']
        if legend_kwargs is not False:
            axes.legend(**legend_kwargs)

        # Customize plot appearance
        self._process_pyplot_kwargs(plot_type, multi_dataset_facets)

        # Save plot
        plot_path = self.get_plot_path(plot_type, multi_dataset_facets)
        fig.savefig(plot_path, **self.cfg['savefig_kwargs'])
        logger.info("Wrote %s", plot_path)
        plt.close()

        # Save netCDF file
        netcdf_path = get_diagnostic_filename(Path(plot_path).stem, self.cfg)
        var_attrs = {
            n: datasets[0][n] for n in ('short_name', 'long_name', 'units')
        }
        io.save_1d_data(cubes, netcdf_path, 'time', var_attrs)

        # Provenance tracking
        caption = (f"Time series of {multi_dataset_facets['long_name']} for "
                   f"various datasets.")
        provenance_record = {
            'ancestors': ancestors,
            'authors': ['schlund_manuel'],
            'caption': caption,
            'plot_types': ['line'],
            'long_names': [var_attrs['long_name']],
        }
        with ProvenanceLogger(self.cfg) as provenance_logger:
            provenance_logger.log(plot_path, provenance_record)
            provenance_logger.log(netcdf_path, provenance_record)

    def create_benchmarking_timeseries(self, datasets):
        """Create time series benchmarking plot."""
        plot_type = 'benchmarking_timeseries'
        if plot_type not in self.plots:
            return

        if not datasets:
            raise ValueError(f"No input data to plot '{plot_type}' given")

        logger.info("Plotting %s", plot_type)

        # Get dataset to be benchmarked
        plot_datasets = self._get_benchmark_datasets(datasets)
        # Get percentiles from multi-model statistics
        percentile_dataset = self._get_benchmark_percentiles(datasets)

        fig = plt.figure(**self.cfg['figure_kwargs'])
        axes = fig.add_subplot()

        # load data

        percentile_data = []

        for dataset_to_load in percentile_dataset:
            filename = dataset_to_load['filename']
            logger.info("Loading %s", filename)
            cube = iris.load_cube(filename)
            percentile_data.append(cube)

        # Plot all datasets in one single figure
        ancestors = []
        cubes = {}

        for dataset in plot_datasets:
            plot_kwargs = self._get_plot_kwargs(plot_type, dataset)
            iris.plot.plot(dataset['cube'], **plot_kwargs)

        yval2 = percentile_dataset[0]['cube']
        if len(percentile_dataset) > 1:
            idx = len(percentile_dataset) - 1
            yval1 = percentile_dataset[idx]['cube']
        else:
            yval1 = yval2.copy()
            ymin, __ = axes.get_ylim()
            yval1.data = np.full(len(yval1.data), ymin)

        dataset = plot_datasets[0]
        iris.plot.fill_between(dataset['cube'].coord('time'), yval1, yval2,
                               facecolor='lightblue', edgecolor='lightblue',
                               linewidth=3, zorder=1, alpha=0.8)

        # Default plot appearance
        multi_dataset_facets = self._get_multi_dataset_facets(datasets)
        axes.set_title(multi_dataset_facets['long_name'])
        axes.set_xlabel('time')
        # apply time formatting
        if self.plots[plot_type]['time_format'] is not None:
            axes.get_xaxis().set_major_formatter(
                mdates.DateFormatter(self.plots[plot_type]['time_format']))
        axes.set_ylabel(
            f"{multi_dataset_facets[self.cfg['group_variables_by']]} "
            f"[{multi_dataset_facets['units']}]"
        )
        gridline_kwargs = self._get_gridline_kwargs(plot_type)
        if gridline_kwargs is not False:
            axes.grid(**gridline_kwargs)

        # Legend
        legend_kwargs = self.plots[plot_type]['legend_kwargs']
        if legend_kwargs is not False:
            axes.legend(**legend_kwargs)

        # Customize plot appearance
        self._process_pyplot_kwargs(plot_type, multi_dataset_facets)

        # Save plot
        plot_path = self.get_plot_path(plot_type, multi_dataset_facets)
        fig.savefig(plot_path, **self.cfg['savefig_kwargs'])
        logger.info("Wrote %s", plot_path)
        plt.close()

        # Save netCDF file
        netcdf_path = get_diagnostic_filename(Path(plot_path).stem, self.cfg)
        var_attrs = {
            n: datasets[0][n] for n in ('short_name', 'long_name', 'units')
        }
        cubes[self._get_label(dataset)] = dataset['cube']
        io.save_1d_data(cubes, netcdf_path, 'time', var_attrs)

        # Provenance tracking
        caption = (f"Time series of {multi_dataset_facets['long_name']} for "
                   f"various datasets.")
        provenance_record = {
            'ancestors': ancestors,
            'authors': ['schlund_manuel'],
            'caption': caption,
            'plot_types': ['line'],
            'long_names': [var_attrs['long_name']],
        }
        with ProvenanceLogger(self.cfg) as provenance_logger:
            provenance_logger.log(plot_path, provenance_record)
            provenance_logger.log(netcdf_path, provenance_record)

    def create_annual_cycle_plot(self, datasets):
        """Create annual cycle plot."""
        plot_type = 'annual_cycle'
        if plot_type not in self.plots:
            return

        if not datasets:
            raise ValueError(f"No input data to plot '{plot_type}' given")

        logger.info("Plotting %s", plot_type)
        fig = plt.figure(**self.cfg['figure_kwargs'])
        axes = fig.add_subplot()

        # Plot all datasets in one single figure
        ancestors = []
        cubes = {}
        for dataset in datasets:
            ancestors.append(dataset['filename'])
            cube = dataset['cube']
            cubes[self._get_label(dataset)] = cube
            self._check_cube_dimensions(cube, plot_type)

            # Plot annual cycle
            plot_kwargs = self._get_plot_kwargs(plot_type, dataset)
            plot_kwargs['axes'] = axes
            iris.plot.plot(cube, **plot_kwargs)

        # Default plot appearance
        multi_dataset_facets = self._get_multi_dataset_facets(datasets)
        axes.set_title(multi_dataset_facets['long_name'])
        axes.set_xlabel('Month')
        axes.set_ylabel(
            f"{multi_dataset_facets[self.cfg['group_variables_by']]} "
            f"[{multi_dataset_facets['units']}]"
        )
        axes.set_xticks(range(1, 13), [str(m) for m in range(1, 13)])
        gridline_kwargs = self._get_gridline_kwargs(plot_type)
        if gridline_kwargs is not False:
            axes.grid(**gridline_kwargs)

        # Legend
        legend_kwargs = self.plots[plot_type]['legend_kwargs']
        if legend_kwargs is not False:
            axes.legend(**legend_kwargs)

        # Customize plot appearance
        self._process_pyplot_kwargs(plot_type, multi_dataset_facets)

        # Save plot
        plot_path = self.get_plot_path(plot_type, multi_dataset_facets)
        fig.savefig(plot_path, **self.cfg['savefig_kwargs'])
        logger.info("Wrote %s", plot_path)
        plt.close()

        # Save netCDF file
        netcdf_path = get_diagnostic_filename(Path(plot_path).stem, self.cfg)
        var_attrs = {
            n: datasets[0][n] for n in ('short_name', 'long_name', 'units')
        }
        io.save_1d_data(cubes, netcdf_path, 'month_number', var_attrs)

        # Provenance tracking
        caption = (f"Annual cycle of {multi_dataset_facets['long_name']} for "
                   f"various datasets.")
        provenance_record = {
            'ancestors': ancestors,
            'authors': ['schlund_manuel'],
            'caption': caption,
            'plot_types': ['seas'],
            'long_names': [var_attrs['long_name']],
        }
        with ProvenanceLogger(self.cfg) as provenance_logger:
            provenance_logger.log(plot_path, provenance_record)
            provenance_logger.log(netcdf_path, provenance_record)

    def create_benchmarking_annual(self, datasets):
        """Create benchmarking annual cycle plot."""
        plot_type = 'benchmarking_annual_cycle'
        if plot_type not in self.plots:
            return

        if not datasets:
            raise ValueError(f"No input data to plot '{plot_type}' given")

        logger.info("Plotting %s", plot_type)

        # Get dataset to be benchmarked
        plot_datasets = self._get_benchmark_datasets(datasets)
        # Get percentiles from multi-model statistics
        percentile_dataset = self._get_benchmark_percentiles(datasets)

        fig = plt.figure(**self.cfg['figure_kwargs'])
        axes = fig.add_subplot()

        # Plot all datasets in one single figure
        ancestors = []
        cubes = {}

        # Plot annual cycle(s)
        for dataset in plot_datasets:
            cube = dataset['cube']
            plot_kwargs = self._get_plot_kwargs(plot_type, dataset)
            plot_kwargs['axes'] = axes
            iris.plot.plot(cube, **plot_kwargs)

        yval2 = percentile_dataset[0]['cube']
        if len(percentile_dataset) > 1:
            idx = len(percentile_dataset) - 1
            yval1 = percentile_dataset[idx]['cube']
        else:
            yval1 = yval2.copy()
            ymin, __ = axes.get_ylim()
            yval1.data = np.full(len(yval1.data), ymin)

        iris.plot.fill_between(cube.coord('month_number'), yval1, yval2,
                               facecolor='lightblue',
                               linewidth=0, zorder=1, alpha=0.8)

        # Default plot appearance
        multi_dataset_facets = self._get_multi_dataset_facets(datasets)
        axes.set_title(multi_dataset_facets['long_name'])
        axes.set_xlabel('Month')
        axes.set_ylabel(
            f"{multi_dataset_facets[self.cfg['group_variables_by']]} "
            f"[{multi_dataset_facets['units']}]"
        )
        axes.set_xticks(range(1, 13), [str(m) for m in range(1, 13)])
        gridline_kwargs = self._get_gridline_kwargs(plot_type)
        if gridline_kwargs is not False:
            axes.grid(**gridline_kwargs)

        # Legend
        legend_kwargs = self.plots[plot_type]['legend_kwargs']
        if legend_kwargs is not False:
            axes.legend(**legend_kwargs)

        # Customize plot appearance
        self._process_pyplot_kwargs(plot_type, multi_dataset_facets)

        # Save plot
        plot_path = self.get_plot_path(plot_type, multi_dataset_facets)
        fig.savefig(plot_path, **self.cfg['savefig_kwargs'])
        logger.info("Wrote %s", plot_path)
        plt.close()

        # Save netCDF file
        netcdf_path = get_diagnostic_filename(Path(plot_path).stem, self.cfg)
        var_attrs = {
            n: datasets[0][n] for n in ('short_name', 'long_name', 'units')
        }
        dataset = plot_datasets[0]
        cubes[self._get_label(dataset)] = dataset['cube']
        io.save_1d_data(cubes, netcdf_path, 'month_number', var_attrs)

        # Provenance tracking
        caption = (f"Annual cycle of {multi_dataset_facets['long_name']} for "
                   f"various datasets.")
        provenance_record = {
            'ancestors': ancestors,
            'authors': ['schlund_manuel'],
            'caption': caption,
            'plot_types': ['seas'],
            'long_names': [var_attrs['long_name']],
        }
        with ProvenanceLogger(self.cfg) as provenance_logger:
            provenance_logger.log(plot_path, provenance_record)
            provenance_logger.log(netcdf_path, provenance_record)

    def create_diurnal_cycle_plot(self, datasets):
        """Create diurnal cycle plot."""
        plot_type = 'diurnal_cycle'
        if plot_type not in self.plots:
            return

        if not datasets:
            raise ValueError(f"No input data to plot '{plot_type}' given")

        logger.info("Plotting %s", plot_type)
        fig = plt.figure(**self.cfg['figure_kwargs'])
        axes = fig.add_subplot()

        # Plot all datasets in one single figure
        ancestors = []
        cubes = {}
        for dataset in datasets:
            ancestors.append(dataset['filename'])
            cube = dataset['cube']
            cubes[self._get_label(dataset)] = cube
            self._check_cube_dimensions(cube, plot_type)

            # Plot diurnal cycle
            plot_kwargs = self._get_plot_kwargs(plot_type, dataset)
            plot_kwargs['axes'] = axes
            iris.plot.plot(cube, **plot_kwargs)

        # Default plot appearance
        multi_dataset_facets = self._get_multi_dataset_facets(datasets)
        axes.set_title(multi_dataset_facets['long_name'])
        axes.set_xlabel('Hour')
        axes.set_ylabel(
            f"{multi_dataset_facets[self.cfg['group_variables_by']]} "
            f"[{multi_dataset_facets['units']}]"
        )
        axes.set_xticks(range(0, 24), minor=True)
        axes.set_xticks(range(0, 24, 3), [str(m) for m in range(0, 24, 3)])
        gridline_kwargs = self._get_gridline_kwargs(plot_type)
        if gridline_kwargs is not False:
            axes.grid(**gridline_kwargs)

        # Legend
        legend_kwargs = self.plots[plot_type]['legend_kwargs']
        if legend_kwargs is not False:
            axes.legend(**legend_kwargs)

        # Customize plot appearance
        self._process_pyplot_kwargs(plot_type, multi_dataset_facets)

        # Save plot
        plot_path = self.get_plot_path(plot_type, multi_dataset_facets)
        fig.savefig(plot_path, **self.cfg['savefig_kwargs'])
        logger.info("Wrote %s", plot_path)
        plt.close()

        # Save netCDF file
        netcdf_path = get_diagnostic_filename(Path(plot_path).stem, self.cfg)
        var_attrs = {
            n: datasets[0][n] for n in ('short_name', 'long_name', 'units')
        }
        io.save_1d_data(cubes, netcdf_path, 'hour', var_attrs)

        # Provenance tracking
        caption = (f"Diurnal cycle of {multi_dataset_facets['long_name']} for "
                   f"various datasets.")
        provenance_record = {
            'ancestors': ancestors,
            'authors': ['schlund_manuel'],
            'caption': caption,
            'plot_types': ['seas'],
            'long_names': [var_attrs['long_name']],
        }
        with ProvenanceLogger(self.cfg) as provenance_logger:
            provenance_logger.log(plot_path, provenance_record)
            provenance_logger.log(netcdf_path, provenance_record)

    def create_benchmarking_diurnal(self, datasets):
        """Create benchmarking diurnal cycle plot."""
        plot_type = 'benchmarking_diurnal_cycle'
        if plot_type not in self.plots:
            return

        if not datasets:
            raise ValueError(f"No input data to plot '{plot_type}' given")

        logger.info("Plotting %s", plot_type)

        # Get dataset to be benchmarked
        plot_datasets = self._get_benchmark_datasets(datasets)
        # Get percentiles from multi-model statistics
        percentile_dataset = self._get_benchmark_percentiles(datasets)

        fig = plt.figure(**self.cfg['figure_kwargs'])
        axes = fig.add_subplot()

        # Plot all datasets in one single figure
        ancestors = []
        cubes = {}

        # Plot diurnal cycle(s)
        for dataset in plot_datasets:
            cube = dataset['cube']
            plot_kwargs = self._get_plot_kwargs(plot_type, dataset)
            plot_kwargs['axes'] = axes
            iris.plot.plot(cube, **plot_kwargs)

        yval2 = percentile_dataset[0]['cube']
        if len(percentile_dataset) > 1:
            idx = len(percentile_dataset) - 1
            yval1 = percentile_dataset[idx]['cube']
        else:
            yval1 = yval2.copy()
            ymin, __ = axes.get_ylim()
            yval1.data = np.full(len(yval1.data), ymin)

        iris.plot.fill_between(cube.coord('hour'), yval1, yval2,
                               facecolor='lightblue',
                               linewidth=0,
                               zorder=1, alpha=0.8)

        # Default plot appearance
        multi_dataset_facets = self._get_multi_dataset_facets(datasets)
        axes.set_title(multi_dataset_facets['long_name'])
        axes.set_xlabel('Hour')
        axes.set_ylabel(
            f"{multi_dataset_facets[self.cfg['group_variables_by']]} "
            f"[{multi_dataset_facets['units']}]"
        )
        axes.set_xticks(range(0, 24), minor=True)
        axes.set_xticks(range(0, 24, 3), [str(m) for m in range(0, 24, 3)])
        gridline_kwargs = self._get_gridline_kwargs(plot_type)
        if gridline_kwargs is not False:
            axes.grid(**gridline_kwargs)

        # Legend
        legend_kwargs = self.plots[plot_type]['legend_kwargs']
        if legend_kwargs is not False:
            axes.legend(**legend_kwargs)

        # Customize plot appearance
        self._process_pyplot_kwargs(plot_type, multi_dataset_facets)

        # Save plot
        plot_path = self.get_plot_path(plot_type, multi_dataset_facets)
        fig.savefig(plot_path, **self.cfg['savefig_kwargs'])
        logger.info("Wrote %s", plot_path)
        plt.close()

        # Save netCDF file
        netcdf_path = get_diagnostic_filename(Path(plot_path).stem, self.cfg)
        var_attrs = {
            n: datasets[0][n] for n in ('short_name', 'long_name', 'units')
        }
        dataset = plot_datasets[0]
        cubes[self._get_label(dataset)] = dataset['cube']
        io.save_1d_data(cubes, netcdf_path, 'hour', var_attrs)

        # Provenance tracking
        caption = (f"Diurnal cycle of {multi_dataset_facets['long_name']} for "
                   f"various datasets.")
        provenance_record = {
            'ancestors': ancestors,
            'authors': ['schlund_manuel'],
            'caption': caption,
            'plot_types': ['seas'],
            'long_names': [var_attrs['long_name']],
        }
        with ProvenanceLogger(self.cfg) as provenance_logger:
            provenance_logger.log(plot_path, provenance_record)
            provenance_logger.log(netcdf_path, provenance_record)

    def create_benchmarking_boxplot(self):
        """Create boxplot."""
        plot_type = 'benchmarking_boxplot'
        if plot_type not in self.plots:
            return

        dframe = pd.DataFrame(columns=['Variable', 'Dataset', 'Value'])
        ifile = 0

        cubes = iris.cube.CubeList()
        benchmark_datasets = []
        variables = []

        for (var_key, datasets) in self.grouped_input_data.items():
            logger.info("Processing variable %s", var_key)

            if not datasets:
                raise ValueError(f"No input data to plot '{plot_type}' given")

            # Get dataset to be benchmarked
            plot_datasets = self._get_benchmark_datasets(datasets)
            benchmark_dataset = plot_datasets[0]

            logger.info("Plotting %s for dataset %s",
                        plot_type, benchmark_dataset['dataset'])

            # Get datasets for benchmarking
            benchmark_group = self._get_benchmark_group(datasets)
            logger.info("Benchmarking group of %i datasets.",
                        len(benchmark_group))

            ancestors = [benchmark_dataset['filename']]
            for dataset in benchmark_group:
                ancestors.append(dataset['filename'])

            for dataset in benchmark_group:
                dataset_name = dataset['dataset']
                cube = iris.load_cube(dataset['filename'])
                dframe.loc[ifile] = [var_key, dataset_name, cube.data]
                ifile = ifile + 1

            dframe['Value'] = dframe['Value'].astype(str).astype(float)

            cubes.append(benchmark_dataset['cube'])
            benchmark_datasets.append(benchmark_dataset)
            variables.append(var_key)

        # order of variables
        if self.plots[plot_type]['var_order']:
            var_order = self.plots[plot_type]['var_order']
            if set(variables) == set(var_order):
                ind = [variables.index(var_order[i])
                       for i in range(len(variables))]
                cubes = iris.cube.CubeList([cubes[i] for i in ind])
                benchmark_datasets = [benchmark_datasets[i] for i in ind]
                variables = var_order
            else:
                raise ValueError("List of ordered variables do not agree with"
                                 " processed variables")

        (plot_path, netcdf_paths) = (
            self._plot_benchmarking_boxplot(dframe, cubes, variables,
                                            benchmark_datasets)
        )

        # Save plot
        plt.savefig(plot_path, **self.cfg['savefig_kwargs'])
        logger.info("Wrote %s", plot_path)
        plt.close()

        # Save netCDF file
        for (netcdf_path, cube) in netcdf_paths.items():
            io.iris_save(cube, netcdf_path)

            # Provenance tracking
            caption = (
                "Boxplot."
                # f"Boxplot of {dataset['long_name']} of dataset "
                # f"{dataset['dataset']} (project {dataset['project']}) "
                # f"from {dataset['start_year']} to {dataset['end_year']}."
                )
            provenance_record = {
                'ancestors': ancestors,
                'authors': ['bock_lisa', 'schlund_manuel'],
                'caption': caption,
                'plot_types': ['box'],
            }
            with ProvenanceLogger(self.cfg) as provenance_logger:
                provenance_logger.log(plot_path, provenance_record)
                provenance_logger.log(netcdf_path, provenance_record)

    def create_map_plot(self, datasets):
        """Create map plot."""
        plot_type = 'map'
        if plot_type not in self.plots:
            return

        if not datasets:
            raise ValueError(f"No input data to plot '{plot_type}' given")

        # Get reference dataset if possible
        ref_dataset = self._get_reference_dataset(datasets)
        if ref_dataset is None:
            logger.info("Plotting %s without reference dataset", plot_type)
        else:
            logger.info("Plotting %s with reference dataset '%s'", plot_type,
                        self._get_label(ref_dataset))

        # Get plot function
        plot_func = self._get_plot_func(plot_type)

        # Create a single plot for each dataset (incl. reference dataset if
        # given)
        for dataset in datasets:
            if dataset == ref_dataset:
                continue
            ancestors = [dataset['filename']]
            if ref_dataset is None:
                (plot_path, netcdf_paths) = (
                    self._plot_map_without_ref(plot_func, dataset)
                )
                caption = (
                    f"Map plot of {dataset['long_name']} of dataset "
                    f"{dataset['alias']}."
                )
            else:
                (plot_path, netcdf_paths) = (
                    self._plot_map_with_ref(plot_func, dataset, ref_dataset)
                )
                caption = (
                    f"Map plot of {dataset['long_name']} of dataset "
                    f"{dataset['alias']} including bias relative to "
                    f"{ref_dataset['alias']}."
                )
                ancestors.append(ref_dataset['filename'])

            # If statistics are shown add a brief description to the caption
            if self.plots[plot_type]['show_stats']:
                caption += (
                    " The number in the top left corner corresponds to the "
                    "spatial mean (weighted by grid cell areas).")

            # Save plot
            plt.savefig(plot_path, **self.cfg['savefig_kwargs'])
            logger.info("Wrote %s", plot_path)
            plt.close()

            # Save netCDFs
            for (netcdf_path, cube) in netcdf_paths.items():
                io.iris_save(cube, netcdf_path)

            # Provenance tracking
            provenance_record = {
                'ancestors': ancestors,
                'authors': ['schlund_manuel'],
                'caption': caption,
                'plot_types': ['map'],
                'long_names': [dataset['long_name']],
            }
            with ProvenanceLogger(self.cfg) as provenance_logger:
                provenance_logger.log(plot_path, provenance_record)
                for netcdf_path in netcdf_paths:
                    provenance_logger.log(netcdf_path, provenance_record)

    def create_benchmarking_map_plot(self, datasets):
        """Create benchmarking map plot."""
        plot_type = 'benchmarking_map'
        if plot_type not in self.plots:
            return

        if not datasets:
            raise ValueError(f"No input data to plot '{plot_type}' given")

        # Get reference dataset
        ref_dataset = self._get_benchmarking_reference(datasets)
        # Get dataset to be benchmarked
        plot_datasets = self._get_benchmark_datasets(datasets)
        # Get percentiles from multi-model statistics
        percentile_dataset = self._get_benchmark_percentiles(datasets)
        # Get benchmarking metric
        metric = self._get_benchmark_metric(datasets)

        # Get plot function
        plot_func = self._get_plot_func(plot_type)

        # load data

        percentile_data = []

        for dataset_to_load in percentile_dataset:
            filename = dataset_to_load['filename']
            logger.info("Loading %s", filename)
            cube = iris.load_cube(filename)
            percentile_data.append(cube)

        for dataset in plot_datasets:
            ancestors = [dataset['filename']]
            (plot_path, netcdf_paths) = (
                self._plot_benchmarking_map(plot_func, dataset,
                                            percentile_data, metric)
            )
            caption = (
                f"Map plot of {dataset['long_name']} of dataset "
                f"{dataset['dataset']} (project {dataset['project']}) "
                f"from {dataset['start_year']} to {dataset['end_year']}."
            )
            ancestors.append(ref_dataset['filename'])

            # If statistics are shown add a brief description to the caption
            if self.plots[plot_type]['show_stats']:
                caption += (
                    " The number in the top left corner corresponds to the "
                    "spatial mean (weighted by grid cell areas).")

            # Save plot
            plt.savefig(plot_path, **self.cfg['savefig_kwargs'])
            logger.info("Wrote %s", plot_path)
            plt.close()

            # Save netCDFs
            for (netcdf_path, cube) in netcdf_paths.items():
                io.iris_save(cube, netcdf_path)

            # Provenance tracking
            provenance_record = {
                'ancestors': ancestors,
                'authors': ['schlund_manuel'],
                'caption': caption,
                'plot_types': ['map'],
                'long_names': [dataset['long_name']],
            }
            with ProvenanceLogger(self.cfg) as provenance_logger:
                provenance_logger.log(plot_path, provenance_record)
                for netcdf_path in netcdf_paths:
                    provenance_logger.log(netcdf_path, provenance_record)

    def create_zonal_mean_profile_plot(self, datasets):
        """Create zonal mean profile plot."""
        plot_type = 'zonal_mean_profile'
        if plot_type not in self.plots:
            return

        if not datasets:
            raise ValueError(f"No input data to plot '{plot_type}' given")

        # Get reference dataset if possible
        ref_dataset = self._get_reference_dataset(datasets)
        if ref_dataset is None:
            logger.info("Plotting %s without reference dataset", plot_type)
        else:
            logger.info("Plotting %s with reference dataset '%s'", plot_type,
                        self._get_label(ref_dataset))

        # Get plot function
        plot_func = self._get_plot_func(plot_type)

        # Create a single plot for each dataset (incl. reference dataset if
        # given)
        for dataset in datasets:
            if dataset == ref_dataset:
                continue
            ancestors = [dataset['filename']]
            if ref_dataset is None:
                (plot_path, netcdf_paths) = (
                    self._plot_zonal_mean_profile_without_ref(plot_func,
                                                              dataset)
                )
                caption = (
                    f"Zonal mean profile of {dataset['long_name']} of dataset "
                    f"{dataset['alias']}."
                )
            else:
                (plot_path, netcdf_paths) = (
                    self._plot_zonal_mean_profile_with_ref(plot_func, dataset,
                                                           ref_dataset)
                )
                caption = (
                    f"Zonal mean profile of {dataset['long_name']} of dataset "
                    f"{dataset['alias']} including bias relative to "
                    f"{ref_dataset['alias']}."
                )
                ancestors.append(ref_dataset['filename'])

            # If statistics are shown add a brief description to the caption
            if self.plots[plot_type]['show_stats']:
                caption += (
                    " The number in the top left corner corresponds to the "
                    "spatial mean (weighted by grid cell areas).")

            # Save plot
            plt.savefig(plot_path, **self.cfg['savefig_kwargs'])
            logger.info("Wrote %s", plot_path)
            plt.close()

            # Save netCDFs
            for (netcdf_path, cube) in netcdf_paths.items():
                io.iris_save(cube, netcdf_path)

            # Provenance tracking
            provenance_record = {
                'ancestors': ancestors,
                'authors': ['schlund_manuel'],
                'caption': caption,
                'plot_types': ['vert'],
                'long_names': [dataset['long_name']],
            }
            with ProvenanceLogger(self.cfg) as provenance_logger:
                provenance_logger.log(plot_path, provenance_record)
                for netcdf_path in netcdf_paths:
                    provenance_logger.log(netcdf_path, provenance_record)

    def create_benchmarking_zonal_plot(self, datasets):
        """Create benchmarking zonal mean profile plot."""
        plot_type = 'benchmarking_zonal'
        if plot_type not in self.plots:
            return

        if not datasets:
            raise ValueError(f"No input data to plot '{plot_type}' given")

        # Get reference dataset
        # ref_dataset = self._get_benchmarking_reference(datasets)
        # Get dataset to be benchmarked
        plot_datasets = self._get_benchmark_datasets(datasets)
        # Get percentiles from multi-model statistics
        percentile_dataset = self._get_benchmark_percentiles(datasets)
        # Get benchmarking metric
        metric = self._get_benchmark_metric(datasets)

        # Get plot function
        plot_func = self._get_plot_func(plot_type)

        # Create a single plot for each dataset (incl. reference dataset if
        # given)

        # load data

        percentile_data = []

        for dataset_to_load in percentile_dataset:
            filename = dataset_to_load['filename']
            logger.info("Loading %s", filename)
            cube = iris.load_cube(filename)
            percentile_data.append(cube)

        for dataset in plot_datasets:
            (plot_path, netcdf_paths) = (
                self._plot_benchmarking_zonal(plot_func, dataset,
                                              percentile_data, metric)
            )
            ancestors = [dataset['filename']]

            caption = (
                f"Zonal mean profile of {dataset['long_name']} of dataset "
                f"{dataset['dataset']} (project {dataset['project']}) from "
                f"{dataset['start_year']} to {dataset['end_year']}."
            )
            # ancestors.append(ref_dataset['filename'])

            # If statistics are shown add a brief description to the caption
            # if self.plots[plot_type]['show_stats']:
            #    caption += (
            #         " The number in the top left corner corresponds to the "
            #         "spatial mean (weighted by grid cell areas).")

            # Save plot
            plt.savefig(plot_path, **self.cfg['savefig_kwargs'])
            logger.info("Wrote %s", plot_path)
            plt.close()

            # Save netCDFs
            for (netcdf_path, cube) in netcdf_paths.items():
                io.iris_save(cube, netcdf_path)

            # Provenance tracking
            provenance_record = {
                'ancestors': ancestors,
                'authors': ['schlund_manuel'],
                'caption': caption,
                'plot_types': ['vert'],
                'long_names': [dataset['long_name']],
            }
            with ProvenanceLogger(self.cfg) as provenance_logger:
                provenance_logger.log(plot_path, provenance_record)
                for netcdf_path in netcdf_paths:
                    provenance_logger.log(netcdf_path, provenance_record)

    def create_1d_profile_plot(self, datasets):
        """Create 1D profile plot."""
        plot_type = '1d_profile'
        if plot_type not in self.plots:
            return

        if not datasets:
            raise ValueError(f"No input data to plot '{plot_type}' given")

        logger.info("Plotting %s", plot_type)
        fig = plt.figure(**self.cfg['figure_kwargs'])
        axes = fig.add_subplot()

        multi_dataset_facets = self._get_multi_dataset_facets(datasets)

        # Plot all datasets in one single figure
        ancestors = []
        cubes = {}
        for dataset in datasets:
            ancestors.append(dataset['filename'])
            cube = dataset['cube']
            cubes[self._get_label(dataset)] = cube
            self._check_cube_dimensions(cube, plot_type)

            # Plot 1D profile
            plot_kwargs = self._get_plot_kwargs(plot_type, dataset)
            plot_kwargs['axes'] = axes

            iris.plot.plot(cube, **plot_kwargs)

        # Default plot appearance
        axes.set_title(multi_dataset_facets['long_name'])
        axes.set_xlabel(
            f"{multi_dataset_facets[self.cfg['group_variables_by']]} "
            f"[{multi_dataset_facets['units']}]"
        )
        z_coord = cube.coord(axis='Z')
        axes.set_ylabel(f'{z_coord.long_name} [{z_coord.units}]')

        # apply logarithmic axes
        if self.plots[plot_type]['log_y']:
            axes.set_yscale('log')
            axes.get_yaxis().set_major_formatter(
                FormatStrFormatter('%.1f'))
        if self.plots[plot_type]['show_y_minor_ticklabels']:
            axes.get_yaxis().set_minor_formatter(
                FormatStrFormatter('%.1f'))
        else:
            axes.get_yaxis().set_minor_formatter(NullFormatter())
        if self.plots[plot_type]['log_x']:
            axes.set_xscale('log')
            # major and minor ticks
            x_major = LogLocator(base=10.0, numticks=12)
            axes.get_xaxis().set_major_locator(x_major)
            x_minor = LogLocator(base=10.0,
                                 subs=np.arange(1.0, 10.0) * 0.1,
                                 numticks=12)

            axes.get_xaxis().set_minor_locator(x_minor)
            axes.get_xaxis().set_minor_formatter(NullFormatter())

        # gridlines
        gridline_kwargs = self._get_gridline_kwargs(plot_type)
        if gridline_kwargs is not False:
            axes.grid(**gridline_kwargs)
        # nicer aspect ratio
        aspect_ratio = self.plots[plot_type]['aspect_ratio']
        axes.set_box_aspect(aspect_ratio)

        # Legend
        legend_kwargs = self.plots[plot_type]['legend_kwargs']
        if legend_kwargs is not False:
            axes.legend(**legend_kwargs)

        # Customize plot appearance
        self._process_pyplot_kwargs(plot_type, multi_dataset_facets)

        # Save plot
        plot_path = self.get_plot_path(plot_type, multi_dataset_facets)
        fig.savefig(plot_path, **self.cfg['savefig_kwargs'])
        logger.info("Wrote %s", plot_path)
        plt.close()

        # Save netCDF file
        netcdf_path = get_diagnostic_filename(Path(plot_path).stem, self.cfg)
        var_attrs = {
            n: datasets[0][n] for n in ('short_name', 'long_name', 'units')
        }
        io.save_1d_data(cubes, netcdf_path, z_coord.standard_name, var_attrs)

        # Provenance tracking
        caption = ("Vertical one-dimensional profile of "
                   f"{multi_dataset_facets['long_name']}"
                   " for various datasets.")
        provenance_record = {
            'ancestors': ancestors,
            'authors': ['schlund_manuel', 'winterstein_franziska'],
            'caption': caption,
            'plot_types': ['line'],
            'long_names': [var_attrs['long_name']],
        }
        with ProvenanceLogger(self.cfg) as provenance_logger:
            provenance_logger.log(plot_path, provenance_record)
            provenance_logger.log(netcdf_path, provenance_record)

    def create_variable_vs_lat_plot(self, datasets):
        """Create Variable as a function of latitude."""
        plot_type = 'variable_vs_lat'
        if plot_type not in self.plots:
            return
        if not datasets:
            raise ValueError(f"No input data to plot '{plot_type}' given")
        logger.info("Plotting %s", plot_type)
        fig = plt.figure(**self.cfg['figure_kwargs'])
        axes = fig.add_subplot()

        # Plot all datasets in one single figure
        ancestors = []
        cubes = {}
        for dataset in datasets:
            ancestors.append(dataset['filename'])
            cube = dataset['cube']
            cubes[self._get_label(dataset)] = cube
            self._check_cube_dimensions(cube, plot_type)

            # Plot data
            plot_kwargs = self._get_plot_kwargs(plot_type, dataset)
            plot_kwargs['axes'] = axes
            iris.plot.plot(cube, **plot_kwargs)

        # Default plot appearance
        multi_dataset_facets = self._get_multi_dataset_facets(datasets)
        axes.set_title(multi_dataset_facets['long_name'])
        axes.set_xlabel('latitude [°N]')
        axes.set_ylabel(
            f"{multi_dataset_facets[self.cfg['group_variables_by']]} "
            f"[{multi_dataset_facets['units']}]"
        )
        gridline_kwargs = self._get_gridline_kwargs(plot_type)
        if gridline_kwargs is not False:
            axes.grid(**gridline_kwargs)

        # Legend
        legend_kwargs = self.plots[plot_type]['legend_kwargs']
        if legend_kwargs is not False:
            axes.legend(**legend_kwargs)

        # Customize plot appearance
        self._process_pyplot_kwargs(plot_type, multi_dataset_facets)

        # Save plot
        plot_path = self.get_plot_path(plot_type, multi_dataset_facets)
        fig.savefig(plot_path, **self.cfg['savefig_kwargs'])
        logger.info("Wrote %s", plot_path)
        plt.close()

        # Save netCDF file
        netcdf_path = get_diagnostic_filename(Path(plot_path).stem, self.cfg)
        var_attrs = {
            n: datasets[0][n] for n in ('short_name', 'long_name', 'units')
        }
        io.save_1d_data(cubes, netcdf_path, 'latitude', var_attrs)

        # Provenance tracking
        caption = (f"{multi_dataset_facets['long_name']} vs. latitude for "
                   f"various datasets.")
        provenance_record = {
            'ancestors': ancestors,
            'authors': ['sarauer_ellen'],
            'caption': caption,
            'plot_types': ['line'],
            'long_names': [var_attrs['long_name']],
        }
        with ProvenanceLogger(self.cfg) as provenance_logger:
            provenance_logger.log(plot_path, provenance_record)
            provenance_logger.log(netcdf_path, provenance_record)

    def create_hovmoeller_z_vs_time_plot(self, datasets):
        """Create Hovmoeller Z vs. time plot."""
        plot_type = 'hovmoeller_z_vs_time'
        if plot_type not in self.plots:
            return

        if not datasets:
            raise ValueError(f"No input data to plot '{plot_type}' given")

        # Get reference dataset if possible
        ref_dataset = self._get_reference_dataset(datasets)
        if ref_dataset is None:
            logger.info("Plotting %s without reference dataset", plot_type)
        else:
            logger.info("Plotting %s with reference dataset '%s'", plot_type,
                        self._get_label(ref_dataset))

        # Get plot function
        plot_func = self._get_plot_func(plot_type)

        # Create a single plot for each dataset (incl. reference dataset if
        # given)
        for dataset in datasets:
            if dataset == ref_dataset:
                continue
            ancestors = [dataset['filename']]
            if ref_dataset is None:
                (plot_path,
                 netcdf_paths) = (self._plot_hovmoeller_z_vs_time_without_ref(
                     plot_func, dataset))
                caption = (
                    f"Hovmoeller Z vs. time plot of {dataset['long_name']} "
                    f"of dataset {dataset['alias']}."
                )
            else:
                (plot_path,
                 netcdf_paths) = (self._plot_hovmoeller_z_vs_time_with_ref(
                     plot_func, dataset, ref_dataset))
                caption = (
                    f"Hovmoeller Z vs. time plot of {dataset['long_name']} "
                    f"of dataset {dataset['alias']} including bias relative "
                    f"to {ref_dataset['alias']}."
                )
                ancestors.append(ref_dataset['filename'])

            # If statistics are shown add a brief description to the caption
            if self.plots[plot_type]['show_stats']:
                caption += (
                    " The number in the top left corner corresponds to the "
                    "spatiotemporal mean.")

            # Save plot
            plt.savefig(plot_path, **self.cfg['savefig_kwargs'])
            logger.info("Wrote %s", plot_path)
            plt.close()

            # Save netCDFs
            for (netcdf_path, cube) in netcdf_paths.items():
                io.iris_save(cube, netcdf_path)

            # Provenance tracking
            provenance_record = {
                'ancestors': ancestors,
                'authors': ['kuehbacher_birgit', 'heuer_helge'],
                'caption': caption,
                'plot_types': ['vert'],
                'long_names': [dataset['long_name']],
            }
            with ProvenanceLogger(self.cfg) as provenance_logger:
                provenance_logger.log(plot_path, provenance_record)
                for netcdf_path in netcdf_paths:
                    provenance_logger.log(netcdf_path, provenance_record)

    def create_hovmoeller_time_vs_lat_or_lon_plot(self, datasets):
        """Create the Hovmoeller plot with time vs latitude or longitude."""
        plot_type = 'hovmoeller_time_vs_lat_or_lon'
        if plot_type not in self.plots:
            return

        if not datasets:
            raise ValueError(f"No input data to plot '{plot_type}' given")

        # Get reference dataset if possible
        ref_dataset = self._get_reference_dataset(datasets)
        if ref_dataset is None:
            logger.info("Plotting %s without reference dataset", plot_type)
        else:
            logger.info("Plotting %s with reference dataset '%s'", plot_type,
                        self._get_label(ref_dataset))

        # Get plot function
        plot_func = self._get_plot_func(plot_type)

        # Create a single plot for each dataset (incl. reference dataset if
        # given)
        for dataset in datasets:
            if dataset == ref_dataset:
                continue
            ancestors = [dataset['filename']]
            if ref_dataset is None:
                (plot_path, netcdf_paths) = (
                    self._plot_hovmoeller_time_vs_lat_or_lon_without_ref(
                        plot_func,
                        dataset)
                )
                caption = (
                    f"Hovmoeller plot of {dataset['long_name']} of dataset "
                    f"{dataset['alias']}."
                )
            else:
                (plot_path, netcdf_paths) = (
                    self._plot_hovmoeller_time_vs_lat_or_lon_with_ref(
                        plot_func, dataset, ref_dataset)
                )
                caption = (
                    f"Hovmoeller plot of {dataset['long_name']} of dataset "
                    f"{dataset['alias']} including bias relative to "
                    f"{ref_dataset['alias']}."
                )
                ancestors.append(ref_dataset['filename'])

            # Save plot
            plt.savefig(plot_path, **self.cfg['savefig_kwargs'])
            logger.info("Wrote %s", plot_path)
            plt.close()

            # Save netCDFs
            for (netcdf_path, cube) in netcdf_paths.items():
                io.iris_save(cube, netcdf_path)

            # Provenance tracking
            provenance_record = {
                'ancestors': ancestors,
                'authors': [
                    'schlund_manuel',
                    'kraft_jeremy',
                    'lindenlaub_lukas'
                ],
                'caption': caption,
                'plot_types': ['zonal'],
                'long_names': [dataset['long_name']],
            }
            with ProvenanceLogger(self.cfg) as provenance_logger:
                provenance_logger.log(plot_path, provenance_record)
                for netcdf_path in netcdf_paths:
                    provenance_logger.log(netcdf_path, provenance_record)

    def compute(self):
        """Plot preprocessed data."""
<<<<<<< HEAD
        self.create_benchmarking_boxplot()
        for (var_key, datasets) in self.grouped_input_data.items():
            logger.info("Processing variable %s", var_key)
            self.create_timeseries_plot(datasets)
            self.create_annual_cycle_plot(datasets)
            self.create_diurnal_cycle_plot(datasets)
            self.create_benchmarking_annual(datasets)
            self.create_benchmarking_diurnal(datasets)
            self.create_benchmarking_map_plot(datasets)
            self.create_benchmarking_timeseries(datasets)
            self.create_benchmarking_zonal_plot(datasets)
            self.create_map_plot(datasets)
            self.create_zonal_mean_profile_plot(datasets)
            self.create_1d_profile_plot(datasets)
            self.create_variable_vs_lat_plot(datasets)
            self.create_hovmoeller_z_vs_time_plot(datasets)
            self.create_hovmoeller_time_vs_lat_or_lon_plot(datasets)
=======
        with mpl.rc_context(self.cfg['matplotlib_rc_params']):
            for (var_key, datasets) in self.grouped_input_data.items():
                logger.info("Processing variable %s", var_key)
                self.create_timeseries_plot(datasets)
                self.create_annual_cycle_plot(datasets)
                self.create_map_plot(datasets)
                self.create_zonal_mean_profile_plot(datasets)
                self.create_1d_profile_plot(datasets)
                self.create_variable_vs_lat_plot(datasets)
                self.create_hovmoeller_z_vs_time_plot(datasets)
                self.create_hovmoeller_time_vs_lat_or_lon_plot(datasets)
>>>>>>> 8d1a905f


def main():
    """Run diagnostic."""
    with run_diagnostic() as config:
        with warnings.catch_warnings():
            warnings.filterwarnings(
                'ignore',
                message="Using DEFAULT_SPHERICAL_EARTH_RADIUS",
                category=UserWarning,
                module='iris',
            )
            MultiDatasets(config).compute()


if __name__ == '__main__':
    main()<|MERGE_RESOLUTION|>--- conflicted
+++ resolved
@@ -703,11 +703,8 @@
         self.cfg.setdefault('facets_as_columns', [])
         self.cfg.setdefault('figure_kwargs', {'constrained_layout': True})
         self.cfg.setdefault('group_variables_by', 'short_name')
-<<<<<<< HEAD
         self.cfg.setdefault('groupby_facet', 'short_name')
-=======
         self.cfg.setdefault('matplotlib_rc_params', {})
->>>>>>> 8d1a905f
         self.cfg.setdefault('savefig_kwargs', {
             'bbox_inches': 'tight',
             'dpi': 300,
@@ -3724,37 +3721,23 @@
 
     def compute(self):
         """Plot preprocessed data."""
-<<<<<<< HEAD
-        self.create_benchmarking_boxplot()
-        for (var_key, datasets) in self.grouped_input_data.items():
-            logger.info("Processing variable %s", var_key)
-            self.create_timeseries_plot(datasets)
-            self.create_annual_cycle_plot(datasets)
-            self.create_diurnal_cycle_plot(datasets)
-            self.create_benchmarking_annual(datasets)
-            self.create_benchmarking_diurnal(datasets)
-            self.create_benchmarking_map_plot(datasets)
-            self.create_benchmarking_timeseries(datasets)
-            self.create_benchmarking_zonal_plot(datasets)
-            self.create_map_plot(datasets)
-            self.create_zonal_mean_profile_plot(datasets)
-            self.create_1d_profile_plot(datasets)
-            self.create_variable_vs_lat_plot(datasets)
-            self.create_hovmoeller_z_vs_time_plot(datasets)
-            self.create_hovmoeller_time_vs_lat_or_lon_plot(datasets)
-=======
         with mpl.rc_context(self.cfg['matplotlib_rc_params']):
             for (var_key, datasets) in self.grouped_input_data.items():
                 logger.info("Processing variable %s", var_key)
                 self.create_timeseries_plot(datasets)
                 self.create_annual_cycle_plot(datasets)
+                self.create_benchmarking_annual(datasets)
+                self.create_benchmarking_diurnal(datasets)
+                self.create_benchmarking_map_plot(datasets)
+                self.create_benchmarking_timeseries(datasets)
+                self.create_benchmarking_zonal_plot(datasets)
+                self.create_diurnal_cycle_plot(datasets)
                 self.create_map_plot(datasets)
                 self.create_zonal_mean_profile_plot(datasets)
                 self.create_1d_profile_plot(datasets)
                 self.create_variable_vs_lat_plot(datasets)
                 self.create_hovmoeller_z_vs_time_plot(datasets)
                 self.create_hovmoeller_time_vs_lat_or_lon_plot(datasets)
->>>>>>> 8d1a905f
 
 
 def main():
