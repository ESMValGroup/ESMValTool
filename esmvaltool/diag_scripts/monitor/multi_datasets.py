--- conflicted
+++ resolved
@@ -648,12 +648,9 @@
     fontsize plus 2. Does not affect suptitles. If not given, use default
     matplotlib values. For a more fine-grained definition of fontsizes, use the
     option ``matplotlib_rc_params`` (see above).
-<<<<<<< HEAD
 legend_kwargs: dict, optional
     Turns on legend if given, allows to include any parameters for
     matplotlib.pyplot.legend, e.g. ``loc``.
-=======
->>>>>>> 7d962193
 plot_kwargs: dict, optional
     Optional keyword arguments for the plot function defined by ``plot_func``.
     Dictionary keys are elements identified by ``facet_used_for_labels`` or
@@ -673,12 +670,9 @@
     from the corresponding dataset, e.g., ``{project}``, ``{short_name}``,
     ``{exp}``. Examples: ``title: 'Awesome Plot of {long_name}'``, ``xlabel:
     '{short_name}'``, ``xlim: [0, 5]``.
-<<<<<<< HEAD
 title_metric: string, optional
     Overwrites metric in title, necessary, if a metric is used, which is no
     distance metric like linear trend.
-=======
->>>>>>> 7d962193
 var_order: list of str, optional
     Optional list of strings containing variable names to define the order of
     the variables plotted.
@@ -2276,11 +2270,8 @@
 
         return (plot_path, {netcdf_path: cube})
 
-<<<<<<< HEAD
     def _plot_benchmarking_boxplot(self, df, cubes, variables, datasets, ref_dict):
-=======
-    def _plot_benchmarking_boxplot(self, df, cubes, variables, datasets):
->>>>>>> 7d962193
+
         """Plot benchmarking boxplot."""
         plot_type = 'benchmarking_boxplot'
         logger.info("Plotting benchmarking boxplot for '%s'",
@@ -2289,7 +2280,6 @@
         # Create plot with desired settings
         with mpl.rc_context(self._get_custom_mpl_rc_params(plot_type)):
             fig = plt.figure(**self.cfg['figure_kwargs'])
-<<<<<<< HEAD
 
             if "title_metric" in self.cfg:
                 metric = self.cfg['title_metric'] + ' '
@@ -2303,48 +2293,33 @@
                     region_str = " for " + cubes[0].coords(region_coord)[0].points[0]
 
             fig.suptitle(f"{metric}of {self._get_label(datasets[0])}{region_str}")
-=======
-            metric = cubes[0].long_name.partition("of")[0]
-            fig.suptitle(f"{metric}of {self._get_label(datasets[0])}")
->>>>>>> 7d962193
+
 
             sns.set_style('darkgrid')
 
             for i, var in enumerate(variables):
                 axes = plt.subplot(1, len(variables), i+1)
                 plot_kwargs = self._get_plot_kwargs(plot_type, datasets[i])
-<<<<<<< HEAD
-
-=======
->>>>>>> 7d962193
                 plot_kwargs['axes'] = axes
 
                 plot_boxplot = sns.boxplot(data=df[df['Variable'] == var])
                 plot_boxplot.set(xticklabels=[])
 
                 plt.scatter(0, cubes[i].data, marker='x', s=200, linewidths=2,
-<<<<<<< HEAD
                             color="red", zorder=3, label = datasets[i]["dataset"])
                 
                 if "cubes" in ref_dict:
                     plt.scatter(0, ref_dict["cubes"][i].data, marker='o', facecolors='none', edgecolors='blue', s=200, linewidths=2,
                             color="blue", zorder=3, label = ref_dict["datasets"][i]["dataset"])
-=======
-                            color="red", zorder=3)
->>>>>>> 7d962193
 
                 plt.xlabel(var)
                 if cubes[i].units != 1:
                     plt.ylabel(cubes[i].units)
-<<<<<<< HEAD
-                
                 
                 # Legend
                 if "legend_kwargs" in self.cfg:
                     legend_kwargs = self.cfg['legend_kwargs']
                     axes.legend(**legend_kwargs)
-=======
->>>>>>> 7d962193
 
                 # Customize plot
                 self._process_pyplot_kwargs(plot_type, datasets[i])
@@ -2563,12 +2538,8 @@
         """Get datasets for benchmarking."""
         benchmark_datasets = [d for d in datasets if not
                               (d.get('benchmark_dataset', False) or
-<<<<<<< HEAD
                                d.get('reference_for_metric', False) or
                                d.get('reference_for_monitor_diags', False))]
-=======
-                               d.get('reference_for_metric', False))]
->>>>>>> 7d962193
         return benchmark_datasets
 
     def _get_benchmark_mask(self, cube, percentile_dataset, metric):
@@ -3204,14 +3175,10 @@
         ifile = 0
 
         cubes = iris.cube.CubeList()
-<<<<<<< HEAD
         cubesref = iris.cube.CubeList()
         benchmark_datasets = []
         ref_datasets = []
         ref_dict = {}
-=======
-        benchmark_datasets = []
->>>>>>> 7d962193
         variables = []
 
         for (var_key, datasets) in self.grouped_input_data.items():
@@ -3226,15 +3193,12 @@
 
             logger.info("Plotting %s for dataset %s",
                         plot_type, benchmark_dataset['dataset'])
-<<<<<<< HEAD
             
             # Get dataset reference data set
             plotref_dataset = self._get_reference_dataset(datasets)
             if plotref_dataset is not None:
                 logger.info("Plotting %s for dataset %s",
                         plot_type, plotref_dataset['dataset'])
-=======
->>>>>>> 7d962193
 
             # Get datasets for benchmarking
             benchmark_group = self._get_benchmark_group(datasets)
@@ -3242,12 +3206,9 @@
                         len(benchmark_group))
 
             ancestors = [benchmark_dataset['filename']]
-<<<<<<< HEAD
             if plotref_dataset is not None:
                 ancestors.append(plotref_dataset['filename'])
 
-=======
->>>>>>> 7d962193
             for dataset in benchmark_group:
                 ancestors.append(dataset['filename'])
 
@@ -3261,12 +3222,9 @@
 
             cubes.append(benchmark_dataset['cube'])
             benchmark_datasets.append(benchmark_dataset)
-<<<<<<< HEAD
             if plotref_dataset is not None:
                 cubesref.append(plotref_dataset['cube'])
                 ref_datasets.append(plotref_dataset)
-=======
->>>>>>> 7d962193
             variables.append(var_key)
 
         # order of variables
@@ -3277,18 +3235,14 @@
                        for i in range(len(variables))]
                 cubes = iris.cube.CubeList([cubes[i] for i in ind])
                 benchmark_datasets = [benchmark_datasets[i] for i in ind]
-<<<<<<< HEAD
                 if plotref_dataset is not None:
                     ref_datasets = [ref_datasets[i] for i in ind]
                     cubesref = iris.cube.CubeList([cubesref[i] for i in ind])
-=======
->>>>>>> 7d962193
                 variables = var_order
             else:
                 raise ValueError("List of ordered variables do not agree with"
                                  " processed variables")
 
-<<<<<<< HEAD
         if plotref_dataset is not None:
             ref_dict['cubes'] = cubesref
             ref_dict['datasets'] = ref_datasets
@@ -3296,11 +3250,6 @@
         (plot_path, netcdf_paths) = (
             self._plot_benchmarking_boxplot(dframe, cubes, variables,
                                             benchmark_datasets, ref_dict)
-=======
-        (plot_path, netcdf_paths) = (
-            self._plot_benchmarking_boxplot(dframe, cubes, variables,
-                                            benchmark_datasets)
->>>>>>> 7d962193
         )
 
         # Save plot
