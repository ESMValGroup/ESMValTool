#!/usr/bin/env python
# -*- coding: utf-8 -*-
"""Monitoring diagnostic to show multiple datasets in one plot (incl. biases).

Description
-----------
This diagnostic can be used to visualize multiple datasets in one plot.

For some plot types, a reference dataset can be defined. For this, use the
facet ``reference_for_monitor_diags: true`` in the definition of the dataset in
the recipe. Note that at most one reference dataset per variable is supported.

Currently supported plot types (use the option ``plots`` to specify them):
    - Time series (plot type ``timeseries``): for each variable separately, all
      datasets are plotted in one single figure. Input data needs to be 1D with
      single dimension `time`.
    - Annual cycle (plot type ``annual_cycle``): for each variable separately,
      all datasets are plotted in one single figure. Input data needs to be 1D
      with single dimension `month_number`.
    - Maps (plot type ``map``): for each variable and dataset, an individual
      map is plotted. If a reference dataset is defined, also include this
      dataset and a bias plot into the figure. Note that if a reference dataset
      is defined, all input datasets need to be given on the same horizontal
      grid (you can use the preprocessor :func:`esmvalcore.preprocessor.regrid`
      for this). Input data needs to be 2D with dimensions `latitude`,
      `longitude`.
    - Zonal mean profiles (plot type ``zonal_mean_profile``):
      for each variable and dataset, an individual profile is plotted. If a
      reference dataset is defined, also include this dataset and a bias plot
      into the figure. Note that if a reference dataset is defined, all input
      datasets need to be given on the same horizontal and vertical grid (you
      can use the preprocessors :func:`esmvalcore.preprocessor.regrid` and
      :func:`esmvalcore.preprocessor.extract_levels` for this). Input data
      needs to be 2D with dimensions `latitude`, `height`/`air_pressure`.
    - Hovmoeller altitude vs time (plot type ``hovmoeller_z_vs_time``):
      for each variable and dataset, an individual profile is plotted. If a
      reference dataset is defined, also include this dataset and a bias plot
      into the figure. Note that if a reference dataset is defined, all input
      datasets need to be given on the same horizontal and vertical grid (you
      can use the preprocessors :func:`esmvalcore.preprocessor.regrid` and
      :func:`esmvalcore.preprocessor.extract_levels` for this). Input data
      needs to be 2D with dimensions `time`, `height`/`air_pressure`.

      .. warning::

          The plot_type ``profile`` for zonal mean profiles has been deprecated
          in ESMValTool version 2.9.0 and is scheduled for removal in version
          2.11.0. Please use plot type ``zonal_mean_profile`` instead. This is
          an exact replacement.

    - 1D profiles (plot type ``1d_profile``): for each variable separately, all
      datasets are plotted in one single figure. Input data needs to be 1D with
      single dimension `height` / `air_pressure`

Author
------
Manuel Schlund (DLR, Germany)

Configuration options in recipe
-------------------------------
facet_used_for_labels: str, optional (default: 'dataset')
    Facet used to label different datasets in plot titles and legends. For
    example, ``facet_used_for_labels: dataset`` will use dataset names in plot
    titles and legends; ``facet_used_for_labels: exp`` will use experiments in
    plot titles and legends. In addition, ``facet_used_for_labels`` is used to
    select the correct ``plot_kwargs`` for the different datasets (see
    configuration options for the different plot types below).
figure_kwargs: dict, optional
    Optional keyword arguments for :func:`matplotlib.pyplot.figure`. By
    default, uses ``constrained_layout: true``.
group_variables_by: str, optional (default: 'short_name')
    Facet which is used to create variable groups. For each variable group, an
    individual plot is created.
plots: dict, optional
    Plot types plotted by this diagnostic (see list above). Dictionary keys
    must be ``timeseries``, ``annual_cycle``, ``map``, ``zonal_mean_profile``
    or ``1d_profile``.
    Dictionary values are dictionaries used as options for the corresponding
    plot. The allowed options for the different plot types are given below.
plot_filename: str, optional
    Filename pattern for the plots.
    Defaults to ``{plot_type}_{real_name}_{dataset}_{mip}_{exp}_{ensemble}``.
    All tags (i.e., the entries in curly brackets, e.g., ``{dataset}``, are
    replaced with the corresponding tags).
plot_folder: str, optional
    Path to the folder to store figures. Defaults to
    ``{plot_dir}/../../{dataset}/{exp}/{modeling_realm}/{real_name}``.  All
    tags (i.e., the entries in curly brackets, e.g., ``{dataset}``, are
    replaced with the corresponding tags).  ``{plot_dir}`` is replaced with the
    default ESMValTool plot directory (i.e.,
    ``output_dir/plots/diagnostic_name/script_name/``, see
    :ref:`esmvalcore:user configuration file`).
savefig_kwargs: dict, optional
    Optional keyword arguments for :func:`matplotlib.pyplot.savefig`. By
    default, uses ``bbox_inches: tight, dpi: 300, orientation: landscape``.
seaborn_settings: dict, optional
    Options for :func:`seaborn.set_theme` (affects all plots). By default, uses
    ``style: ticks``.

Configuration options for plot type ``timeseries``
--------------------------------------------------
annual_mean_kwargs: dict, optional
    Optional keyword arguments for :func:`iris.plot.plot` for plotting annual
    means. These keyword arguments update (and potentially overwrite) the
    ``plot_kwargs`` for the annual mean plots. Use ``annual_mean_kwargs`` to
    not show annual means.
gridline_kwargs: dict, optional
    Optional keyword arguments for grid lines. By default, ``color: lightgrey,
    alpha: 0.5`` are used. Use ``gridline_kwargs: false`` to not show grid
    lines.
legend_kwargs: dict, optional
    Optional keyword arguments for :func:`matplotlib.pyplot.legend`. Use
    ``legend_kwargs: false`` to not show legends.
plot_kwargs: dict, optional
    Optional keyword arguments for :func:`iris.plot.plot`. Dictionary keys are
    elements identified by ``facet_used_for_labels`` or ``default``, e.g.,
    ``CMIP6`` if ``facet_used_for_labels: project`` or ``historical`` if
    ``facet_used_for_labels: exp``. Dictionary values are dictionaries used as
    keyword arguments for :func:`iris.plot.plot`. String arguments can include
    facets in curly brackets which will be derived from the corresponding
    dataset, e.g., ``{project}``, ``{short_name}``, ``{exp}``. Examples:
    ``default: {linestyle: '-', label: '{project}'}, CMIP6: {color: red,
    linestyle: '--'}, OBS: {color: black}``.
pyplot_kwargs: dict, optional
    Optional calls to functions of :mod:`matplotlib.pyplot`. Dictionary keys
    are functions of :mod:`matplotlib.pyplot`. Dictionary values are used as
    single argument for these functions. String arguments can include facets in
    curly brackets which will be derived from the datasets plotted in the
    corresponding plot, e.g., ``{short_name}``, ``{exp}``. Facets like
    ``{project}`` that vary between the different datasets will be transformed
    to something like  ``ambiguous_project``. Examples: ``title: 'Awesome Plot
    of {long_name}'``, ``xlabel: '{short_name}'``, ``xlim: [0, 5]``.
time_format: str, optional (default: None)
    Matplotlib strftime format string for the time axis, if None defaults to
    time units of iris cube

Configuration options for plot type ``annual_cycle``
----------------------------------------------------
gridline_kwargs: dict, optional
    Optional keyword arguments for grid lines. By default, ``color: lightgrey,
    alpha: 0.5`` are used. Use ``gridline_kwargs: false`` to not show grid
    lines.
legend_kwargs: dict, optional
    Optional keyword arguments for :func:`matplotlib.pyplot.legend`. Use
    ``legend_kwargs: false`` to not show legends.
plot_kwargs: dict, optional
    Optional keyword arguments for :func:`iris.plot.plot`. Dictionary keys are
    elements identified by ``facet_used_for_labels`` or ``default``, e.g.,
    ``CMIP6`` if ``facet_used_for_labels: project`` or ``historical`` if
    ``facet_used_for_labels: exp``. Dictionary values are dictionaries used as
    keyword arguments for :func:`iris.plot.plot`. String arguments can include
    facets in curly brackets which will be derived from the corresponding
    dataset, e.g., ``{project}``, ``{short_name}``, ``{exp}``. Examples:
    ``default: {linestyle: '-', label: '{project}'}, CMIP6: {color: red,
    linestyle: '--'}, OBS: {color: black}``.
pyplot_kwargs: dict, optional
    Optional calls to functions of :mod:`matplotlib.pyplot`. Dictionary keys
    are functions of :mod:`matplotlib.pyplot`. Dictionary values are used as
    single argument for these functions. String arguments can include facets in
    curly brackets which will be derived from the datasets plotted in the
    corresponding plot, e.g., ``{short_name}``, ``{exp}``. Facets like
    ``{project}`` that vary between the different datasets will be transformed
    to something like  ``ambiguous_project``. Examples: ``title: 'Awesome Plot
    of {long_name}'``, ``xlabel: '{short_name}'``, ``xlim: [0, 5]``.

Configuration options for plot type ``map``
-------------------------------------------
cbar_label: str, optional (default: '{short_name} [{units}]')
    Colorbar label. Can include facets in curly brackets which will be derived
    from the corresponding dataset, e.g., ``{project}``, ``{short_name}``,
    ``{exp}``.
cbar_label_bias: str, optional (default: 'Δ{short_name} [{units}]')
    Colorbar label for plotting biases. Can include facets in curly brackets
    which will be derived from the corresponding dataset, e.g., ``{project}``,
    ``{short_name}``, ``{exp}``. This option has no effect if no reference
    dataset is given.
cbar_kwargs: dict, optional
    Optional keyword arguments for :func:`matplotlib.pyplot.colorbar`. By
    default, uses ``orientation: horizontal, aspect: 30``.
cbar_kwargs_bias: dict, optional
    Optional keyword arguments for :func:`matplotlib.pyplot.colorbar` for
    plotting biases. These keyword arguments update (and potentially overwrite)
    the ``cbar_kwargs`` for the bias plot. This option has no effect if no
    reference dataset is given.
common_cbar: bool, optional (default: False)
    Use a common colorbar for the top panels (i.e., plots of the dataset and
    the corresponding reference dataset) when using a reference dataset. If
    neither ``vmin`` and ``vmix`` nor ``levels`` is given in ``plot_kwargs``,
    the colorbar bounds are inferred from the dataset in the top left panel,
    which might lead to an inappropriate colorbar for the reference dataset
    (top right panel). Thus, the use of the ``plot_kwargs`` ``vmin`` and
    ``vmax`` or ``levels`` is highly recommend when using this ``common_cbar:
    true``. This option has no effect if no reference dataset is given.
fontsize: int, optional (default: 10)
    Fontsize used for ticks, labels and titles. For the latter, use the given
    fontsize plus 2. Does not affect suptitles.
gridline_kwargs: dict, optional
    Optional keyword arguments for grid lines. By default, ``color: lightgrey,
    alpha: 0.5`` are used. Use ``gridline_kwargs: false`` to not show grid
    lines.
plot_func: str, optional (default: 'contourf')
    Plot function used to plot the maps. Must be a function of :mod:`iris.plot`
    that supports plotting of 2D cubes with coordinates latitude and longitude.
plot_kwargs: dict, optional
    Optional keyword arguments for the plot function defined by ``plot_func``.
    Dictionary keys are elements identified by ``facet_used_for_labels`` or
    ``default``, e.g., ``CMIP6`` if ``facet_used_for_labels: project`` or
    ``historical`` if ``facet_used_for_labels: exp``. Dictionary values are
    dictionaries used as keyword arguments for the plot function defined by
    ``plot_func``. String arguments can include facets in curly brackets which
    will be derived from the corresponding dataset, e.g., ``{project}``,
    ``{short_name}``, ``{exp}``. Examples: ``default: {levels: 2}, CMIP6:
    {vmin: 200, vmax: 250}``.
plot_kwargs_bias: dict, optional
    Optional keyword arguments for the plot function defined by ``plot_func``
    for plotting biases. These keyword arguments update (and potentially
    overwrite) the ``plot_kwargs`` for the bias plot. This option has no effect
    if no reference dataset is given. See option ``plot_kwargs`` for more
    details. By default, uses ``cmap: bwr``.
projection: str, optional (default: 'Robinson')
    Projection used for the map plot. Needs to be a valid projection class of
    :mod:`cartopy.crs`. Keyword arguments can be specified using the option
    ``projection_kwargs``.
projection_kwargs: dict, optional
    Optional keyword arguments for the projection given by ``projection``. For
    the default projection ``Robinson``, the default keyword arguments
    ``central_longitude: 10`` are used.
pyplot_kwargs: dict, optional
    Optional calls to functions of :mod:`matplotlib.pyplot`. Dictionary keys
    are functions of :mod:`matplotlib.pyplot`. Dictionary values are used as
    single argument for these functions. String arguments can include facets in
    curly brackets which will be derived from the corresponding dataset, e.g.,
    ``{project}``, ``{short_name}``, ``{exp}``.  Examples: ``title: 'Awesome
    Plot of {long_name}'``, ``xlabel: '{short_name}'``, ``xlim: [0, 5]``.
rasterize: bool, optional (default: True)
    If ``True``, use `rasterization
    <https://matplotlib.org/stable/gallery/misc/rasterization_demo.html>`_ for
    map plots to produce smaller files. This is only relevant for vector
    graphics (e.g., ``output_file_type=pdf,svg,ps``).
show_stats: bool, optional (default: True)
    Show basic statistics on the plots.
x_pos_stats_avg: float, optional (default: 0.0)
    Text x-position of average (shown on the left) in Axes coordinates. Can be
    adjusted to avoid overlap with the figure. Only relevant if ``show_stats:
    true``.
x_pos_stats_bias: float, optional (default: 0.92)
    Text x-position of bias statistics (shown on the right) in Axes
    coordinates. Can be adjusted to avoid overlap with the figure. Only
    relevant if ``show_stats: true``.

Configuration options for plot type ``zonal_mean_profile``
----------------------------------------------------------
cbar_label: str, optional (default: '{short_name} [{units}]')
    Colorbar label. Can include facets in curly brackets which will be derived
    from the corresponding dataset, e.g., ``{project}``, ``{short_name}``,
    ``{exp}``.
cbar_label_bias: str, optional (default: 'Δ{short_name} [{units}]')
    Colorbar label for plotting biases. Can include facets in curly brackets
    which will be derived from the corresponding dataset, e.g., ``{project}``,
    ``{short_name}``, ``{exp}``. This option has no effect if no reference
    dataset is given.
cbar_kwargs: dict, optional
    Optional keyword arguments for :func:`matplotlib.pyplot.colorbar`. By
    default, uses ``orientation: vertical``.
cbar_kwargs_bias: dict, optional
    Optional keyword arguments for :func:`matplotlib.pyplot.colorbar` for
    plotting biases. These keyword arguments update (and potentially overwrite)
    the ``cbar_kwargs`` for the bias plot. This option has no effect if no
    reference dataset is given.
common_cbar: bool, optional (default: False)
    Use a common colorbar for the top panels (i.e., plots of the dataset and
    the corresponding reference dataset) when using a reference dataset. If
    neither ``vmin`` and ``vmix`` nor ``levels`` is given in ``plot_kwargs``,
    the colorbar bounds are inferred from the dataset in the top left panel,
    which might lead to an inappropriate colorbar for the reference dataset
    (top right panel). Thus, the use of the ``plot_kwargs`` ``vmin`` and
    ``vmax`` or ``levels`` is highly recommend when using this ``common_cbar:
    true``. This option has no effect if no reference dataset is given.
fontsize: int, optional (default: 10)
    Fontsize used for ticks, labels and titles. For the latter, use the given
    fontsize plus 2. Does not affect suptitles.
log_y: bool, optional (default: True)
    Use logarithmic Y-axis.
plot_func: str, optional (default: 'contourf')
    Plot function used to plot the profiles. Must be a function of
    :mod:`iris.plot` that supports plotting of 2D cubes with coordinates
    latitude and height/air_pressure.
plot_kwargs: dict, optional
    Optional keyword arguments for the plot function defined by ``plot_func``.
    Dictionary keys are elements identified by ``facet_used_for_labels`` or
    ``default``, e.g., ``CMIP6`` if ``facet_used_for_labels: project`` or
    ``historical`` if ``facet_used_for_labels: exp``. Dictionary values are
    dictionaries used as keyword arguments for the plot function defined by
    ``plot_func``. String arguments can include facets in curly brackets which
    will be derived from the corresponding dataset, e.g., ``{project}``,
    ``{short_name}``, ``{exp}``. Examples: ``default: {levels: 2}, CMIP6:
    {vmin: 200, vmax: 250}``.
plot_kwargs_bias: dict, optional
    Optional keyword arguments for the plot function defined by ``plot_func``
    for plotting biases. These keyword arguments update (and potentially
    overwrite) the ``plot_kwargs`` for the bias plot. This option has no effect
    if no reference dataset is given. See option ``plot_kwargs`` for more
    details. By default, uses ``cmap: bwr``.
pyplot_kwargs: dict, optional
    Optional calls to functions of :mod:`matplotlib.pyplot`. Dictionary keys
    are functions of :mod:`matplotlib.pyplot`. Dictionary values are used as
    single argument for these functions. String arguments can include facets in
    curly brackets which will be derived from the corresponding dataset, e.g.,
    ``{project}``, ``{short_name}``, ``{exp}``.  Examples: ``title: 'Awesome
    Plot of {long_name}'``, ``xlabel: '{short_name}'``, ``xlim: [0, 5]``.
rasterize: bool, optional (default: True)
    If ``True``, use `rasterization
    <https://matplotlib.org/stable/gallery/misc/rasterization_demo.html>`_ for
    profile plots to produce smaller files. This is only relevant for vector
    graphics (e.g., ``output_file_type=pdf,svg,ps``).
show_stats: bool, optional (default: True)
    Show basic statistics on the plots.
show_y_minor_ticklabels: bool, optional (default: False)
    Show tick labels for the minor ticks on the Y axis.
x_pos_stats_avg: float, optional (default: 0.01)
    Text x-position of average (shown on the left) in Axes coordinates. Can be
    adjusted to avoid overlap with the figure. Only relevant if ``show_stats:
    true``.
x_pos_stats_bias: float, optional (default: 0.7)
    Text x-position of bias statistics (shown on the right) in Axes
    coordinates. Can be adjusted to avoid overlap with the figure. Only
    relevant if ``show_stats: true``.

Configuration options for plot type ``hovmoeller_z_vs_time``
----------------------------------------------------------
cbar_label: str, optional (default: '{short_name} [{units}]')
    Colorbar label. Can include facets in curly brackets which will be derived
    from the corresponding dataset, e.g., ``{project}``, ``{short_name}``,
    ``{exp}``.
cbar_label_bias: str, optional (default: 'Δ{short_name} [{units}]')
    Colorbar label for plotting biases. Can include facets in curly brackets
    which will be derived from the corresponding dataset, e.g., ``{project}``,
    ``{short_name}``, ``{exp}``. This option has no effect if no reference
    dataset is given.
cbar_kwargs: dict, optional
    Optional keyword arguments for :func:`matplotlib.pyplot.colorbar`. By
    default, uses ``orientation: vertical``.
cbar_kwargs_bias: dict, optional
    Optional keyword arguments for :func:`matplotlib.pyplot.colorbar` for
    plotting biases. These keyword arguments update (and potentially overwrite)
    the ``cbar_kwargs`` for the bias plot. This option has no effect if no
    reference dataset is given.
common_cbar: bool, optional (default: False)
    Use a common colorbar for the top panels (i.e., plots of the dataset and
    the corresponding reference dataset) when using a reference dataset. If
    neither ``vmin`` and ``vmix`` nor ``levels`` is given in ``plot_kwargs``,
    the colorbar bounds are inferred from the dataset in the top left panel,
    which might lead to an inappropriate colorbar for the reference dataset
    (top right panel). Thus, the use of the ``plot_kwargs`` ``vmin`` and
    ``vmax`` or ``levels`` is highly recommend when using this ``common_cbar:
    true``. This option has no effect if no reference dataset is given.
fontsize: int, optional (default: 10)
    Fontsize used for ticks, labels and titles. For the latter, use the given
    fontsize plus 2. Does not affect suptitles.
log_y: bool, optional (default: True)
    Use logarithmic Y-axis.
plot_func: str, optional (default: 'contourf')
    Plot function used to plot the profiles. Must be a function of
    :mod:`iris.plot` that supports plotting of 2D cubes with coordinates
    latitude and height/air_pressure.
plot_kwargs: dict, optional
    Optional keyword arguments for the plot function defined by ``plot_func``.
    Dictionary keys are elements identified by ``facet_used_for_labels`` or
    ``default``, e.g., ``CMIP6`` if ``facet_used_for_labels: project`` or
    ``historical`` if ``facet_used_for_labels: exp``. Dictionary values are
    dictionaries used as keyword arguments for the plot function defined by
    ``plot_func``. String arguments can include facets in curly brackets which
    will be derived from the corresponding dataset, e.g., ``{project}``,
    ``{short_name}``, ``{exp}``. Examples: ``default: {levels: 2}, CMIP6:
    {vmin: 200, vmax: 250}``.
plot_kwargs_bias: dict, optional
    Optional keyword arguments for the plot function defined by ``plot_func``
    for plotting biases. These keyword arguments update (and potentially
    overwrite) the ``plot_kwargs`` for the bias plot. This option has no effect
    if no reference dataset is given. See option ``plot_kwargs`` for more
    details. By default, uses ``cmap: bwr``.
pyplot_kwargs: dict, optional
    Optional calls to functions of :mod:`matplotlib.pyplot`. Dictionary keys
    are functions of :mod:`matplotlib.pyplot`. Dictionary values are used as
    single argument for these functions. String arguments can include facets in
    curly brackets which will be derived from the corresponding dataset, e.g.,
    ``{project}``, ``{short_name}``, ``{exp}``.  Examples: ``title: 'Awesome
    Plot of {long_name}'``, ``xlabel: '{short_name}'``, ``xlim: [0, 5]``.
rasterize: bool, optional (default: True)
    If ``True``, use `rasterization
    <https://matplotlib.org/stable/gallery/misc/rasterization_demo.html>`_ for
    profile plots to produce smaller files. This is only relevant for vector
    graphics (e.g., ``output_file_type=pdf,svg,ps``).
show_stats: bool, optional (default: True)
    Show basic statistics on the plots.
show_y_minor_ticklabels: bool, optional (default: False)
    Show tick labels for the minor ticks on the Y axis.
x_pos_stats_avg: float, optional (default: 0.01)
    Text x-position of average (shown on the left) in Axes coordinates. Can be
    adjusted to avoid overlap with the figure. Only relevant if ``show_stats:
    true``.
x_pos_stats_bias: float, optional (default: 0.7)
    Text x-position of bias statistics (shown on the right) in Axes
    coordinates. Can be adjusted to avoid overlap with the figure. Only
    relevant if ``show_stats: true``.
time_format: str, optional (default: %Y)
    Matplotlib strftime format string for the time axis, if None defaults to
    time units of iris cube

Configuration options for plot type ``1d_profile``
--------------------------------------------------
aspect_ratio: float, optional (default: 1.5)
    Aspect ratio of the plot. The default value results in a slender upright
    plot.
gridline_kwargs: dict, optional
    Optional keyword arguments for grid lines. By default, ``color: lightgrey,
    alpha: 0.5`` are used. Use ``gridline_kwargs: false`` to not show grid
    lines.
legend_kwargs: dict, optional
    Optional keyword arguments for :func:`matplotlib.pyplot.legend`. Use
    ``legend_kwargs: false`` to not show legends.
log_x: bool, optional (default: False)
    Use logarithmic X-axis. Note that for the logarithmic x axis tickmarks are
    set so that minor tickmarks show up. Setting of individual tickmarks by
    pyplot_kwargs is not recommended in this case.
log_y: bool, optional (default: True)
    Use logarithmic Y-axis.
plot_kwargs: dict, optional
    Optional keyword arguments for :func:`iris.plot.plot`. Dictionary keys are
    elements identified by ``facet_used_for_labels`` or ``default``, e.g.,
    ``CMIP6`` if ``facet_used_for_labels: project`` or ``historical`` if
    ``facet_used_for_labels: exp``. Dictionary values are dictionaries used as
    keyword arguments for :func:`iris.plot.plot`. String arguments can include
    facets in curly brackets which will be derived from the corresponding
    dataset, e.g., ``{project}``, ``{short_name}``, ``{exp}``. Examples:
    ``default: {linestyle: '-', label: '{project}'}, CMIP6: {color: red,
    linestyle: '--'}, OBS: {color: black}``.
pyplot_kwargs: dict, optional
    Optional calls to functions of :mod:`matplotlib.pyplot`. Dictionary keys
    are functions of :mod:`matplotlib.pyplot`. Dictionary values are used as
    single argument for these functions. String arguments can include facets in
    curly brackets which will be derived from the datasets plotted in the
    corresponding plot, e.g., ``{short_name}``, ``{exp}``. Facets like
    ``{project}`` that vary between the different datasets will be transformed
    to something like  ``ambiguous_project``. Examples: ``title: 'Awesome Plot
    of {long_name}'``, ``xlabel: '{short_name}'``, ``xlim: [0, 5]``.
show_y_minor_ticklabels: bool, optional (default: False)
    Show tick labels for the minor ticks on the Y axis.

.. hint::

   Extra arguments given to the recipe are ignored, so it is safe to use yaml
   anchors to share the configuration of common arguments with other monitor
   diagnostic script.

"""
import logging
from copy import deepcopy
from pathlib import Path
from pprint import pformat

import cartopy.crs as ccrs
import iris
import matplotlib as mpl
import matplotlib.dates as mdates
import matplotlib.pyplot as plt
import numpy as np
import seaborn as sns
from iris.analysis.cartography import area_weights
from iris.coord_categorisation import add_year
from iris.coords import AuxCoord
from matplotlib.gridspec import GridSpec
from matplotlib.ticker import FormatStrFormatter, LogLocator, NullFormatter
from sklearn.metrics import r2_score

import esmvaltool.diag_scripts.shared.iris_helpers as ih
from esmvaltool.diag_scripts.monitor.monitor_base import MonitorBase
from esmvaltool.diag_scripts.shared import (
    ProvenanceLogger,
    get_diagnostic_filename,
    group_metadata,
    io,
    run_diagnostic,
)

logger = logging.getLogger(Path(__file__).stem)


class MultiDatasets(MonitorBase):
    """Diagnostic to plot multi-dataset plots."""

    def __init__(self, config):
        """Initialize class member."""
        super().__init__(config)

        # Get default stettings
        self.cfg = deepcopy(self.cfg)
        self.cfg.setdefault('facet_used_for_labels', 'dataset')
        self.cfg.setdefault('figure_kwargs', {'constrained_layout': True})
        self.cfg.setdefault('group_variables_by', 'short_name')
        self.cfg.setdefault('savefig_kwargs', {
            'bbox_inches': 'tight',
            'dpi': 300,
            'orientation': 'landscape',
        })
        self.cfg.setdefault('seaborn_settings', {'style': 'ticks'})
        logger.info("Using facet '%s' to group variables",
                    self.cfg['group_variables_by'])
        logger.info("Using facet '%s' to create labels",
                    self.cfg['facet_used_for_labels'])

        # Load input data
        self.input_data = self._load_and_preprocess_data()
        self.grouped_input_data = group_metadata(
            self.input_data,
            self.cfg['group_variables_by'],
            sort=self.cfg['facet_used_for_labels'],
        )

        if 'profile' in self.plots:
            logger.warning("The plot_type ``profile`` for zonal mean profiles"
                           " has been deprecated in ESMValTool version 2.9.0"
                           " and is scheduled for removal in version 2.11.0."
                           " Please use plot type ``zonal_mean_profile``"
                           " instead. This is an exact replacement.")
            if 'zonal_mean_profile' in self.plots:
                raise ValueError(
                    "Both ``profile`` and ``zonal_mean_profile`` is used."
                    " Please use ``zonal_mean_profile`` only.")
            self.plots['zonal_mean_profile'] = self.plots.pop('profile')

        # Check given plot types and set default settings for them
        self.supported_plot_types = [
            'timeseries',
            'annual_cycle',
            'map',
            'zonal_mean_profile',
            '1d_profile',
            'hovmoeller_z_vs_time'
        ]
        for (plot_type, plot_options) in self.plots.items():
            if plot_type not in self.supported_plot_types:
                raise ValueError(
                    f"Got unexpected plot type '{plot_type}' for option "
                    f"'plots', expected one of {self.supported_plot_types}")
            if plot_options is None:
                self.plots[plot_type] = {}

            # Default options for the different plot types
            if plot_type == 'timeseries':
                self.plots[plot_type].setdefault('annual_mean_kwargs', {})
                self.plots[plot_type].setdefault('gridline_kwargs', {})
                self.plots[plot_type].setdefault('legend_kwargs', {})
                self.plots[plot_type].setdefault('plot_kwargs', {})
                self.plots[plot_type].setdefault('pyplot_kwargs', {})
                self.plots[plot_type].setdefault('time_format', None)

            if plot_type == 'annual_cycle':
                self.plots[plot_type].setdefault('gridline_kwargs', {})
                self.plots[plot_type].setdefault('legend_kwargs', {})
                self.plots[plot_type].setdefault('plot_kwargs', {})
                self.plots[plot_type].setdefault('pyplot_kwargs', {})

            if plot_type == 'map':
                self.plots[plot_type].setdefault(
                    'cbar_label', '{short_name} [{units}]')
                self.plots[plot_type].setdefault(
                    'cbar_label_bias', 'Δ{short_name} [{units}]')
                self.plots[plot_type].setdefault(
                    'cbar_kwargs', {'orientation': 'horizontal', 'aspect': 30}
                )
                self.plots[plot_type].setdefault('cbar_kwargs_bias', {})
                self.plots[plot_type].setdefault('common_cbar', False)
                self.plots[plot_type].setdefault('fontsize', 10)
                self.plots[plot_type].setdefault('gridline_kwargs', {})
                self.plots[plot_type].setdefault('plot_func', 'contourf')
                self.plots[plot_type].setdefault('plot_kwargs', {})
                self.plots[plot_type].setdefault('plot_kwargs_bias', {})
                self.plots[plot_type]['plot_kwargs_bias'].setdefault(
                    'cmap', 'bwr'
                )
                if 'projection' not in self.plots[plot_type]:
                    self.plots[plot_type].setdefault('projection', 'Robinson')
                    self.plots[plot_type].setdefault(
                        'projection_kwargs', {'central_longitude': 10}
                    )
                else:
                    self.plots[plot_type].setdefault('projection_kwargs', {})
                self.plots[plot_type].setdefault('pyplot_kwargs', {})
                self.plots[plot_type].setdefault('rasterize', True)
                self.plots[plot_type].setdefault('show_stats', True)
                self.plots[plot_type].setdefault('x_pos_stats_avg', 0.0)
                self.plots[plot_type].setdefault('x_pos_stats_bias', 0.92)

            if plot_type == 'zonal_mean_profile':
                self.plots[plot_type].setdefault(
                    'cbar_label', '{short_name} [{units}]')
                self.plots[plot_type].setdefault(
                    'cbar_label_bias', 'Δ{short_name} [{units}]')
                self.plots[plot_type].setdefault(
                    'cbar_kwargs', {'orientation': 'vertical'}
                )
                self.plots[plot_type].setdefault('cbar_kwargs_bias', {})
                self.plots[plot_type].setdefault('common_cbar', False)
                self.plots[plot_type].setdefault('fontsize', 10)
                self.plots[plot_type].setdefault('log_y', True)
                self.plots[plot_type].setdefault('plot_func', 'contourf')
                self.plots[plot_type].setdefault('plot_kwargs', {})
                self.plots[plot_type].setdefault('plot_kwargs_bias', {})
                self.plots[plot_type]['plot_kwargs_bias'].setdefault(
                    'cmap', 'bwr'
                )
                self.plots[plot_type].setdefault('pyplot_kwargs', {})
                self.plots[plot_type].setdefault('rasterize', True)
                self.plots[plot_type].setdefault('show_stats', True)
                self.plots[plot_type].setdefault(
                    'show_y_minor_ticklabels', False
                )
                self.plots[plot_type].setdefault('x_pos_stats_avg', 0.01)
                self.plots[plot_type].setdefault('x_pos_stats_bias', 0.7)

            if plot_type == '1d_profile':
                self.plots[plot_type].setdefault('aspect_ratio', 1.5)
                self.plots[plot_type].setdefault('gridline_kwargs', {})
                self.plots[plot_type].setdefault('legend_kwargs', {})
                self.plots[plot_type].setdefault('log_x', False)
                self.plots[plot_type].setdefault('log_y', True)
                self.plots[plot_type].setdefault('plot_kwargs', {})
                self.plots[plot_type].setdefault('pyplot_kwargs', {})
                self.plots[plot_type].setdefault(
                    'show_y_minor_ticklabels', False
                )

            if plot_type == 'hovmoeller_z_vs_time':
                self.plots[plot_type].setdefault('cbar_label',
                                                 '{short_name} [{units}]')
                self.plots[plot_type].setdefault('cbar_label_bias',
                                                 'Δ{short_name} [{units}]')
                self.plots[plot_type].setdefault('cbar_kwargs',
                                                 {'orientation': 'vertical'})
                self.plots[plot_type].setdefault('cbar_kwargs_bias', {})
                self.plots[plot_type].setdefault('common_cbar', False)
                self.plots[plot_type].setdefault('fontsize', 10)
                self.plots[plot_type].setdefault('log_y', False)
                self.plots[plot_type].setdefault('plot_func', 'contourf')
                self.plots[plot_type].setdefault('plot_kwargs', {})
                self.plots[plot_type].setdefault('plot_kwargs_bias', {})
                self.plots[plot_type]['plot_kwargs_bias'].setdefault(
                    'cmap', 'bwr')
                self.plots[plot_type].setdefault('time_format', '%Y')
                self.plots[plot_type].setdefault('pyplot_kwargs', {})
                self.plots[plot_type].setdefault('rasterize', True)
                self.plots[plot_type].setdefault('show_stats', True)
                self.plots[plot_type].setdefault('show_y_minor_ticklabels',
                                                 False)
                self.plots[plot_type].setdefault('x_pos_stats_avg', 0.01)
                self.plots[plot_type].setdefault('x_pos_stats_bias', 0.7)

        # Check that facet_used_for_labels is present for every dataset
        for dataset in self.input_data:
            if self.cfg['facet_used_for_labels'] not in dataset:
                raise ValueError(
                    f"facet_used_for_labels "
                    f"'{self.cfg['facet_used_for_labels']}' not present for "
                    f"the following dataset:\n{pformat(dataset)}")

        # Load seaborn settings
        sns.set_theme(**self.cfg['seaborn_settings'])

    def _add_colorbar(self, plot_type, plot_left, plot_right, axes_left,
                      axes_right, dataset_left, dataset_right):
        """Add colorbar(s) for plots."""
        fontsize = self.plots[plot_type]['fontsize']
        cbar_kwargs = self._get_cbar_kwargs(plot_type)
        cbar_label_left = self._get_cbar_label(plot_type, dataset_left)
        cbar_label_right = self._get_cbar_label(plot_type, dataset_right)

        # Create one common colorbar for the top panels
        # Note: Increase aspect ratio for nicer looks
        if self.plots[plot_type]['common_cbar']:
            if 'aspect' in cbar_kwargs:
                cbar_kwargs['aspect'] += 20.0
            cbar = plt.colorbar(plot_left, ax=[axes_left, axes_right],
                                **cbar_kwargs)
            cbar.set_label(cbar_label_left, fontsize=fontsize)
            cbar.ax.tick_params(labelsize=fontsize)

        # Create two separate colorbars for the top panels
        else:
            cbar_left = plt.colorbar(plot_left, ax=axes_left, **cbar_kwargs)
            cbar_left.set_label(cbar_label_left, fontsize=fontsize)
            cbar_left.ax.tick_params(labelsize=fontsize)
            cbar_right = plt.colorbar(plot_right, ax=axes_right, **cbar_kwargs)
            cbar_right.set_label(cbar_label_right, fontsize=fontsize)
            cbar_right.ax.tick_params(labelsize=fontsize)

    def _add_stats(self, plot_type, axes, dim_coords, dataset,
                   ref_dataset=None):
        """Add text to plot that describes basic statistics."""
        if not self.plots[plot_type]['show_stats']:
            return

        # Extract cube(s)
        cube = dataset['cube']
        if ref_dataset is None:
            ref_cube = None
            label = self._get_label(dataset)
        else:
            ref_cube = ref_dataset['cube']
            label = (f'{self._get_label(dataset)} vs. '
                     f'{self._get_label(ref_dataset)}')

        # Different options for the different plots types
        fontsize = 6.0
        y_pos = 0.95
        if plot_type == 'map':
            x_pos_bias = self.plots[plot_type]['x_pos_stats_bias']
            x_pos = self.plots[plot_type]['x_pos_stats_avg']
        elif plot_type in ['zonal_mean_profile', 'hovmoeller_z_vs_time']:
            x_pos_bias = self.plots[plot_type]['x_pos_stats_bias']
            x_pos = self.plots[plot_type]['x_pos_stats_avg']
        else:
            raise NotImplementedError(f"plot_type '{plot_type}' not supported")

        # For zonal_mean_profile plots add scalar longitude coordinate
        # (necessary for calculation of area weights). The exact values for the
        # points/bounds of this coordinate do not matter since they don't
        # change the weights.
        if not cube.coords('longitude'):
            lon_coord = AuxCoord(
                180.0,
                bounds=[0.0, 360.0],
                var_name='lon',
                standard_name='longitude',
                long_name='longitude',
                units='degrees_east',
            )
            cube.add_aux_coord(lon_coord, ())

        # Mean
        weights = area_weights(cube)
        if ref_cube is None:
            mean = cube.collapsed(dim_coords, iris.analysis.MEAN,
                                  weights=weights)
            logger.info(
                "Area-weighted mean of %s for %s = %f%s",
                dataset['short_name'],
                label,
                mean.data,
                dataset['units'],
            )
        else:
            mean = (cube - ref_cube).collapsed(dim_coords, iris.analysis.MEAN,
                                               weights=weights)
            logger.info(
                "Area-weighted bias of %s for %s = %f%s",
                dataset['short_name'],
                label,
                mean.data,
                dataset['units'],
            )
        axes.text(x_pos, y_pos, f"{mean.data:.2f}{cube.units}",
                  fontsize=fontsize, transform=axes.transAxes)
        if ref_cube is None:
            return

        # Weighted RMSE
        rmse = (cube - ref_cube).collapsed(dim_coords, iris.analysis.RMS,
                                           weights=weights)
        axes.text(x_pos_bias, y_pos, f"RMSE={rmse.data:.2f}{cube.units}",
                  fontsize=fontsize, transform=axes.transAxes)
        logger.info(
            "Area-weighted RMSE of %s for %s = %f%s",
            dataset['short_name'],
            label,
            rmse.data,
            dataset['units'],
        )

        # Weighted R2
        mask = np.ma.getmaskarray(cube.data).ravel()
        mask |= np.ma.getmaskarray(ref_cube.data).ravel()
        cube_data = cube.data.ravel()[~mask]
        ref_cube_data = ref_cube.data.ravel()[~mask]
        weights = weights.ravel()[~mask]
        r2_val = r2_score(cube_data, ref_cube_data, sample_weight=weights)
        axes.text(x_pos_bias, y_pos - 0.1, rf"R$^2$={r2_val:.2f}",
                  fontsize=fontsize, transform=axes.transAxes)
        logger.info(
            "Area-weighted R2 of %s for %s = %f",
            dataset['short_name'],
            label,
            r2_val,
        )

    def _get_custom_mpl_rc_params(self, plot_type):
        """Get custom matplotlib rcParams."""
        fontsize = self.plots[plot_type]['fontsize']
        custom_rc_params = {
            'axes.titlesize': fontsize + 2.0,
            'axes.labelsize': fontsize,
            'xtick.labelsize': fontsize,
            'ytick.labelsize': fontsize,
        }
        return custom_rc_params

    def _get_label(self, dataset):
        """Get label of dataset."""
        return dataset[self.cfg['facet_used_for_labels']]

    def _get_cbar_kwargs(self, plot_type, bias=False):
        """Get colorbar kwargs."""
        cbar_kwargs = deepcopy(self.plots[plot_type]['cbar_kwargs'])
        if bias:
            cbar_kwargs.update(self.plots[plot_type]['cbar_kwargs_bias'])
        return deepcopy(cbar_kwargs)

    def _get_cbar_label(self, plot_type, dataset, bias=False):
        """Get colorbar label."""
        if bias:
            cbar_label = self.plots[plot_type]['cbar_label_bias']
            descr = f"cbar_label_bias of {plot_type} '{cbar_label}'"
        else:
            cbar_label = self.plots[plot_type]['cbar_label']
            descr = f"cbar_label of {plot_type} '{cbar_label}'"
        cbar_label = self._fill_facet_placeholders(cbar_label, dataset, descr)
        return cbar_label

    def _get_gridline_kwargs(self, plot_type):
        """Get gridline kwargs."""
        gridline_kwargs = self.plots[plot_type]['gridline_kwargs']
        return deepcopy(gridline_kwargs)

    def _get_map_projection(self):
        """Get projection used for map plots."""
        plot_type = 'map'
        projection = self.plots[plot_type]['projection']
        projection_kwargs = self.plots[plot_type]['projection_kwargs']

        # Check if desired projection is valid
        if not hasattr(ccrs, projection):
            raise AttributeError(
                f"Got invalid projection '{projection}' for plotting "
                f"{plot_type}, expected class of cartopy.crs")

        return getattr(ccrs, projection)(**projection_kwargs)

    def _get_plot_func(self, plot_type):
        """Get plot function."""
        plot_func = self.plots[plot_type]['plot_func']
        if not hasattr(iris.plot, plot_func):
            raise AttributeError(
                f"Got invalid plot function '{plot_func}' for plotting "
                f"{plot_type}, expected function of iris.plot")
        logger.info("Creating %s plots using function '%s'", plot_type,
                    plot_func)
        return getattr(iris.plot, plot_func)

    def _get_plot_kwargs(self, plot_type, dataset, bias=False):
        """Get keyword arguments for plot functions."""
        all_plot_kwargs = self.plots[plot_type]['plot_kwargs']
        all_plot_kwargs = deepcopy(all_plot_kwargs)

        # First get default kwargs, then overwrite them with dataset-specific
        # ones
        plot_kwargs = all_plot_kwargs.get('default', {})
        label = self._get_label(dataset)
        plot_kwargs.update(all_plot_kwargs.get(label, {}))

        # For bias plots, overwrite the kwargs with bias-specific option
        if bias:
            bias_kwargs = self.plots[plot_type]['plot_kwargs_bias']
            plot_kwargs.update(bias_kwargs)

        # Replace facets with dataset entries for string arguments
        for (key, val) in plot_kwargs.items():
            if isinstance(val, str):
                val = self._fill_facet_placeholders(
                    val,
                    dataset,
                    f"plot_kwargs of {plot_type} '{key}: {val}'",
                )
                plot_kwargs[key] = val

        # Default settings for different plot types
        if plot_type in ('timeseries', 'annual_cycle', '1d_profile'):
            plot_kwargs.setdefault('label', label)

        return deepcopy(plot_kwargs)

    def _load_and_preprocess_data(self):
        """Load and preprocess data."""
        input_data = list(self.cfg['input_data'].values())

        for dataset in input_data:
            filename = dataset['filename']
            logger.info("Loading %s", filename)
            cube = iris.load_cube(filename)

            # Fix time coordinate if present
            if cube.coords('time', dim_coords=True):
                ih.unify_time_coord(cube)

            # Fix Z-coordinate if present
            if cube.coords('air_pressure', dim_coords=True):
                z_coord = cube.coord('air_pressure', dim_coords=True)
                z_coord.attributes['positive'] = 'down'
                z_coord.convert_units('hPa')
            elif cube.coords('altitude', dim_coords=True):
                z_coord = cube.coord('altitude')
                z_coord.attributes['positive'] = 'up'

            dataset['cube'] = cube

        return input_data

    def _plot_map_with_ref(self, plot_func, dataset, ref_dataset):
        """Plot map plot for single dataset with a reference dataset."""
        plot_type = 'map'
        logger.info("Plotting map with reference dataset '%s' for '%s'",
                    self._get_label(ref_dataset), self._get_label(dataset))

        # Make sure that the data has the correct dimensions
        cube = dataset['cube']
        ref_cube = ref_dataset['cube']
        dim_coords_dat = self._check_cube_dimensions(cube, plot_type)
        dim_coords_ref = self._check_cube_dimensions(ref_cube, plot_type)

        # Create single figure with multiple axes
        with mpl.rc_context(self._get_custom_mpl_rc_params(plot_type)):
            fig = plt.figure(**self.cfg['figure_kwargs'])
            gridspec = GridSpec(5, 4, figure=fig,
                                height_ratios=[1.0, 1.0, 0.4, 1.0, 1.0])

            # Options used for all subplots
            projection = self._get_map_projection()
            plot_kwargs = self._get_plot_kwargs(plot_type, dataset)
            gridline_kwargs = self._get_gridline_kwargs(plot_type)
            fontsize = self.plots[plot_type]['fontsize']

            # Plot dataset (top left)
            axes_data = fig.add_subplot(gridspec[0:2, 0:2],
                                        projection=projection)
            plot_kwargs['axes'] = axes_data
            plot_data = plot_func(cube, **plot_kwargs)
            axes_data.coastlines()
            if gridline_kwargs is not False:
                axes_data.gridlines(**gridline_kwargs)
            axes_data.set_title(self._get_label(dataset), pad=3.0)
            self._add_stats(plot_type, axes_data, dim_coords_dat, dataset)

            # Plot reference dataset (top right)
            # Note: make sure to use the same vmin and vmax than the top left
            # plot if a common cpltolorbar is desired
            axes_ref = fig.add_subplot(gridspec[0:2, 2:4],
                                       projection=projection)
            plot_kwargs['axes'] = axes_ref
            if self.plots[plot_type]['common_cbar']:
                plot_kwargs.setdefault('vmin', plot_data.get_clim()[0])
                plot_kwargs.setdefault('vmax', plot_data.get_clim()[1])
            plot_ref = plot_func(ref_cube, **plot_kwargs)
            axes_ref.coastlines()
            if gridline_kwargs is not False:
                axes_ref.gridlines(**gridline_kwargs)
            axes_ref.set_title(self._get_label(ref_dataset), pad=3.0)
            self._add_stats(plot_type, axes_ref, dim_coords_ref, ref_dataset)

            # Add colorbar(s)
            self._add_colorbar(plot_type, plot_data, plot_ref, axes_data,
                               axes_ref, dataset, ref_dataset)

            # Plot bias (bottom center)
            bias_cube = cube - ref_cube
            axes_bias = fig.add_subplot(gridspec[3:5, 1:3],
                                        projection=projection)
            plot_kwargs_bias = self._get_plot_kwargs(plot_type, dataset,
                                                     bias=True)
            plot_kwargs_bias['axes'] = axes_bias
            plot_bias = plot_func(bias_cube, **plot_kwargs_bias)
            axes_bias.coastlines()
            if gridline_kwargs is not False:
                axes_bias.gridlines(**gridline_kwargs)
            axes_bias.set_title(
                f"{self._get_label(dataset)} - {self._get_label(ref_dataset)}",
                pad=3.0,
            )
            cbar_kwargs_bias = self._get_cbar_kwargs(plot_type, bias=True)
            cbar_bias = fig.colorbar(plot_bias, ax=axes_bias,
                                     **cbar_kwargs_bias)
            cbar_bias.set_label(
                self._get_cbar_label(plot_type, dataset, bias=True),
                fontsize=fontsize,
            )
            cbar_bias.ax.tick_params(labelsize=fontsize)
            self._add_stats(plot_type, axes_bias, dim_coords_dat, dataset,
                            ref_dataset)

            # Customize plot
            fig.suptitle(f"{dataset['long_name']} ({dataset['start_year']}-"
                         f"{dataset['end_year']})")
            self._process_pyplot_kwargs(plot_type, dataset)

            # Rasterization
            if self.plots[plot_type]['rasterize']:
                self._set_rasterized([axes_data, axes_ref, axes_bias])

        # File paths
        plot_path = self.get_plot_path(plot_type, dataset)
        netcdf_path = (
            get_diagnostic_filename(Path(plot_path).stem + "_{pos}", self.cfg)
        )
        netcdf_paths = {
            netcdf_path.format(pos='top_left'): cube,
            netcdf_path.format(pos='top_right'): ref_cube,
            netcdf_path.format(pos='bottom'): bias_cube,
        }

        return (plot_path, netcdf_paths)

    def _plot_map_without_ref(self, plot_func, dataset):
        """Plot map plot for single dataset without a reference dataset."""
        plot_type = 'map'
        logger.info("Plotting map without reference dataset for '%s'",
                    self._get_label(dataset))

        # Make sure that the data has the correct dimensions
        cube = dataset['cube']
        dim_coords_dat = self._check_cube_dimensions(cube, plot_type)

        # Create plot with desired settings
        with mpl.rc_context(self._get_custom_mpl_rc_params(plot_type)):
            fig = plt.figure(**self.cfg['figure_kwargs'])
            axes = fig.add_subplot(projection=self._get_map_projection())
            plot_kwargs = self._get_plot_kwargs(plot_type, dataset)
            plot_kwargs['axes'] = axes
            plot_map = plot_func(cube, **plot_kwargs)
            axes.coastlines()
            gridline_kwargs = self._get_gridline_kwargs(plot_type)
            if gridline_kwargs is not False:
                axes.gridlines(**gridline_kwargs)

            # Print statistics if desired
            self._add_stats(plot_type, axes, dim_coords_dat, dataset)

            # Setup colorbar
            fontsize = self.plots[plot_type]['fontsize']
            colorbar = fig.colorbar(plot_map, ax=axes,
                                    **self._get_cbar_kwargs(plot_type))
            colorbar.set_label(self._get_cbar_label(plot_type, dataset),
                               fontsize=fontsize)
            colorbar.ax.tick_params(labelsize=fontsize)

            # Customize plot
            axes.set_title(self._get_label(dataset))
            fig.suptitle(f"{dataset['long_name']} ({dataset['start_year']}-"
                         f"{dataset['end_year']})")
            self._process_pyplot_kwargs(plot_type, dataset)

            # Rasterization
            if self.plots[plot_type]['rasterize']:
                self._set_rasterized([axes])

        # File paths
        plot_path = self.get_plot_path(plot_type, dataset)
        netcdf_path = get_diagnostic_filename(Path(plot_path).stem, self.cfg)

        return (plot_path, {netcdf_path: cube})

    def _plot_zonal_mean_profile_with_ref(self, plot_func, dataset,
                                          ref_dataset):
        """Plot zonal mean profile for single dataset with reference."""
        plot_type = 'zonal_mean_profile'
        logger.info("Plotting zonal mean profile with reference dataset"
                    " '%s' for '%s'",
                    self._get_label(ref_dataset), self._get_label(dataset))

        # Make sure that the data has the correct dimensions
        cube = dataset['cube']
        ref_cube = ref_dataset['cube']
        dim_coords_dat = self._check_cube_dimensions(cube, plot_type)
        dim_coords_ref = self._check_cube_dimensions(ref_cube, plot_type)

        # Create single figure with multiple axes
        with mpl.rc_context(self._get_custom_mpl_rc_params(plot_type)):
            fig = plt.figure(**self.cfg['figure_kwargs'])
            gridspec = GridSpec(5, 4, figure=fig,
                                height_ratios=[1.0, 1.0, 0.4, 1.0, 1.0])

            # Options used for all subplots
            plot_kwargs = self._get_plot_kwargs(plot_type, dataset)
            fontsize = self.plots[plot_type]['fontsize']

            # Plot dataset (top left)
            axes_data = fig.add_subplot(gridspec[0:2, 0:2])
            plot_kwargs['axes'] = axes_data
            plot_data = plot_func(cube, **plot_kwargs)
            axes_data.set_title(self._get_label(dataset), pad=3.0)
            z_coord = cube.coord(axis='Z')
            axes_data.set_ylabel(f'{z_coord.long_name} [{z_coord.units}]')
            if self.plots[plot_type]['log_y']:
                axes_data.set_yscale('log')
                axes_data.get_yaxis().set_major_formatter(
                    FormatStrFormatter('%.1f'))
            if self.plots[plot_type]['show_y_minor_ticklabels']:
                axes_data.get_yaxis().set_minor_formatter(
                    FormatStrFormatter('%.1f'))
            else:
                axes_data.get_yaxis().set_minor_formatter(NullFormatter())
            self._add_stats(plot_type, axes_data, dim_coords_dat, dataset)

            # Plot reference dataset (top right)
            # Note: make sure to use the same vmin and vmax than the top left
            # plot if a common colorbar is desired
            axes_ref = fig.add_subplot(gridspec[0:2, 2:4], sharex=axes_data,
                                       sharey=axes_data)
            plot_kwargs['axes'] = axes_ref
            if self.plots[plot_type]['common_cbar']:
                plot_kwargs.setdefault('vmin', plot_data.get_clim()[0])
                plot_kwargs.setdefault('vmax', plot_data.get_clim()[1])
            plot_ref = plot_func(ref_cube, **plot_kwargs)
            axes_ref.set_title(self._get_label(ref_dataset), pad=3.0)
            plt.setp(axes_ref.get_yticklabels(), visible=False)
            self._add_stats(plot_type, axes_ref, dim_coords_ref, ref_dataset)

            # Add colorbar(s)
            self._add_colorbar(plot_type, plot_data, plot_ref, axes_data,
                               axes_ref, dataset, ref_dataset)

            # Plot bias (bottom center)
            bias_cube = cube - ref_cube
            axes_bias = fig.add_subplot(gridspec[3:5, 1:3], sharex=axes_data,
                                        sharey=axes_data)
            plot_kwargs_bias = self._get_plot_kwargs(plot_type, dataset,
                                                     bias=True)
            plot_kwargs_bias['axes'] = axes_bias
            plot_bias = plot_func(bias_cube, **plot_kwargs_bias)
            axes_bias.set_title(
                f"{self._get_label(dataset)} - {self._get_label(ref_dataset)}",
                pad=3.0,
            )
            axes_bias.set_xlabel('latitude [°N]')
            axes_bias.set_ylabel(f'{z_coord.long_name} [{z_coord.units}]')
            cbar_kwargs_bias = self._get_cbar_kwargs(plot_type, bias=True)
            cbar_bias = fig.colorbar(plot_bias, ax=axes_bias,
                                     **cbar_kwargs_bias)
            cbar_bias.set_label(
                self._get_cbar_label(plot_type, dataset, bias=True),
                fontsize=fontsize,
            )
            cbar_bias.ax.tick_params(labelsize=fontsize)
            self._add_stats(plot_type, axes_bias, dim_coords_dat, dataset,
                            ref_dataset)

            # Customize plot
            fig.suptitle(f"{dataset['long_name']} ({dataset['start_year']}-"
                         f"{dataset['end_year']})")
            self._process_pyplot_kwargs(plot_type, dataset)

            # Rasterization
            if self.plots[plot_type]['rasterize']:
                self._set_rasterized([axes_data, axes_ref, axes_bias])

        # File paths
        plot_path = self.get_plot_path(plot_type, dataset)
        netcdf_path = (
            get_diagnostic_filename(Path(plot_path).stem + "_{pos}", self.cfg)
        )
        netcdf_paths = {
            netcdf_path.format(pos='top_left'): cube,
            netcdf_path.format(pos='top_right'): ref_cube,
            netcdf_path.format(pos='bottom'): bias_cube,
        }

        return (plot_path, netcdf_paths)

    def _plot_zonal_mean_profile_without_ref(self, plot_func, dataset):
        """Plot zonal mean profile for single dataset without reference."""
        plot_type = 'zonal_mean_profile'
        logger.info("Plotting zonal mean profile without reference dataset"
                    " for '%s'",
                    self._get_label(dataset))

        # Make sure that the data has the correct dimensions
        cube = dataset['cube']
        dim_coords_dat = self._check_cube_dimensions(cube, plot_type)

        # Create plot with desired settings
        with mpl.rc_context(self._get_custom_mpl_rc_params(plot_type)):
            fig = plt.figure(**self.cfg['figure_kwargs'])
            axes = fig.add_subplot()
            plot_kwargs = self._get_plot_kwargs(plot_type, dataset)
            plot_kwargs['axes'] = axes
            plot_zonal_mean_profile = plot_func(cube, **plot_kwargs)

            # Print statistics if desired
            self._add_stats(plot_type, axes, dim_coords_dat, dataset)

            # Setup colorbar
            fontsize = self.plots[plot_type]['fontsize']
            colorbar = fig.colorbar(plot_zonal_mean_profile, ax=axes,
                                    **self._get_cbar_kwargs(plot_type))
            colorbar.set_label(self._get_cbar_label(plot_type, dataset),
                               fontsize=fontsize)
            colorbar.ax.tick_params(labelsize=fontsize)

            # Customize plot
            axes.set_title(self._get_label(dataset))
            fig.suptitle(f"{dataset['long_name']} ({dataset['start_year']}-"
                         f"{dataset['end_year']})")
            axes.set_xlabel('latitude [°N]')
            z_coord = cube.coord(axis='Z')
            axes.set_ylabel(f'{z_coord.long_name} [{z_coord.units}]')
            if self.plots[plot_type]['log_y']:
                axes.set_yscale('log')
                axes.get_yaxis().set_major_formatter(
                    FormatStrFormatter('%.1f'))
            if self.plots[plot_type]['show_y_minor_ticklabels']:
                axes.get_yaxis().set_minor_formatter(
                    FormatStrFormatter('%.1f'))
            else:
                axes.get_yaxis().set_minor_formatter(NullFormatter())
            self._process_pyplot_kwargs(plot_type, dataset)

            # Rasterization
            if self.plots[plot_type]['rasterize']:
                self._set_rasterized([axes])

        # File paths
        plot_path = self.get_plot_path(plot_type, dataset)
        netcdf_path = get_diagnostic_filename(Path(plot_path).stem, self.cfg)

        return (plot_path, {netcdf_path: cube})

    def _plot_hovmoeller_z_vs_time_without_ref(self, plot_func, dataset):
        """Plot hovmoeller z vs time for single dataset without reference."""
        plot_type = 'hovmoeller_z_vs_time'
        logger.info(
            "Plotting homvoeller z vs time without reference dataset"
            " for '%s'", self._get_label(dataset))

        # Make sure that the data has the correct dimensions
        cube = dataset['cube']
        dim_coords_dat = self._check_cube_dimensions(cube, plot_type)

        time_coord = cube.coord(axis='T')

        # Create plot with desired settings
        with mpl.rc_context(self._get_custom_mpl_rc_params(plot_type)):
            fig = plt.figure(**self.cfg['figure_kwargs'])
            axes = fig.add_subplot()
            plot_kwargs = self._get_plot_kwargs(plot_type, dataset)
            plot_kwargs['axes'] = axes
            plot_zonal_mean_profile = plot_func(cube, **plot_kwargs)

            # Print statistics if desired
            self._add_stats(plot_type, axes, dim_coords_dat, dataset)

            # Setup colorbar
            fontsize = self.plots[plot_type]['fontsize']
            colorbar = fig.colorbar(plot_zonal_mean_profile,
                                    ax=axes,
                                    **self._get_cbar_kwargs(plot_type))
            colorbar.set_label(self._get_cbar_label(plot_type, dataset),
                               fontsize=fontsize)
            colorbar.ax.tick_params(labelsize=fontsize)

            # Customize plot
            axes.set_title(self._get_label(dataset))
            fig.suptitle(f"{dataset['long_name']} ({dataset['start_year']}-"
                         f"{dataset['end_year']})")
            z_coord = cube.coord(axis='Z')
            axes.set_ylabel(f'{z_coord.long_name} [{z_coord.units}]')
            if self.plots[plot_type]['log_y']:
                axes.set_yscale('log')
                axes.get_yaxis().set_major_formatter(
                    FormatStrFormatter('%.1f'))
            if self.plots[plot_type]['show_y_minor_ticklabels']:
                axes.get_yaxis().set_minor_formatter(
                    FormatStrFormatter('%.1f'))
            else:
                axes.get_yaxis().set_minor_formatter(NullFormatter())
            axes.get_xaxis().set_major_formatter(
                mdates.DateFormatter(self.plots[plot_type]['time_format']))
            axes.set_xlabel(f'{time_coord.long_name}')
            self._process_pyplot_kwargs(plot_type, dataset)

            # Rasterization
            if self.plots[plot_type]['rasterize']:
                self._set_rasterized([axes])

        # File paths
        plot_path = self.get_plot_path(plot_type, dataset)
        netcdf_path = get_diagnostic_filename(Path(plot_path).stem, self.cfg)

        return (plot_path, {netcdf_path: cube})

    def _plot_hovmoeller_z_vs_time_with_ref(self, plot_func, dataset,
                                            ref_dataset):
        """Plot hovmoeller z vs time for single dataset with reference."""
        plot_type = 'hovmoeller_z_vs_time'
        logger.info(
            "Plotting hovmoeller z vs time with reference dataset"
            " '%s' for '%s'", self._get_label(ref_dataset),
            self._get_label(dataset))

        # Make sure that the data has the correct dimensions
        cube = dataset['cube']
        ref_cube = ref_dataset['cube']
        dim_coords_dat = self._check_cube_dimensions(cube, plot_type)
        dim_coords_ref = self._check_cube_dimensions(ref_cube, plot_type)

        time_coord = cube.coord(axis='T')

        # Create single figure with multiple axes
        with mpl.rc_context(self._get_custom_mpl_rc_params(plot_type)):
            fig = plt.figure(**self.cfg['figure_kwargs'])
            gridspec = GridSpec(5,
                                4,
                                figure=fig,
                                height_ratios=[1.0, 1.0, 0.4, 1.0, 1.0])

            # Options used for all subplots
            plot_kwargs = self._get_plot_kwargs(plot_type, dataset)
            fontsize = self.plots[plot_type]['fontsize']

            # Plot dataset (top left)
            axes_data = fig.add_subplot(gridspec[0:2, 0:2])
            plot_kwargs['axes'] = axes_data
            plot_data = plot_func(cube, **plot_kwargs)
            axes_data.set_title(self._get_label(dataset), pad=3.0)
            z_coord = cube.coord(axis='Z')
            axes_data.set_ylabel(f'{z_coord.long_name} [{z_coord.units}]')
            if self.plots[plot_type]['log_y']:
                axes_data.set_yscale('log')
                axes_data.get_yaxis().set_major_formatter(
                    FormatStrFormatter('%.1f'))
            if self.plots[plot_type]['show_y_minor_ticklabels']:
                axes_data.get_yaxis().set_minor_formatter(
                    FormatStrFormatter('%.1f'))
            else:
                axes_data.get_yaxis().set_minor_formatter(NullFormatter())
            axes_data.get_xaxis().set_major_formatter(
                mdates.DateFormatter(self.plots[plot_type]['time_format']))
            self._add_stats(plot_type, axes_data, dim_coords_dat, dataset)

            # Plot reference dataset (top right)
            # Note: make sure to use the same vmin and vmax than the top left
            # plot if a common colorbar is desired
            axes_ref = fig.add_subplot(gridspec[0:2, 2:4],
                                       sharex=axes_data,
                                       sharey=axes_data)
            plot_kwargs['axes'] = axes_ref
            if self.plots[plot_type]['common_cbar']:
                plot_kwargs.setdefault('vmin', plot_data.get_clim()[0])
                plot_kwargs.setdefault('vmax', plot_data.get_clim()[1])
            plot_ref = plot_func(ref_cube, **plot_kwargs)
            axes_ref.set_title(self._get_label(ref_dataset), pad=3.0)
            plt.setp(axes_ref.get_yticklabels(), visible=False)
            axes_ref.get_xaxis().set_major_formatter(
                mdates.DateFormatter(self.plots[plot_type]['time_format']))
            self._add_stats(plot_type, axes_ref, dim_coords_ref, ref_dataset)

            # Add colorbar(s)
            self._add_colorbar(plot_type, plot_data, plot_ref, axes_data,
                               axes_ref, dataset, ref_dataset)

            # Plot bias (bottom center)
            bias_cube = cube - ref_cube
            axes_bias = fig.add_subplot(gridspec[3:5, 1:3],
                                        sharex=axes_data,
                                        sharey=axes_data)
            plot_kwargs_bias = self._get_plot_kwargs(plot_type,
                                                     dataset,
                                                     bias=True)
            plot_kwargs_bias['axes'] = axes_bias
            plot_bias = plot_func(bias_cube, **plot_kwargs_bias)
            axes_bias.set_title(
                f"{self._get_label(dataset)} - {self._get_label(ref_dataset)}",
                pad=3.0,
            )
            axes_bias.set_xlabel(time_coord.long_name)
            axes_bias.set_ylabel(f'{z_coord.long_name} [{z_coord.units}]')
            axes_bias.get_xaxis().set_major_formatter(
                mdates.DateFormatter(self.plots[plot_type]['time_format']))
            cbar_kwargs_bias = self._get_cbar_kwargs(plot_type, bias=True)
            cbar_bias = fig.colorbar(plot_bias,
                                     ax=axes_bias,
                                     **cbar_kwargs_bias)
            cbar_bias.set_label(
                self._get_cbar_label(plot_type, dataset, bias=True),
                fontsize=fontsize,
            )
            cbar_bias.ax.tick_params(labelsize=fontsize)
            self._add_stats(plot_type, axes_bias, dim_coords_dat, dataset,
                            ref_dataset)

            # Customize plot
            fig.suptitle(f"{dataset['long_name']} ({dataset['start_year']}-"
                         f"{dataset['end_year']})")
            self._process_pyplot_kwargs(plot_type, dataset)

            # Rasterization
            if self.plots[plot_type]['rasterize']:
                self._set_rasterized([axes_data, axes_ref, axes_bias])

        # File paths
        plot_path = self.get_plot_path(plot_type, dataset)
        netcdf_path = (get_diagnostic_filename(
            Path(plot_path).stem + "_{pos}", self.cfg))
        netcdf_paths = {
            netcdf_path.format(pos='top_left'): cube,
            netcdf_path.format(pos='top_right'): ref_cube,
            netcdf_path.format(pos='bottom'): bias_cube,
        }

        return (plot_path, netcdf_paths)

    def _process_pyplot_kwargs(self, plot_type, dataset):
        """Process functions for :mod:`matplotlib.pyplot`."""
        pyplot_kwargs = self.plots[plot_type]['pyplot_kwargs']
        for (func, arg) in pyplot_kwargs.items():
            if isinstance(arg, str):
                arg = self._fill_facet_placeholders(
                    arg,
                    dataset,
                    f"pyplot_kwargs of {plot_type} '{func}: {arg}'",
                )
            if arg is None:
                getattr(plt, func)()
            else:
                getattr(plt, func)(arg)

    @staticmethod
    def _check_cube_dimensions(cube, plot_type):
        """Check that cube has correct dimensional variables."""
        expected_dimensions_dict = {
            'annual_cycle': (['month_number'],),
            'map': (['latitude', 'longitude'],),
            'zonal_mean_profile': (['latitude', 'air_pressure'],
                                   ['latitude', 'altitude']),
            'timeseries': (['time'],),
            '1d_profile': (['air_pressure'],
                           ['altitude']),
            'hovmoeller_z_vs_time': (['time', 'air_pressure'],
                                     ['time', 'altitude']),

        }
        if plot_type not in expected_dimensions_dict:
            raise NotImplementedError(f"plot_type '{plot_type}' not supported")
        expected_dimensions = expected_dimensions_dict[plot_type]
        for dims in expected_dimensions:
            cube_dims = [cube.coords(dim, dim_coords=True) for dim in dims]
            if all(cube_dims) and cube.ndim == len(dims):
                return dims
        expected_dims_str = ' or '.join(
            [str(dims) for dims in expected_dimensions]
        )
        raise ValueError(
            f"Expected cube that exactly has the dimensional coordinates "
            f"{expected_dims_str}, got {cube.summary(shorten=True)}")

    @staticmethod
    def _fill_facet_placeholders(string, dataset, description):
        """Fill facet placeholders."""
        try:
            string = string.format(**dataset)
        except KeyError as exc:
            raise ValueError(
                f"Not all necessary facets in {description} available for "
                f"dataset\n{pformat(dataset)}") from exc
        return string

    @staticmethod
    def _get_multi_dataset_facets(datasets):
        """Derive common facets for multiple datasets."""
        all_keys = {key for dataset in datasets for key in dataset}
        multi_dataset_facets = {}
        for key in all_keys:
            if all(d.get(key) == datasets[0].get(key) for d in datasets):
                multi_dataset_facets[key] = datasets[0][key]
            else:
                multi_dataset_facets[key] = f'ambiguous_{key}'
        return multi_dataset_facets

    def _get_reference_dataset(self, datasets):
        """Extract reference dataset."""
        variable = datasets[0][self.cfg['group_variables_by']]
        ref_datasets = [d for d in datasets if
                        d.get('reference_for_monitor_diags', False)]
        if len(ref_datasets) > 1:
            raise ValueError(
                f"Expected at most 1 reference dataset (with "
                f"'reference_for_monitor_diags: true' for variable "
                f"'{variable}', got {len(ref_datasets):d}")
        if ref_datasets:
            return ref_datasets[0]
        return None

    def create_timeseries_plot(self, datasets):
        """Create time series plot."""
        plot_type = 'timeseries'
        if plot_type not in self.plots:
            return

        if not datasets:
            raise ValueError(f"No input data to plot '{plot_type}' given")

        logger.info("Plotting %s", plot_type)
        fig = plt.figure(**self.cfg['figure_kwargs'])
        axes = fig.add_subplot()

        # Plot all datasets in one single figure
        ancestors = []
        cubes = {}
        for dataset in datasets:
            ancestors.append(dataset['filename'])
            cube = dataset['cube']
            cubes[self._get_label(dataset)] = cube
            self._check_cube_dimensions(cube, plot_type)

            # Plot original time series
            plot_kwargs = self._get_plot_kwargs(plot_type, dataset)
            plot_kwargs['axes'] = axes
            iris.plot.plot(cube, **plot_kwargs)

            # Plot annual means if desired
            annual_mean_kwargs = self.plots[plot_type]['annual_mean_kwargs']
            if annual_mean_kwargs is not False:
                logger.debug("Plotting annual means")
                if not cube.coords('year'):
                    add_year(cube, 'time')
                annual_mean_cube = cube.aggregated_by('year',
                                                      iris.analysis.MEAN)
                plot_kwargs.pop('label', None)
                plot_kwargs.update(annual_mean_kwargs)
                iris.plot.plot(annual_mean_cube, **plot_kwargs)

        # Default plot appearance
        multi_dataset_facets = self._get_multi_dataset_facets(datasets)
        axes.set_title(multi_dataset_facets['long_name'])
<<<<<<< HEAD
        axes.set_xlabel("Time")
        # apply time formatting
        if self.plots[plot_type]['time_format'] is not None:
            axes.get_xaxis().set_major_formatter(
                mdates.DateFormatter(self.plots[plot_type]['time_format']))
        axes.set_ylabel(f"{short_name} [{multi_dataset_facets['units']}]")
=======
        axes.set_xlabel('Time')
        axes.set_ylabel(
            f"{multi_dataset_facets[self.cfg['group_variables_by']]} "
            f"[{multi_dataset_facets['units']}]"
        )
>>>>>>> 88b3cc97
        gridline_kwargs = self._get_gridline_kwargs(plot_type)
        if gridline_kwargs is not False:
            axes.grid(**gridline_kwargs)

        # Legend
        legend_kwargs = self.plots[plot_type]['legend_kwargs']
        if legend_kwargs is not False:
            axes.legend(**legend_kwargs)

        # Customize plot appearance
        self._process_pyplot_kwargs(plot_type, multi_dataset_facets)

        # Save plot
        plot_path = self.get_plot_path(plot_type, multi_dataset_facets)
        fig.savefig(plot_path, **self.cfg['savefig_kwargs'])
        logger.info("Wrote %s", plot_path)
        plt.close()

        # Save netCDF file
        netcdf_path = get_diagnostic_filename(Path(plot_path).stem, self.cfg)
        var_attrs = {
            n: datasets[0][n] for n in ('short_name', 'long_name', 'units')
        }
        io.save_1d_data(cubes, netcdf_path, 'time', var_attrs)

        # Provenance tracking
        caption = (f"Time series of {multi_dataset_facets['long_name']} for "
                   f"various datasets.")
        provenance_record = {
            'ancestors': ancestors,
            'authors': ['schlund_manuel'],
            'caption': caption,
            'plot_types': ['line'],
            'long_names': [var_attrs['long_name']],
        }
        with ProvenanceLogger(self.cfg) as provenance_logger:
            provenance_logger.log(plot_path, provenance_record)
            provenance_logger.log(netcdf_path, provenance_record)

    def create_annual_cycle_plot(self, datasets):
        """Create annual cycle plot."""
        plot_type = 'annual_cycle'
        if plot_type not in self.plots:
            return

        if not datasets:
            raise ValueError(f"No input data to plot '{plot_type}' given")

        logger.info("Plotting %s", plot_type)
        fig = plt.figure(**self.cfg['figure_kwargs'])
        axes = fig.add_subplot()

        # Plot all datasets in one single figure
        ancestors = []
        cubes = {}
        for dataset in datasets:
            ancestors.append(dataset['filename'])
            cube = dataset['cube']
            cubes[self._get_label(dataset)] = cube
            self._check_cube_dimensions(cube, plot_type)

            # Plot annual cycle
            plot_kwargs = self._get_plot_kwargs(plot_type, dataset)
            plot_kwargs['axes'] = axes
            iris.plot.plot(cube, **plot_kwargs)

        # Default plot appearance
        multi_dataset_facets = self._get_multi_dataset_facets(datasets)
        axes.set_title(multi_dataset_facets['long_name'])
        axes.set_xlabel('Month')
        axes.set_ylabel(
            f"{multi_dataset_facets[self.cfg['group_variables_by']]} "
            f"[{multi_dataset_facets['units']}]"
        )
        axes.set_xticks(range(1, 13), [str(m) for m in range(1, 13)])
        gridline_kwargs = self._get_gridline_kwargs(plot_type)
        if gridline_kwargs is not False:
            axes.grid(**gridline_kwargs)

        # Legend
        legend_kwargs = self.plots[plot_type]['legend_kwargs']
        if legend_kwargs is not False:
            axes.legend(**legend_kwargs)

        # Customize plot appearance
        self._process_pyplot_kwargs(plot_type, multi_dataset_facets)

        # Save plot
        plot_path = self.get_plot_path(plot_type, multi_dataset_facets)
        fig.savefig(plot_path, **self.cfg['savefig_kwargs'])
        logger.info("Wrote %s", plot_path)
        plt.close()

        # Save netCDF file
        netcdf_path = get_diagnostic_filename(Path(plot_path).stem, self.cfg)
        var_attrs = {
            n: datasets[0][n] for n in ('short_name', 'long_name', 'units')
        }
        io.save_1d_data(cubes, netcdf_path, 'month_number', var_attrs)

        # Provenance tracking
        caption = (f"Annual cycle of {multi_dataset_facets['long_name']} for "
                   f"various datasets.")
        provenance_record = {
            'ancestors': ancestors,
            'authors': ['schlund_manuel'],
            'caption': caption,
            'plot_types': ['seas'],
            'long_names': [var_attrs['long_name']],
        }
        with ProvenanceLogger(self.cfg) as provenance_logger:
            provenance_logger.log(plot_path, provenance_record)
            provenance_logger.log(netcdf_path, provenance_record)

    def create_map_plot(self, datasets):
        """Create map plot."""
        plot_type = 'map'
        if plot_type not in self.plots:
            return

        if not datasets:
            raise ValueError(f"No input data to plot '{plot_type}' given")

        # Get reference dataset if possible
        ref_dataset = self._get_reference_dataset(datasets)
        if ref_dataset is None:
            logger.info("Plotting %s without reference dataset", plot_type)
        else:
            logger.info("Plotting %s with reference dataset '%s'", plot_type,
                        self._get_label(ref_dataset))

        # Get plot function
        plot_func = self._get_plot_func(plot_type)

        # Create a single plot for each dataset (incl. reference dataset if
        # given)
        for dataset in datasets:
            if dataset == ref_dataset:
                continue
            ancestors = [dataset['filename']]
            if ref_dataset is None:
                (plot_path, netcdf_paths) = (
                    self._plot_map_without_ref(plot_func, dataset)
                )
                caption = (
                    f"Map plot of {dataset['long_name']} of dataset "
                    f"{dataset['dataset']} (project {dataset['project']}) "
                    f"from {dataset['start_year']} to {dataset['end_year']}."
                )
            else:
                (plot_path, netcdf_paths) = (
                    self._plot_map_with_ref(plot_func, dataset, ref_dataset)
                )
                caption = (
                    f"Map plot of {dataset['long_name']} of dataset "
                    f"{dataset['dataset']} (project {dataset['project']}) "
                    f"including bias relative to {ref_dataset['dataset']} "
                    f"(project {ref_dataset['project']}) from "
                    f"{dataset['start_year']} to {dataset['end_year']}."
                )
                ancestors.append(ref_dataset['filename'])

            # If statistics are shown add a brief description to the caption
            if self.plots[plot_type]['show_stats']:
                caption += (
                    " The number in the top left corner corresponds to the "
                    "spatial mean (weighted by grid cell areas).")

            # Save plot
            plt.savefig(plot_path, **self.cfg['savefig_kwargs'])
            logger.info("Wrote %s", plot_path)
            plt.close()

            # Save netCDFs
            for (netcdf_path, cube) in netcdf_paths.items():
                io.iris_save(cube, netcdf_path)

            # Provenance tracking
            provenance_record = {
                'ancestors': ancestors,
                'authors': ['schlund_manuel'],
                'caption': caption,
                'plot_types': ['map'],
                'long_names': [dataset['long_name']],
            }
            with ProvenanceLogger(self.cfg) as provenance_logger:
                provenance_logger.log(plot_path, provenance_record)
                for netcdf_path in netcdf_paths:
                    provenance_logger.log(netcdf_path, provenance_record)

    def create_zonal_mean_profile_plot(self, datasets):
        """Create zonal mean profile plot."""
        plot_type = 'zonal_mean_profile'
        if plot_type not in self.plots:
            return

        if not datasets:
            raise ValueError(f"No input data to plot '{plot_type}' given")

        # Get reference dataset if possible
        ref_dataset = self._get_reference_dataset(datasets)
        if ref_dataset is None:
            logger.info("Plotting %s without reference dataset", plot_type)
        else:
            logger.info("Plotting %s with reference dataset '%s'", plot_type,
                        self._get_label(ref_dataset))

        # Get plot function
        plot_func = self._get_plot_func(plot_type)

        # Create a single plot for each dataset (incl. reference dataset if
        # given)
        for dataset in datasets:
            if dataset == ref_dataset:
                continue
            ancestors = [dataset['filename']]
            if ref_dataset is None:
                (plot_path, netcdf_paths) = (
                    self._plot_zonal_mean_profile_without_ref(plot_func,
                                                              dataset)
                )
                caption = (
                    f"Zonal mean profile of {dataset['long_name']} of dataset "
                    f"{dataset['dataset']} (project {dataset['project']}) "
                    f"from {dataset['start_year']} to {dataset['end_year']}."
                )
            else:
                (plot_path, netcdf_paths) = (
                    self._plot_zonal_mean_profile_with_ref(plot_func, dataset,
                                                           ref_dataset)
                )
                caption = (
                    f"Zonal mean profile of {dataset['long_name']} of dataset "
                    f"{dataset['dataset']} (project {dataset['project']}) "
                    f"including bias relative to {ref_dataset['dataset']} "
                    f"(project {ref_dataset['project']}) from "
                    f"{dataset['start_year']} to {dataset['end_year']}."
                )
                ancestors.append(ref_dataset['filename'])

            # If statistics are shown add a brief description to the caption
            if self.plots[plot_type]['show_stats']:
                caption += (
                    " The number in the top left corner corresponds to the "
                    "spatial mean (weighted by grid cell areas).")

            # Save plot
            plt.savefig(plot_path, **self.cfg['savefig_kwargs'])
            logger.info("Wrote %s", plot_path)
            plt.close()

            # Save netCDFs
            for (netcdf_path, cube) in netcdf_paths.items():
                io.iris_save(cube, netcdf_path)

            # Provenance tracking
            provenance_record = {
                'ancestors': ancestors,
                'authors': ['schlund_manuel'],
                'caption': caption,
                'plot_types': ['vert'],
                'long_names': [dataset['long_name']],
            }
            with ProvenanceLogger(self.cfg) as provenance_logger:
                provenance_logger.log(plot_path, provenance_record)
                for netcdf_path in netcdf_paths:
                    provenance_logger.log(netcdf_path, provenance_record)

    def create_1d_profile_plot(self, datasets):
        """Create 1D profile plot."""
        plot_type = '1d_profile'
        if plot_type not in self.plots:
            return

        if not datasets:
            raise ValueError(f"No input data to plot '{plot_type}' given")

        logger.info("Plotting %s", plot_type)
        fig = plt.figure(**self.cfg['figure_kwargs'])
        axes = fig.add_subplot()

        multi_dataset_facets = self._get_multi_dataset_facets(datasets)

        # Plot all datasets in one single figure
        ancestors = []
        cubes = {}
        for dataset in datasets:
            ancestors.append(dataset['filename'])
            cube = dataset['cube']
            cubes[self._get_label(dataset)] = cube
            self._check_cube_dimensions(cube, plot_type)

            # Plot 1D profile
            plot_kwargs = self._get_plot_kwargs(plot_type, dataset)
            plot_kwargs['axes'] = axes

            iris.plot.plot(cube, **plot_kwargs)

        # Default plot appearance
        axes.set_title(multi_dataset_facets['long_name'])
        axes.set_xlabel(
            f"{multi_dataset_facets[self.cfg['group_variables_by']]} "
            f"[{multi_dataset_facets['units']}]"
        )
        z_coord = cube.coord(axis='Z')
        axes.set_ylabel(f'{z_coord.long_name} [{z_coord.units}]')

        # apply logarithmic axes
        if self.plots[plot_type]['log_y']:
            axes.set_yscale('log')
            axes.get_yaxis().set_major_formatter(
                FormatStrFormatter('%.1f'))
        if self.plots[plot_type]['show_y_minor_ticklabels']:
            axes.get_yaxis().set_minor_formatter(
                FormatStrFormatter('%.1f'))
        else:
            axes.get_yaxis().set_minor_formatter(NullFormatter())
        if self.plots[plot_type]['log_x']:
            axes.set_xscale('log')
            # major and minor ticks
            x_major = LogLocator(base=10.0, numticks=12)
            axes.get_xaxis().set_major_locator(x_major)
            x_minor = LogLocator(base=10.0,
                                 subs=np.arange(1.0, 10.0) * 0.1,
                                 numticks=12)

            axes.get_xaxis().set_minor_locator(x_minor)
            axes.get_xaxis().set_minor_formatter(NullFormatter())

        # gridlines
        gridline_kwargs = self._get_gridline_kwargs(plot_type)
        if gridline_kwargs is not False:
            axes.grid(**gridline_kwargs)
        # nicer aspect ratio
        aspect_ratio = self.plots[plot_type]['aspect_ratio']
        axes.set_box_aspect(aspect_ratio)

        # Legend
        legend_kwargs = self.plots[plot_type]['legend_kwargs']
        if legend_kwargs is not False:
            axes.legend(**legend_kwargs)

        # Customize plot appearance
        self._process_pyplot_kwargs(plot_type, multi_dataset_facets)

        # Save plot
        plot_path = self.get_plot_path(plot_type, multi_dataset_facets)
        fig.savefig(plot_path, **self.cfg['savefig_kwargs'])
        logger.info("Wrote %s", plot_path)
        plt.close()

        # Save netCDF file
        netcdf_path = get_diagnostic_filename(Path(plot_path).stem, self.cfg)
        var_attrs = {
            n: datasets[0][n] for n in ('short_name', 'long_name', 'units')
        }
        io.save_1d_data(cubes, netcdf_path, z_coord.standard_name, var_attrs)

        # Provenance tracking
        caption = ("Vertical one-dimensional profile of "
                   f"{multi_dataset_facets['long_name']}"
                   " for various datasets.")
        provenance_record = {
            'ancestors': ancestors,
            'authors': ['schlund_manuel', 'winterstein_franziska'],
            'caption': caption,
            'plot_types': ['line'],
            'long_names': [var_attrs['long_name']],
        }
        with ProvenanceLogger(self.cfg) as provenance_logger:
            provenance_logger.log(plot_path, provenance_record)
            provenance_logger.log(netcdf_path, provenance_record)

    def create_hovmoeller_z_vs_time_plot(self, datasets, short_name):
        """Create hovmoeller z vs time plot."""
        plot_type = 'hovmoeller_z_vs_time'
        if plot_type not in self.plots:
            return

        if not datasets:
            raise ValueError(f"No input data to plot '{plot_type}' given")

        # Get reference dataset if possible
        ref_dataset = self._get_reference_dataset(datasets, short_name)
        if ref_dataset is None:
            logger.info("Plotting %s without reference dataset", plot_type)
        else:
            logger.info("Plotting %s with reference dataset '%s'", plot_type,
                        self._get_label(ref_dataset))

        # Get plot function
        plot_func = self._get_plot_func(plot_type)

        # Create a single plot for each dataset (incl. reference dataset if
        # given)
        for dataset in datasets:
            if dataset == ref_dataset:
                continue
            ancestors = [dataset['filename']]
            if ref_dataset is None:
                (plot_path,
                 netcdf_paths) = (self._plot_hovmoeller_z_vs_time_without_ref(
                     plot_func, dataset))
                caption = (
                    f"Hovmoeller z vs time of {dataset['long_name']}"
                    f"of dataset "
                    f"{dataset['dataset']} (project {dataset['project']}) "
                    f"from {dataset['start_year']} to {dataset['end_year']}.")
            else:
                (plot_path,
                 netcdf_paths) = (self._plot_hovmoeller_z_vs_time_with_ref(
                     plot_func, dataset, ref_dataset))
                caption = (
                    f"Hovmoeller z vs time of {dataset['long_name']}"
                    f"of dataset "
                    f"{dataset['dataset']} (project {dataset['project']}) "
                    f"including bias relative to {ref_dataset['dataset']} "
                    f"(project {ref_dataset['project']}) from "
                    f"{dataset['start_year']} to {dataset['end_year']}.")
                ancestors.append(ref_dataset['filename'])

            # If statistics are shown add a brief description to the caption
            if self.plots[plot_type]['show_stats']:
                caption += (
                    " The number in the top left corner corresponds to the "
                    "spatial mean (weighted by grid cell areas).")

            # Save plot
            plt.savefig(plot_path, **self.cfg['savefig_kwargs'])
            logger.info("Wrote %s", plot_path)
            plt.close()

            # Save netCDFs
            for (netcdf_path, cube) in netcdf_paths.items():
                io.iris_save(cube, netcdf_path)

            # Provenance tracking
            provenance_record = {
                'ancestors': ancestors,
                'authors': ['kuehbacher_birgit', 'heuer_helge'],
                'caption': caption,
                'plot_types': ['vert'],
                'long_names': [dataset['long_name']],
            }
            with ProvenanceLogger(self.cfg) as provenance_logger:
                provenance_logger.log(plot_path, provenance_record)
                for netcdf_path in netcdf_paths:
                    provenance_logger.log(netcdf_path, provenance_record)

    def compute(self):
        """Plot preprocessed data."""
<<<<<<< HEAD
        for (short_name, datasets) in self.grouped_input_data.items():
            logger.info("Processing variable %s", short_name)
            self.create_timeseries_plot(datasets, short_name)
            self.create_annual_cycle_plot(datasets, short_name)
            self.create_map_plot(datasets, short_name)
            self.create_zonal_mean_profile_plot(datasets, short_name)
            self.create_1d_profile_plot(datasets, short_name)
            self.create_hovmoeller_z_vs_time_plot(datasets, short_name)
=======
        for (var_key, datasets) in self.grouped_input_data.items():
            logger.info("Processing variable %s", var_key)
            self.create_timeseries_plot(datasets)
            self.create_annual_cycle_plot(datasets)
            self.create_map_plot(datasets)
            self.create_zonal_mean_profile_plot(datasets)
            self.create_1d_profile_plot(datasets)
>>>>>>> 88b3cc97


def main():
    """Run diagnostic."""
    with run_diagnostic() as config:
        MultiDatasets(config).compute()


if __name__ == '__main__':
    main()<|MERGE_RESOLUTION|>--- conflicted
+++ resolved
@@ -1538,20 +1538,15 @@
         # Default plot appearance
         multi_dataset_facets = self._get_multi_dataset_facets(datasets)
         axes.set_title(multi_dataset_facets['long_name'])
-<<<<<<< HEAD
         axes.set_xlabel("Time")
         # apply time formatting
         if self.plots[plot_type]['time_format'] is not None:
             axes.get_xaxis().set_major_formatter(
                 mdates.DateFormatter(self.plots[plot_type]['time_format']))
-        axes.set_ylabel(f"{short_name} [{multi_dataset_facets['units']}]")
-=======
-        axes.set_xlabel('Time')
         axes.set_ylabel(
             f"{multi_dataset_facets[self.cfg['group_variables_by']]} "
             f"[{multi_dataset_facets['units']}]"
         )
->>>>>>> 88b3cc97
         gridline_kwargs = self._get_gridline_kwargs(plot_type)
         if gridline_kwargs is not False:
             axes.grid(**gridline_kwargs)
@@ -1925,7 +1920,7 @@
             provenance_logger.log(plot_path, provenance_record)
             provenance_logger.log(netcdf_path, provenance_record)
 
-    def create_hovmoeller_z_vs_time_plot(self, datasets, short_name):
+    def create_hovmoeller_z_vs_time_plot(self, datasets):
         """Create hovmoeller z vs time plot."""
         plot_type = 'hovmoeller_z_vs_time'
         if plot_type not in self.plots:
@@ -1935,7 +1930,7 @@
             raise ValueError(f"No input data to plot '{plot_type}' given")
 
         # Get reference dataset if possible
-        ref_dataset = self._get_reference_dataset(datasets, short_name)
+        ref_dataset = self._get_reference_dataset(datasets)
         if ref_dataset is None:
             logger.info("Plotting %s without reference dataset", plot_type)
         else:
@@ -2003,16 +1998,6 @@
 
     def compute(self):
         """Plot preprocessed data."""
-<<<<<<< HEAD
-        for (short_name, datasets) in self.grouped_input_data.items():
-            logger.info("Processing variable %s", short_name)
-            self.create_timeseries_plot(datasets, short_name)
-            self.create_annual_cycle_plot(datasets, short_name)
-            self.create_map_plot(datasets, short_name)
-            self.create_zonal_mean_profile_plot(datasets, short_name)
-            self.create_1d_profile_plot(datasets, short_name)
-            self.create_hovmoeller_z_vs_time_plot(datasets, short_name)
-=======
         for (var_key, datasets) in self.grouped_input_data.items():
             logger.info("Processing variable %s", var_key)
             self.create_timeseries_plot(datasets)
@@ -2020,7 +2005,7 @@
             self.create_map_plot(datasets)
             self.create_zonal_mean_profile_plot(datasets)
             self.create_1d_profile_plot(datasets)
->>>>>>> 88b3cc97
+            self.create_hovmoeller_z_vs_time_plot(datasets)
 
 
 def main():
