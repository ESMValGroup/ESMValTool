#!/usr/bin/env python
# -*- coding: utf-8 -*-
"""Monitoring diagnostic to show multiple datasets in one plot (incl. biases).

Description
-----------
This diagnostic can be used to visualize multiple datasets in one plot.

For some plot types, a reference dataset can be defined. For this, use the
facet ``reference_for_monitor_diags: true`` in the definition of the dataset in
the recipe. Note that at most one reference dataset per variable is supported.

Currently supported plot types (use the option ``plots`` to specify them):
    - Time series (plot type ``timeseries``): for each variable separately, all
      datasets are plotted in one single figure. Input data needs to be 1D with
      single dimension `time`.
    - Annual cycle (plot type ``annual_cycle``): for each variable separately,
      all datasets are plotted in one single figure. Input data needs to be 1D
      with single dimension `month_number`.
    - Maps (plot type ``map``): for each variable and dataset, an individual
      map is plotted. If a reference dataset is defined, also include this
      dataset and a bias plot into the figure. Note that if a reference dataset
      is defined, all input datasets need to be given on the same horizontal
      grid (you can use the preprocessor :func:`esmvalcore.preprocessor.regrid`
      for this). Input data needs to be 2D with dimensions `latitude`,
      `longitude`.
    - Zonal mean profiles (plot type ``zonal_mean_profile``):
      for each variable and dataset, an individual profile is plotted. If a
      reference dataset is defined, also include this dataset and a bias plot
      into the figure. Note that if a reference dataset is defined, all input
      datasets need to be given on the same horizontal and vertical grid (you
      can use the preprocessors :func:`esmvalcore.preprocessor.regrid` and
      :func:`esmvalcore.preprocessor.extract_levels` for this). Input data
      needs to be 2D with dimensions `latitude`, `altitude`/`air_pressure`.

      .. warning::

          The plot_type ``profile`` for zonal mean profiles has been deprecated
          in ESMValTool version 2.9.0 and is scheduled for removal in version
          2.11.0. Please use plot type ``zonal_mean_profile`` instead. This is
          an exact replacement.

    - 1D profiles (plot type ``1d_profile``): for each variable separately, all
      datasets are plotted in one single figure. Input data needs to be 1D with
      single dimension `altitude` / `air_pressure`
    - Variable vs. latitude plot (plot type ``variable_vs_lat``):
      for each variable separately, all datasets are plotted in one
      single figure. Input data needs to be 1D with single
      dimension `latitude`.
    - Hovmoeller Z vs. time (plot type ``hovmoeller_z_vs_time``): for each
      variable and dataset, an individual profile is plotted. If a reference
      dataset is defined, also include this dataset and a bias plot into the
      figure. Note that if a reference dataset is defined, all input datasets
      need to be given on the same temporal and vertical grid (you can use
      the preprocessors :func:`esmvalcore.preprocessor.regrid_time` and
      :func:`esmvalcore.preprocessor.extract_levels` for this). Input data
      needs to be 2D with dimensions `time`, `altitude`/`air_pressure`.

    - Hovmoeller time vs lat or lon (plot type
      ``hovmoeller_time_vs_lat_or_lon``): A hovmoeller diagram with time on the
      Y axis is plotted for each dataset. The input data is expected to be
      preprocessed as zonal or meridional mean. The X axis is set accordingly.

Author
------
Manuel Schlund (DLR, Germany)

Configuration options in recipe
-------------------------------
facet_used_for_labels: str, optional (default: 'dataset')
    Facet used to label different datasets in plot titles and legends. For
    example, ``facet_used_for_labels: dataset`` will use dataset names in plot
    titles and legends; ``facet_used_for_labels: exp`` will use experiments in
    plot titles and legends. In addition, ``facet_used_for_labels`` is used to
    select the correct ``plot_kwargs`` for the different datasets (see
    configuration options for the different plot types below).
figure_kwargs: dict, optional
    Optional keyword arguments for :func:`matplotlib.pyplot.figure`. By
    default, uses ``constrained_layout: true``.
group_variables_by: str, optional (default: 'short_name')
    Facet which is used to create variable groups. For each variable group, an
    individual plot is created.
plots: dict, optional
    Plot types plotted by this diagnostic (see list above). Dictionary keys
    must be ``timeseries``, ``annual_cycle``, ``map``, ``zonal_mean_profile``,
<<<<<<< HEAD
    ``1d_profile`` or ``hovmoeller_time_vs_lat_or_lon``.
=======
    ``1d_profile``, ``variable_vs_lat``, or ``hovmoeller_z_vs_time``.
>>>>>>> 41acdb31
    Dictionary values are dictionaries used as options for the corresponding
    plot. The allowed options for the different plot types are given below.
plot_filename: str, optional
    Filename pattern for the plots.
    Defaults to ``{plot_type}_{real_name}_{dataset}_{mip}_{exp}_{ensemble}``.
    All tags (i.e., the entries in curly brackets, e.g., ``{dataset}``, are
    replaced with the corresponding tags).
plot_folder: str, optional
    Path to the folder to store figures. Defaults to
    ``{plot_dir}/../../{dataset}/{exp}/{modeling_realm}/{real_name}``.  All
    tags (i.e., the entries in curly brackets, e.g., ``{dataset}``, are
    replaced with the corresponding tags).  ``{plot_dir}`` is replaced with the
    default ESMValTool plot directory (i.e.,
    ``output_dir/plots/diagnostic_name/script_name/``, see
    :ref:`esmvalcore:user configuration file`).
savefig_kwargs: dict, optional
    Optional keyword arguments for :func:`matplotlib.pyplot.savefig`. By
    default, uses ``bbox_inches: tight, dpi: 300, orientation: landscape``.
seaborn_settings: dict, optional
    Options for :func:`seaborn.set_theme` (affects all plots). By default, uses
    ``style: ticks``.

Configuration options for plot type ``timeseries``
--------------------------------------------------
annual_mean_kwargs: dict, optional
    Optional keyword arguments for :func:`iris.plot.plot` for plotting annual
    means. These keyword arguments update (and potentially overwrite) the
    ``plot_kwargs`` for the annual mean plots. Use ``annual_mean_kwargs`` to
    not show annual means.
gridline_kwargs: dict, optional
    Optional keyword arguments for grid lines. By default, ``color: lightgrey,
    alpha: 0.5`` are used. Use ``gridline_kwargs: false`` to not show grid
    lines.
legend_kwargs: dict, optional
    Optional keyword arguments for :func:`matplotlib.pyplot.legend`. Use
    ``legend_kwargs: false`` to not show legends.
plot_kwargs: dict, optional
    Optional keyword arguments for :func:`iris.plot.plot`. Dictionary keys are
    elements identified by ``facet_used_for_labels`` or ``default``, e.g.,
    ``CMIP6`` if ``facet_used_for_labels: project`` or ``historical`` if
    ``facet_used_for_labels: exp``. Dictionary values are dictionaries used as
    keyword arguments for :func:`iris.plot.plot`. String arguments can include
    facets in curly brackets which will be derived from the corresponding
    dataset, e.g., ``{project}``, ``{short_name}``, ``{exp}``. Examples:
    ``default: {linestyle: '-', label: '{project}'}, CMIP6: {color: red,
    linestyle: '--'}, OBS: {color: black}``.
pyplot_kwargs: dict, optional
    Optional calls to functions of :mod:`matplotlib.pyplot`. Dictionary keys
    are functions of :mod:`matplotlib.pyplot`. Dictionary values are used as
    single argument for these functions. String arguments can include facets in
    curly brackets which will be derived from the datasets plotted in the
    corresponding plot, e.g., ``{short_name}``, ``{exp}``. Facets like
    ``{project}`` that vary between the different datasets will be transformed
    to something like  ``ambiguous_project``. Examples: ``title: 'Awesome Plot
    of {long_name}'``, ``xlabel: '{short_name}'``, ``xlim: [0, 5]``.
time_format: str, optional (default: None)
    :func:`~datetime.datetime.strftime` format string that is used to format
    the time axis using :class:`matplotlib.dates.DateFormatter`. If ``None``,
    use the default formatting imposed by the iris plotting function.

Configuration options for plot type ``annual_cycle``
----------------------------------------------------
gridline_kwargs: dict, optional
    Optional keyword arguments for grid lines. By default, ``color: lightgrey,
    alpha: 0.5`` are used. Use ``gridline_kwargs: false`` to not show grid
    lines.
legend_kwargs: dict, optional
    Optional keyword arguments for :func:`matplotlib.pyplot.legend`. Use
    ``legend_kwargs: false`` to not show legends.
plot_kwargs: dict, optional
    Optional keyword arguments for :func:`iris.plot.plot`. Dictionary keys are
    elements identified by ``facet_used_for_labels`` or ``default``, e.g.,
    ``CMIP6`` if ``facet_used_for_labels: project`` or ``historical`` if
    ``facet_used_for_labels: exp``. Dictionary values are dictionaries used as
    keyword arguments for :func:`iris.plot.plot`. String arguments can include
    facets in curly brackets which will be derived from the corresponding
    dataset, e.g., ``{project}``, ``{short_name}``, ``{exp}``. Examples:
    ``default: {linestyle: '-', label: '{project}'}, CMIP6: {color: red,
    linestyle: '--'}, OBS: {color: black}``.
pyplot_kwargs: dict, optional
    Optional calls to functions of :mod:`matplotlib.pyplot`. Dictionary keys
    are functions of :mod:`matplotlib.pyplot`. Dictionary values are used as
    single argument for these functions. String arguments can include facets in
    curly brackets which will be derived from the datasets plotted in the
    corresponding plot, e.g., ``{short_name}``, ``{exp}``. Facets like
    ``{project}`` that vary between the different datasets will be transformed
    to something like  ``ambiguous_project``. Examples: ``title: 'Awesome Plot
    of {long_name}'``, ``xlabel: '{short_name}'``, ``xlim: [0, 5]``.

Configuration options for plot type ``map``
-------------------------------------------
cbar_label: str, optional (default: '{short_name} [{units}]')
    Colorbar label. Can include facets in curly brackets which will be derived
    from the corresponding dataset, e.g., ``{project}``, ``{short_name}``,
    ``{exp}``.
cbar_label_bias: str, optional (default: 'Δ{short_name} [{units}]')
    Colorbar label for plotting biases. Can include facets in curly brackets
    which will be derived from the corresponding dataset, e.g., ``{project}``,
    ``{short_name}``, ``{exp}``. This option has no effect if no reference
    dataset is given.
cbar_kwargs: dict, optional
    Optional keyword arguments for :func:`matplotlib.pyplot.colorbar`. By
    default, uses ``orientation: horizontal, aspect: 30``.
cbar_kwargs_bias: dict, optional
    Optional keyword arguments for :func:`matplotlib.pyplot.colorbar` for
    plotting biases. These keyword arguments update (and potentially overwrite)
    the ``cbar_kwargs`` for the bias plot. This option has no effect if no
    reference dataset is given.
common_cbar: bool, optional (default: False)
    Use a common colorbar for the top panels (i.e., plots of the dataset and
    the corresponding reference dataset) when using a reference dataset. If
    neither ``vmin`` and ``vmix`` nor ``levels`` is given in ``plot_kwargs``,
    the colorbar bounds are inferred from the dataset in the top left panel,
    which might lead to an inappropriate colorbar for the reference dataset
    (top right panel). Thus, the use of the ``plot_kwargs`` ``vmin`` and
    ``vmax`` or ``levels`` is highly recommend when using this ``common_cbar:
    true``. This option has no effect if no reference dataset is given.
fontsize: int, optional (default: 10)
    Fontsize used for ticks, labels and titles. For the latter, use the given
    fontsize plus 2. Does not affect suptitles.
gridline_kwargs: dict, optional
    Optional keyword arguments for grid lines. By default, ``color: lightgrey,
    alpha: 0.5`` are used. Use ``gridline_kwargs: false`` to not show grid
    lines.
plot_func: str, optional (default: 'contourf')
    Plot function used to plot the maps. Must be a function of :mod:`iris.plot`
    that supports plotting of 2D cubes with coordinates latitude and longitude.
plot_kwargs: dict, optional
    Optional keyword arguments for the plot function defined by ``plot_func``.
    Dictionary keys are elements identified by ``facet_used_for_labels`` or
    ``default``, e.g., ``CMIP6`` if ``facet_used_for_labels: project`` or
    ``historical`` if ``facet_used_for_labels: exp``. Dictionary values are
    dictionaries used as keyword arguments for the plot function defined by
    ``plot_func``. String arguments can include facets in curly brackets which
    will be derived from the corresponding dataset, e.g., ``{project}``,
    ``{short_name}``, ``{exp}``. Examples: ``default: {levels: 2}, CMIP6:
    {vmin: 200, vmax: 250}``.
plot_kwargs_bias: dict, optional
    Optional keyword arguments for the plot function defined by ``plot_func``
    for plotting biases. These keyword arguments update (and potentially
    overwrite) the ``plot_kwargs`` for the bias plot. This option has no effect
    if no reference dataset is given. See option ``plot_kwargs`` for more
    details. By default, uses ``cmap: bwr``.
projection: str, optional (default: 'Robinson')
    Projection used for the map plot. Needs to be a valid projection class of
    :mod:`cartopy.crs`. Keyword arguments can be specified using the option
    ``projection_kwargs``.
projection_kwargs: dict, optional
    Optional keyword arguments for the projection given by ``projection``. For
    the default projection ``Robinson``, the default keyword arguments
    ``central_longitude: 10`` are used.
pyplot_kwargs: dict, optional
    Optional calls to functions of :mod:`matplotlib.pyplot`. Dictionary keys
    are functions of :mod:`matplotlib.pyplot`. Dictionary values are used as
    single argument for these functions. String arguments can include facets in
    curly brackets which will be derived from the corresponding dataset, e.g.,
    ``{project}``, ``{short_name}``, ``{exp}``.  Examples: ``title: 'Awesome
    Plot of {long_name}'``, ``xlabel: '{short_name}'``, ``xlim: [0, 5]``.
rasterize: bool, optional (default: True)
    If ``True``, use `rasterization
    <https://matplotlib.org/stable/gallery/misc/rasterization_demo.html>`_ for
    map plots to produce smaller files. This is only relevant for vector
    graphics (e.g., ``output_file_type=pdf,svg,ps``).
show_stats: bool, optional (default: True)
    Show basic statistics on the plots.
x_pos_stats_avg: float, optional (default: 0.0)
    Text x-position of average (shown on the left) in Axes coordinates. Can be
    adjusted to avoid overlap with the figure. Only relevant if ``show_stats:
    true``.
x_pos_stats_bias: float, optional (default: 0.92)
    Text x-position of bias statistics (shown on the right) in Axes
    coordinates. Can be adjusted to avoid overlap with the figure. Only
    relevant if ``show_stats: true``.

Configuration options for plot type ``zonal_mean_profile``
----------------------------------------------------------
cbar_label: str, optional (default: '{short_name} [{units}]')
    Colorbar label. Can include facets in curly brackets which will be derived
    from the corresponding dataset, e.g., ``{project}``, ``{short_name}``,
    ``{exp}``.
cbar_label_bias: str, optional (default: 'Δ{short_name} [{units}]')
    Colorbar label for plotting biases. Can include facets in curly brackets
    which will be derived from the corresponding dataset, e.g., ``{project}``,
    ``{short_name}``, ``{exp}``. This option has no effect if no reference
    dataset is given.
cbar_kwargs: dict, optional
    Optional keyword arguments for :func:`matplotlib.pyplot.colorbar`. By
    default, uses ``orientation: vertical``.
cbar_kwargs_bias: dict, optional
    Optional keyword arguments for :func:`matplotlib.pyplot.colorbar` for
    plotting biases. These keyword arguments update (and potentially overwrite)
    the ``cbar_kwargs`` for the bias plot. This option has no effect if no
    reference dataset is given.
common_cbar: bool, optional (default: False)
    Use a common colorbar for the top panels (i.e., plots of the dataset and
    the corresponding reference dataset) when using a reference dataset. If
    neither ``vmin`` and ``vmix`` nor ``levels`` is given in ``plot_kwargs``,
    the colorbar bounds are inferred from the dataset in the top left panel,
    which might lead to an inappropriate colorbar for the reference dataset
    (top right panel). Thus, the use of the ``plot_kwargs`` ``vmin`` and
    ``vmax`` or ``levels`` is highly recommend when using this ``common_cbar:
    true``. This option has no effect if no reference dataset is given.
fontsize: int, optional (default: 10)
    Fontsize used for ticks, labels and titles. For the latter, use the given
    fontsize plus 2. Does not affect suptitles.
log_y: bool, optional (default: True)
    Use logarithmic Y-axis.
plot_func: str, optional (default: 'contourf')
    Plot function used to plot the profiles. Must be a function of
    :mod:`iris.plot` that supports plotting of 2D cubes with coordinates
    latitude and altitude/air_pressure.
plot_kwargs: dict, optional
    Optional keyword arguments for the plot function defined by ``plot_func``.
    Dictionary keys are elements identified by ``facet_used_for_labels`` or
    ``default``, e.g., ``CMIP6`` if ``facet_used_for_labels: project`` or
    ``historical`` if ``facet_used_for_labels: exp``. Dictionary values are
    dictionaries used as keyword arguments for the plot function defined by
    ``plot_func``. String arguments can include facets in curly brackets which
    will be derived from the corresponding dataset, e.g., ``{project}``,
    ``{short_name}``, ``{exp}``. Examples: ``default: {levels: 2}, CMIP6:
    {vmin: 200, vmax: 250}``.
plot_kwargs_bias: dict, optional
    Optional keyword arguments for the plot function defined by ``plot_func``
    for plotting biases. These keyword arguments update (and potentially
    overwrite) the ``plot_kwargs`` for the bias plot. This option has no effect
    if no reference dataset is given. See option ``plot_kwargs`` for more
    details. By default, uses ``cmap: bwr``.
pyplot_kwargs: dict, optional
    Optional calls to functions of :mod:`matplotlib.pyplot`. Dictionary keys
    are functions of :mod:`matplotlib.pyplot`. Dictionary values are used as
    single argument for these functions. String arguments can include facets in
    curly brackets which will be derived from the corresponding dataset, e.g.,
    ``{project}``, ``{short_name}``, ``{exp}``.  Examples: ``title: 'Awesome
    Plot of {long_name}'``, ``xlabel: '{short_name}'``, ``xlim: [0, 5]``.
rasterize: bool, optional (default: True)
    If ``True``, use `rasterization
    <https://matplotlib.org/stable/gallery/misc/rasterization_demo.html>`_ for
    profile plots to produce smaller files. This is only relevant for vector
    graphics (e.g., ``output_file_type=pdf,svg,ps``).
show_stats: bool, optional (default: True)
    Show basic statistics on the plots.
show_y_minor_ticklabels: bool, optional (default: False)
    Show tick labels for the minor ticks on the Y axis.
x_pos_stats_avg: float, optional (default: 0.01)
    Text x-position of average (shown on the left) in Axes coordinates. Can be
    adjusted to avoid overlap with the figure. Only relevant if ``show_stats:
    true``.
x_pos_stats_bias: float, optional (default: 0.7)
    Text x-position of bias statistics (shown on the right) in Axes
    coordinates. Can be adjusted to avoid overlap with the figure. Only
    relevant if ``show_stats: true``.

Configuration options for plot type ``1d_profile``
--------------------------------------------------
aspect_ratio: float, optional (default: 1.5)
    Aspect ratio of the plot. The default value results in a slender upright
    plot.
gridline_kwargs: dict, optional
    Optional keyword arguments for grid lines. By default, ``color: lightgrey,
    alpha: 0.5`` are used. Use ``gridline_kwargs: false`` to not show grid
    lines.
legend_kwargs: dict, optional
    Optional keyword arguments for :func:`matplotlib.pyplot.legend`. Use
    ``legend_kwargs: false`` to not show legends.
log_x: bool, optional (default: False)
    Use logarithmic X-axis. Note that for the logarithmic x axis tickmarks are
    set so that minor tickmarks show up. Setting of individual tickmarks by
    pyplot_kwargs is not recommended in this case.
log_y: bool, optional (default: True)
    Use logarithmic Y-axis.
plot_kwargs: dict, optional
    Optional keyword arguments for :func:`iris.plot.plot`. Dictionary keys are
    elements identified by ``facet_used_for_labels`` or ``default``, e.g.,
    ``CMIP6`` if ``facet_used_for_labels: project`` or ``historical`` if
    ``facet_used_for_labels: exp``. Dictionary values are dictionaries used as
    keyword arguments for :func:`iris.plot.plot`. String arguments can include
    facets in curly brackets which will be derived from the corresponding
    dataset, e.g., ``{project}``, ``{short_name}``, ``{exp}``. Examples:
    ``default: {linestyle: '-', label: '{project}'}, CMIP6: {color: red,
    linestyle: '--'}, OBS: {color: black}``.
pyplot_kwargs: dict, optional
    Optional calls to functions of :mod:`matplotlib.pyplot`. Dictionary keys
    are functions of :mod:`matplotlib.pyplot`. Dictionary values are used as
    single argument for these functions. String arguments can include facets in
    curly brackets which will be derived from the datasets plotted in the
    corresponding plot, e.g., ``{short_name}``, ``{exp}``. Facets like
    ``{project}`` that vary between the different datasets will be transformed
    to something like  ``ambiguous_project``. Examples: ``title: 'Awesome Plot
    of {long_name}'``, ``xlabel: '{short_name}'``, ``xlim: [0, 5]``.
show_y_minor_ticklabels: bool, optional (default: False)
    Show tick labels for the minor ticks on the Y axis.

Configuration options for plot type ``variable_vs_lat``
-------------------------------------------------------
gridline_kwargs: dict, optional
    Optional keyword arguments for grid lines. By default, ``color: lightgrey,
    alpha: 0.5`` are used. Use ``gridline_kwargs: false`` to not show grid
    lines.
legend_kwargs: dict, optional
    Optional keyword arguments for :func:`matplotlib.pyplot.legend`. Use
    ``legend_kwargs: false`` to not show legends.
plot_kwargs: dict, optional
    Optional keyword arguments for :func:`iris.plot.plot`. Dictionary keys are
    elements identified by ``facet_used_for_labels`` or ``default``, e.g.,
    ``CMIP6`` if ``facet_used_for_labels: project`` or ``historical`` if
    ``facet_used_for_labels: exp``. Dictionary values are dictionaries used as
    keyword arguments for :func:`iris.plot.plot`. String arguments can include
    facets in curly brackets which will be derived from the corresponding
    dataset, e.g., ``{project}``, ``{short_name}``, ``{exp}``. Examples:
    ``default: {linestyle: '-', label: '{project}'}, CMIP6: {color: red,
    linestyle: '--'}, OBS: {color: black}``.
pyplot_kwargs: dict, optional
    Optional calls to functions of :mod:`matplotlib.pyplot`. Dictionary keys
    are functions of :mod:`matplotlib.pyplot`. Dictionary values are used as
    single argument for these functions. String arguments can include facets in
    curly brackets which will be derived from the datasets plotted in the
    corresponding plot, e.g., ``{short_name}``, ``{exp}``. Facets like
    ``{project}`` that vary between the different datasets will be transformed
    to something like  ``ambiguous_project``. Examples: ``title: 'Awesome Plot
    of {long_name}'``, ``xlabel: '{short_name}'``, ``xlim: [0, 5]``.

Configuration options for plot type ``hovmoeller_z_vs_time``
------------------------------------------------------------
cbar_label: str, optional (default: '{short_name} [{units}]')
    Colorbar label. Can include facets in curly brackets which will be derived
    from the corresponding dataset, e.g., ``{project}``, ``{short_name}``,
    ``{exp}``.
cbar_label_bias: str, optional (default: 'Δ{short_name} [{units}]')
    Colorbar label for plotting biases. Can include facets in curly brackets
    which will be derived from the corresponding dataset, e.g., ``{project}``,
    ``{short_name}``, ``{exp}``. This option has no effect if no reference
    dataset is given.
cbar_kwargs: dict, optional
    Optional keyword arguments for :func:`matplotlib.pyplot.colorbar`. By
    default, uses ``orientation: vertical``.
cbar_kwargs_bias: dict, optional
    Optional keyword arguments for :func:`matplotlib.pyplot.colorbar` for
    plotting biases. These keyword arguments update (and potentially overwrite)
    the ``cbar_kwargs`` for the bias plot. This option has no effect if no
    reference dataset is given.
common_cbar: bool, optional (default: False)
    Use a common colorbar for the top panels (i.e., plots of the dataset and
    the corresponding reference dataset) when using a reference dataset. If
    neither ``vmin`` and ``vmix`` nor ``levels`` is given in ``plot_kwargs``,
    the colorbar bounds are inferred from the dataset in the top left panel,
    which might lead to an inappropriate colorbar for the reference dataset
    (top right panel). Thus, the use of the ``plot_kwargs`` ``vmin`` and
    ``vmax`` or ``levels`` is highly recommend when using this ``common_cbar:
    true``. This option has no effect if no reference dataset is given.
fontsize: int, optional (default: 10)
    Fontsize used for ticks, labels and titles. For the latter, use the given
    fontsize plus 2. Does not affect suptitles.
log_y: bool, optional (default: True)
    Use logarithmic Y-axis.
plot_func: str, optional (default: 'contourf')
    Plot function used to plot the profiles. Must be a function of
    :mod:`iris.plot` that supports plotting of 2D cubes with coordinates
    latitude and altitude/air_pressure.
plot_kwargs: dict, optional
    Optional keyword arguments for the plot function defined by ``plot_func``.
    Dictionary keys are elements identified by ``facet_used_for_labels`` or
    ``default``, e.g., ``CMIP6`` if ``facet_used_for_labels: project`` or
    ``historical`` if ``facet_used_for_labels: exp``. Dictionary values are
    dictionaries used as keyword arguments for the plot function defined by
    ``plot_func``. String arguments can include facets in curly brackets which
    will be derived from the corresponding dataset, e.g., ``{project}``,
    ``{short_name}``, ``{exp}``. Examples: ``default: {levels: 2}, CMIP6:
    {vmin: 200, vmax: 250}``.
plot_kwargs_bias: dict, optional
    Optional keyword arguments for the plot function defined by ``plot_func``
    for plotting biases. These keyword arguments update (and potentially
    overwrite) the ``plot_kwargs`` for the bias plot. This option has no effect
    if no reference dataset is given. See option ``plot_kwargs`` for more
    details. By default, uses ``cmap: bwr``.
pyplot_kwargs: dict, optional
    Optional calls to functions of :mod:`matplotlib.pyplot`. Dictionary keys
    are functions of :mod:`matplotlib.pyplot`. Dictionary values are used as
    single argument for these functions. String arguments can include facets in
    curly brackets which will be derived from the corresponding dataset, e.g.,
    ``{project}``, ``{short_name}``, ``{exp}``.  Examples: ``title: 'Awesome
    Plot of {long_name}'``, ``xlabel: '{short_name}'``, ``xlim: [0, 5]``.
rasterize: bool, optional (default: True)
    If ``True``, use `rasterization
    <https://matplotlib.org/stable/gallery/misc/rasterization_demo.html>`_ for
    profile plots to produce smaller files. This is only relevant for vector
    graphics (e.g., ``output_file_type=pdf,svg,ps``).
show_stats: bool, optional (default: True)
    Show basic statistics on the plots.
show_y_minor_ticklabels: bool, optional (default: False)
    Show tick labels for the minor ticks on the Y axis.
x_pos_stats_avg: float, optional (default: 0.01)
    Text x-position of average (shown on the left) in Axes coordinates. Can be
    adjusted to avoid overlap with the figure. Only relevant if ``show_stats:
    true``.
x_pos_stats_bias: float, optional (default: 0.7)
    Text x-position of bias statistics (shown on the right) in Axes
    coordinates. Can be adjusted to avoid overlap with the figure. Only
    relevant if ``show_stats: true``.
time_format: str, optional (default: None)
    :func:`~datetime.datetime.strftime` format string that is used to format
    the time axis using :class:`matplotlib.dates.DateFormatter`. If ``None``,
    use the default formatting imposed by the iris plotting function.

.. hint::

   Extra arguments given to the recipe are ignored, so it is safe to use yaml
   anchors to share the configuration of common arguments with other monitor
   diagnostic script.


Configuration options for plot type ``hovmoeller_time_vs_lat_or_lon``
---------------------------------------------------------------------
cbar_label: str, optional (default: '{short_name} [{units}]')
    Colorbar label. Can include facets in curly brackets which will be derived
    from the corresponding dataset, e.g., ``{project}``, ``{short_name}``,
    ``{exp}``.
cbar_label_bias: str, optional (default: 'Δ{short_name} [{units}]')
    Colorbar label for plotting biases. Can include facets in curly brackets
    which will be derived from the corresponding dataset, e.g., ``{project}``,
    ``{short_name}``, ``{exp}``. This option has no effect if no reference
    dataset is given.
cbar_kwargs: dict, optional
    Optional keyword arguments for :func:`matplotlib.pyplot.colorbar`. By
    default, uses ``orientation: vertical``.
cbar_kwargs_bias: dict, optional
    Optional keyword arguments for :func:`matplotlib.pyplot.colorbar` for
    plotting biases. These keyword arguments update (and potentially overwrite)
    the ``cbar_kwargs`` for the bias plot. This option has no effect if no
    reference dataset is given.
common_cbar: bool, optional (default: False)
    Use a common colorbar for the top panels (i.e., plots of the dataset and
    the corresponding reference dataset) when using a reference dataset. If
    neither ``vmin`` and ``vmix`` nor ``levels`` is given in ``plot_kwargs``,
    the colorbar bounds are inferred from the dataset in the top left panel,
    which might lead to an inappropriate colorbar for the reference dataset
    (top right panel). Thus, the use of the ``plot_kwargs`` ``vmin`` and
    ``vmax`` or ``levels`` is highly recommend when using this ``common_cbar:
    true``. This option has no effect if no reference dataset is given.
fontsize: int, optional (default: 10)
    Fontsize used for ticks, labels and titles. For the latter, use the given
    fontsize plus 2. Does not affect suptitles.
plot_func: str, optional (default: 'contourf')
    Plot function used to plot the profiles. Must be a function of
    :mod:`iris.plot` that supports plotting of 2D cubes with coordinates
    latitude and height/air_pressure.
plot_kwargs: dict, optional
    Optional keyword arguments for the plot function defined by ``plot_func``.
    Dictionary keys are elements identified by ``facet_used_for_labels`` or
    ``default``, e.g., ``CMIP6`` if ``facet_used_for_labels: project`` or
    ``historical`` if ``facet_used_for_labels: exp``. Dictionary values are
    dictionaries used as keyword arguments for the plot function defined by
    ``plot_func``. String arguments can include facets in curly brackets which
    will be derived from the corresponding dataset, e.g., ``{project}``,
    ``{short_name}``, ``{exp}``. Examples: ``default: {levels: 2}, CMIP6:
    {vmin: 200, vmax: 250}``.
plot_kwargs_bias: dict, optional
    Optional keyword arguments for the plot function defined by ``plot_func``
    for plotting biases. These keyword arguments update (and potentially
    overwrite) the ``plot_kwargs`` for the bias plot. This option has no effect
    if no reference dataset is given. See option ``plot_kwargs`` for more
    details. By default, uses ``cmap: bwr``.
pyplot_kwargs: dict, optional
    Optional calls to functions of :mod:`matplotlib.pyplot`. Dictionary keys
    are functions of :mod:`matplotlib.pyplot`. Dictionary values are used as
    single argument for these functions. String arguments can include facets in
    curly brackets which will be derived from the corresponding dataset, e.g.,
    ``{project}``, ``{short_name}``, ``{exp}``.  Examples: ``title: 'Awesome
    Plot of {long_name}'``, ``xlabel: '{short_name}'``, ``xlim: [0, 5]``.
rasterize: bool, optional (default: False)
    If ``True``, use `rasterization
    <https://matplotlib.org/stable/gallery/misc/rasterization_demo.html>`_ for
    profile plots to produce smaller files. This is only relevant for vector
    graphics (e.g., ``output_file_type=pdf,svg,ps``).
show_y_minor_ticks: bool, optional (default: True)
    Show minor ticks for time on the Y axis.
show_x_minor_ticklabels: bool, optional (default: True)
    Show minor ticks for latitude or longitude on the X axis.
time_format: str, optional (default: '%Y')
    Format for the Y ticks labels. Using datetime syntax: i.e.
    %Y for years %m for months. See `datetime docs
    <https://docs.python.org/3/library/datetime.html#strftime-strptime-behavior>`_
    for a complete list of formats.
"""
import logging
from copy import deepcopy
from pathlib import Path
from pprint import pformat

import cartopy.crs as ccrs
import iris
import matplotlib as mpl
import matplotlib.dates as mdates
import matplotlib.pyplot as plt
import numpy as np
import seaborn as sns
from iris.analysis.cartography import area_weights
from iris.coord_categorisation import add_year
from iris.coords import AuxCoord
from matplotlib.gridspec import GridSpec
from matplotlib.ticker import (
    AutoMinorLocator,
    FormatStrFormatter,
    LogLocator,
    NullFormatter,
)
from sklearn.metrics import r2_score

import esmvaltool.diag_scripts.shared.iris_helpers as ih
from esmvaltool.diag_scripts.monitor.monitor_base import MonitorBase
from esmvaltool.diag_scripts.shared import (
    ProvenanceLogger,
    get_diagnostic_filename,
    group_metadata,
    io,
    run_diagnostic,
)

logger = logging.getLogger(Path(__file__).stem)


class MultiDatasets(MonitorBase):
    """Diagnostic to plot multi-dataset plots."""

    def __init__(self, config):
        """Initialize class member."""
        super().__init__(config)

        # Get default settings
        self.cfg = deepcopy(self.cfg)
        self.cfg.setdefault('facet_used_for_labels', 'dataset')
        self.cfg.setdefault('figure_kwargs', {'constrained_layout': True})
        self.cfg.setdefault('group_variables_by', 'short_name')
        self.cfg.setdefault('savefig_kwargs', {
            'bbox_inches': 'tight',
            'dpi': 300,
            'orientation': 'landscape',
        })
        self.cfg.setdefault('seaborn_settings', {'style': 'ticks'})
        logger.info("Using facet '%s' to group variables",
                    self.cfg['group_variables_by'])
        logger.info("Using facet '%s' to create labels",
                    self.cfg['facet_used_for_labels'])

        # Load input data
        self.input_data = self._load_and_preprocess_data()
        self.grouped_input_data = group_metadata(
            self.input_data,
            self.cfg['group_variables_by'],
            sort=self.cfg['facet_used_for_labels'],
        )

        if 'profile' in self.plots:
            logger.warning("The plot_type ``profile`` for zonal mean profiles"
                           " has been deprecated in ESMValTool version 2.9.0"
                           " and is scheduled for removal in version 2.11.0."
                           " Please use plot type ``zonal_mean_profile``"
                           " instead. This is an exact replacement.")
            if 'zonal_mean_profile' in self.plots:
                raise ValueError(
                    "Both ``profile`` and ``zonal_mean_profile`` is used."
                    " Please use ``zonal_mean_profile`` only.")
            self.plots['zonal_mean_profile'] = self.plots.pop('profile')

        # Check given plot types and set default settings for them
        self.supported_plot_types = [
            'timeseries',
            'annual_cycle',
            'map',
            'zonal_mean_profile',
            '1d_profile',
<<<<<<< HEAD
            'hovmoeller_time_vs_lat_or_lon'
=======
            'hovmoeller_z_vs_time',
            'variable_vs_lat'
>>>>>>> 41acdb31
        ]
        for (plot_type, plot_options) in self.plots.items():
            if plot_type not in self.supported_plot_types:
                raise ValueError(
                    f"Got unexpected plot type '{plot_type}' for option "
                    f"'plots', expected one of {self.supported_plot_types}")
            if plot_options is None:
                self.plots[plot_type] = {}

            # Default options for the different plot types
            if plot_type == 'timeseries':
                self.plots[plot_type].setdefault('annual_mean_kwargs', {})
                self.plots[plot_type].setdefault('gridline_kwargs', {})
                self.plots[plot_type].setdefault('legend_kwargs', {})
                self.plots[plot_type].setdefault('plot_kwargs', {})
                self.plots[plot_type].setdefault('pyplot_kwargs', {})
                self.plots[plot_type].setdefault('time_format', None)

            if plot_type == 'annual_cycle':
                self.plots[plot_type].setdefault('gridline_kwargs', {})
                self.plots[plot_type].setdefault('legend_kwargs', {})
                self.plots[plot_type].setdefault('plot_kwargs', {})
                self.plots[plot_type].setdefault('pyplot_kwargs', {})

            if plot_type == 'map':
                self.plots[plot_type].setdefault(
                    'cbar_label', '{short_name} [{units}]')
                self.plots[plot_type].setdefault(
                    'cbar_label_bias', 'Δ{short_name} [{units}]')
                self.plots[plot_type].setdefault(
                    'cbar_kwargs', {'orientation': 'horizontal', 'aspect': 30}
                )
                self.plots[plot_type].setdefault('cbar_kwargs_bias', {})
                self.plots[plot_type].setdefault('common_cbar', False)
                self.plots[plot_type].setdefault('fontsize', 10)
                self.plots[plot_type].setdefault('gridline_kwargs', {})
                self.plots[plot_type].setdefault('plot_func', 'contourf')
                self.plots[plot_type].setdefault('plot_kwargs', {})
                self.plots[plot_type].setdefault('plot_kwargs_bias', {})
                self.plots[plot_type]['plot_kwargs_bias'].setdefault(
                    'cmap', 'bwr'
                )
                if 'projection' not in self.plots[plot_type]:
                    self.plots[plot_type].setdefault('projection', 'Robinson')
                    self.plots[plot_type].setdefault(
                        'projection_kwargs', {'central_longitude': 10}
                    )
                else:
                    self.plots[plot_type].setdefault('projection_kwargs', {})
                self.plots[plot_type].setdefault('pyplot_kwargs', {})
                self.plots[plot_type].setdefault('rasterize', True)
                self.plots[plot_type].setdefault('show_stats', True)
                self.plots[plot_type].setdefault('x_pos_stats_avg', 0.0)
                self.plots[plot_type].setdefault('x_pos_stats_bias', 0.92)

            if plot_type == 'zonal_mean_profile':
                self.plots[plot_type].setdefault(
                    'cbar_label', '{short_name} [{units}]')
                self.plots[plot_type].setdefault(
                    'cbar_label_bias', 'Δ{short_name} [{units}]')
                self.plots[plot_type].setdefault(
                    'cbar_kwargs', {'orientation': 'vertical'}
                )
                self.plots[plot_type].setdefault('cbar_kwargs_bias', {})
                self.plots[plot_type].setdefault('common_cbar', False)
                self.plots[plot_type].setdefault('fontsize', 10)
                self.plots[plot_type].setdefault('log_y', True)
                self.plots[plot_type].setdefault('plot_func', 'contourf')
                self.plots[plot_type].setdefault('plot_kwargs', {})
                self.plots[plot_type].setdefault('plot_kwargs_bias', {})
                self.plots[plot_type]['plot_kwargs_bias'].setdefault(
                    'cmap', 'bwr'
                )
                self.plots[plot_type].setdefault('pyplot_kwargs', {})
                self.plots[plot_type].setdefault('rasterize', True)
                self.plots[plot_type].setdefault('show_stats', True)
                self.plots[plot_type].setdefault(
                    'show_y_minor_ticklabels', False
                )
                self.plots[plot_type].setdefault('x_pos_stats_avg', 0.01)
                self.plots[plot_type].setdefault('x_pos_stats_bias', 0.7)

            if plot_type == '1d_profile':
                self.plots[plot_type].setdefault('aspect_ratio', 1.5)
                self.plots[plot_type].setdefault('gridline_kwargs', {})
                self.plots[plot_type].setdefault('legend_kwargs', {})
                self.plots[plot_type].setdefault('log_x', False)
                self.plots[plot_type].setdefault('log_y', True)
                self.plots[plot_type].setdefault('plot_kwargs', {})
                self.plots[plot_type].setdefault('pyplot_kwargs', {})
                self.plots[plot_type].setdefault(
                    'show_y_minor_ticklabels', False
                )
            if plot_type == 'variable_vs_lat':
                self.plots[plot_type].setdefault('gridline_kwargs', {})
                self.plots[plot_type].setdefault('legend_kwargs', {})
                self.plots[plot_type].setdefault('plot_kwargs', {})
                self.plots[plot_type].setdefault('pyplot_kwargs', {})

            if plot_type == 'hovmoeller_z_vs_time':
                self.plots[plot_type].setdefault('cbar_label',
                                                 '{short_name} [{units}]')
                self.plots[plot_type].setdefault('cbar_label_bias',
                                                 'Δ{short_name} [{units}]')
                self.plots[plot_type].setdefault('cbar_kwargs',
                                                 {'orientation': 'vertical'})
                self.plots[plot_type].setdefault('cbar_kwargs_bias', {})
                self.plots[plot_type].setdefault('common_cbar', False)
                self.plots[plot_type].setdefault('fontsize', 10)
                self.plots[plot_type].setdefault('log_y', True)
                self.plots[plot_type].setdefault('plot_func', 'contourf')
                self.plots[plot_type].setdefault('plot_kwargs', {})
                self.plots[plot_type].setdefault('plot_kwargs_bias', {})
                self.plots[plot_type]['plot_kwargs_bias'].setdefault(
                    'cmap', 'bwr')
                self.plots[plot_type].setdefault('pyplot_kwargs', {})
                self.plots[plot_type].setdefault('rasterize', True)
                self.plots[plot_type].setdefault('show_stats', True)
                self.plots[plot_type].setdefault('show_y_minor_ticklabels',
                                                 False)
                self.plots[plot_type].setdefault('time_format', None)
                self.plots[plot_type].setdefault('x_pos_stats_avg', 0.01)
                self.plots[plot_type].setdefault('x_pos_stats_bias', 0.7)

            if plot_type == 'hovmoeller_time_vs_lat_or_lon':
                self.plots[plot_type].setdefault('legend_kwargs', {})
                self.plots[plot_type].setdefault(
                    'cbar_label', '{short_name} [{units}]')
                self.plots[plot_type].setdefault(
                    'cbar_label_bias', 'Δ{short_name} [{units}]')
                self.plots[plot_type].setdefault(
                    'cbar_kwargs', {'orientation': 'vertical'}
                )
                self.plots[plot_type].setdefault('cbar_kwargs_bias', {})
                self.plots[plot_type].setdefault('common_cbar', False)
                self.plots[plot_type].setdefault('fontsize', 10)
                self.plots[plot_type].setdefault('plot_func', 'contourf')
                self.plots[plot_type].setdefault('plot_kwargs', {'levels': 20})
                self.plots[plot_type].setdefault('plot_kwargs_bias', {})
                self.plots[plot_type]['plot_kwargs_bias'].setdefault(
                    'cmap', 'bwr'
                )
                self.plots[plot_type].setdefault('pyplot_kwargs', {})
                self.plots[plot_type].setdefault('rasterize', False)
                self.plots[plot_type].setdefault('time_format', "%Y")
                self.plots[plot_type].setdefault(
                    'show_y_minor_ticks', True
                )
                self.plots[plot_type].setdefault(
                    'show_x_minor_ticks', True
                )

        # Check that facet_used_for_labels is present for every dataset
        for dataset in self.input_data:
            if self.cfg['facet_used_for_labels'] not in dataset:
                raise ValueError(
                    f"facet_used_for_labels "
                    f"'{self.cfg['facet_used_for_labels']}' not present for "
                    f"the following dataset:\n{pformat(dataset)}")

        # Load seaborn settings
        sns.set_theme(**self.cfg['seaborn_settings'])

    def _add_colorbar(self, plot_type, plot_left, plot_right, axes_left,
                      axes_right, dataset_left, dataset_right):
        """Add colorbar(s) for plots."""
        fontsize = self.plots[plot_type]['fontsize']
        cbar_kwargs = self._get_cbar_kwargs(plot_type)
        cbar_label_left = self._get_cbar_label(plot_type, dataset_left)
        cbar_label_right = self._get_cbar_label(plot_type, dataset_right)

        # Create one common colorbar for the top panels
        # Note: Increase aspect ratio for nicer looks
        if self.plots[plot_type]['common_cbar']:
            if 'aspect' in cbar_kwargs:
                cbar_kwargs['aspect'] += 20.0
            cbar = plt.colorbar(plot_left, ax=[axes_left, axes_right],
                                **cbar_kwargs)
            cbar.set_label(cbar_label_left, fontsize=fontsize)
            cbar.ax.tick_params(labelsize=fontsize)

        # Create two separate colorbars for the top panels
        else:
            cbar_left = plt.colorbar(plot_left, ax=axes_left, **cbar_kwargs)
            cbar_left.set_label(cbar_label_left, fontsize=fontsize)
            cbar_left.ax.tick_params(labelsize=fontsize)
            cbar_right = plt.colorbar(plot_right, ax=axes_right, **cbar_kwargs)
            cbar_right.set_label(cbar_label_right, fontsize=fontsize)
            cbar_right.ax.tick_params(labelsize=fontsize)

    def _add_stats(self, plot_type, axes, dim_coords, dataset,
                   ref_dataset=None):
        """Add text to plot that describes basic statistics."""
        if not self.plots[plot_type]['show_stats']:
            return

        # Extract cube(s)
        cube = dataset['cube']
        if ref_dataset is None:
            ref_cube = None
            label = self._get_label(dataset)
        else:
            ref_cube = ref_dataset['cube']
            label = (f'{self._get_label(dataset)} vs. '
                     f'{self._get_label(ref_dataset)}')

        # Different options for the different plots types
        fontsize = 6.0
        y_pos = 0.95
        if all([
                'x_pos_stats_avg' in self.plots[plot_type],
                'x_pos_stats_bias' in self.plots[plot_type],
        ]):
            x_pos_bias = self.plots[plot_type]['x_pos_stats_bias']
            x_pos = self.plots[plot_type]['x_pos_stats_avg']
        else:
            raise NotImplementedError(f"plot_type '{plot_type}' not supported")

        # For zonal_mean_profile plots add scalar longitude coordinate
        # (necessary for calculation of area weights). The exact values for the
        # points/bounds of this coordinate do not matter since they don't
        # change the weights.
        if not cube.coords('longitude'):
            lon_coord = AuxCoord(
                180.0,
                bounds=[0.0, 360.0],
                var_name='lon',
                standard_name='longitude',
                long_name='longitude',
                units='degrees_east',
            )
            cube.add_aux_coord(lon_coord, ())

        # Mean
        weights = area_weights(cube)
        if ref_cube is None:
            mean = cube.collapsed(dim_coords, iris.analysis.MEAN,
                                  weights=weights)
            logger.info(
                "Area-weighted mean of %s for %s = %f%s",
                dataset['short_name'],
                label,
                mean.data,
                dataset['units'],
            )
        else:
            mean = (cube - ref_cube).collapsed(dim_coords, iris.analysis.MEAN,
                                               weights=weights)
            logger.info(
                "Area-weighted bias of %s for %s = %f%s",
                dataset['short_name'],
                label,
                mean.data,
                dataset['units'],
            )
        axes.text(x_pos, y_pos, f"{mean.data:.2f}{cube.units}",
                  fontsize=fontsize, transform=axes.transAxes)
        if ref_cube is None:
            return

        # Weighted RMSE
        rmse = (cube - ref_cube).collapsed(dim_coords, iris.analysis.RMS,
                                           weights=weights)
        axes.text(x_pos_bias, y_pos, f"RMSE={rmse.data:.2f}{cube.units}",
                  fontsize=fontsize, transform=axes.transAxes)
        logger.info(
            "Area-weighted RMSE of %s for %s = %f%s",
            dataset['short_name'],
            label,
            rmse.data,
            dataset['units'],
        )

        # Weighted R2
        mask = np.ma.getmaskarray(cube.data).ravel()
        mask |= np.ma.getmaskarray(ref_cube.data).ravel()
        cube_data = cube.data.ravel()[~mask]
        ref_cube_data = ref_cube.data.ravel()[~mask]
        weights = weights.ravel()[~mask]
        r2_val = r2_score(cube_data, ref_cube_data, sample_weight=weights)
        axes.text(x_pos_bias, y_pos - 0.1, rf"R$^2$={r2_val:.2f}",
                  fontsize=fontsize, transform=axes.transAxes)
        logger.info(
            "Area-weighted R2 of %s for %s = %f",
            dataset['short_name'],
            label,
            r2_val,
        )

    def _get_custom_mpl_rc_params(self, plot_type):
        """Get custom matplotlib rcParams."""
        fontsize = self.plots[plot_type]['fontsize']
        custom_rc_params = {
            'axes.titlesize': fontsize + 2.0,
            'axes.labelsize': fontsize,
            'xtick.labelsize': fontsize,
            'ytick.labelsize': fontsize,
        }
        return custom_rc_params

    def _get_label(self, dataset):
        """Get label of dataset."""
        return dataset[self.cfg['facet_used_for_labels']]

    def _get_cbar_kwargs(self, plot_type, bias=False):
        """Get colorbar kwargs."""
        cbar_kwargs = deepcopy(self.plots[plot_type]['cbar_kwargs'])
        if bias:
            cbar_kwargs.update(self.plots[plot_type]['cbar_kwargs_bias'])
        return deepcopy(cbar_kwargs)

    def _get_cbar_label(self, plot_type, dataset, bias=False):
        """Get colorbar label."""
        if bias:
            cbar_label = self.plots[plot_type]['cbar_label_bias']
            descr = f"cbar_label_bias of {plot_type} '{cbar_label}'"
        else:
            cbar_label = self.plots[plot_type]['cbar_label']
            descr = f"cbar_label of {plot_type} '{cbar_label}'"
        cbar_label = self._fill_facet_placeholders(cbar_label, dataset, descr)
        return cbar_label

    def _get_gridline_kwargs(self, plot_type):
        """Get gridline kwargs."""
        gridline_kwargs = self.plots[plot_type]['gridline_kwargs']
        return deepcopy(gridline_kwargs)

    def _get_map_projection(self):
        """Get projection used for map plots."""
        plot_type = 'map'
        projection = self.plots[plot_type]['projection']
        projection_kwargs = self.plots[plot_type]['projection_kwargs']

        # Check if desired projection is valid
        if not hasattr(ccrs, projection):
            raise AttributeError(
                f"Got invalid projection '{projection}' for plotting "
                f"{plot_type}, expected class of cartopy.crs")

        return getattr(ccrs, projection)(**projection_kwargs)

    def _get_plot_func(self, plot_type):
        """Get plot function."""
        plot_func = self.plots[plot_type]['plot_func']
        if not hasattr(iris.plot, plot_func):
            raise AttributeError(
                f"Got invalid plot function '{plot_func}' for plotting "
                f"{plot_type}, expected function of iris.plot")
        logger.info("Creating %s plots using function '%s'", plot_type,
                    plot_func)
        return getattr(iris.plot, plot_func)

    def _get_plot_kwargs(self, plot_type, dataset, bias=False):
        """Get keyword arguments for plot functions."""
        all_plot_kwargs = self.plots[plot_type]['plot_kwargs']
        all_plot_kwargs = deepcopy(all_plot_kwargs)

        # First get default kwargs, then overwrite them with dataset-specific
        # ones
        plot_kwargs = all_plot_kwargs.get('default', {})
        label = self._get_label(dataset)
        plot_kwargs.update(all_plot_kwargs.get(label, {}))

        # For bias plots, overwrite the kwargs with bias-specific option
        if bias:
            bias_kwargs = self.plots[plot_type]['plot_kwargs_bias']
            plot_kwargs.update(bias_kwargs)

        # Replace facets with dataset entries for string arguments
        for (key, val) in plot_kwargs.items():
            if isinstance(val, str):
                val = self._fill_facet_placeholders(
                    val,
                    dataset,
                    f"plot_kwargs of {plot_type} '{key}: {val}'",
                )
                plot_kwargs[key] = val

        # Default settings for different plot types
        if plot_type in ('timeseries', 'annual_cycle', '1d_profile',
                         'variable_vs_lat'):
            plot_kwargs.setdefault('label', label)

        return deepcopy(plot_kwargs)

    def _load_and_preprocess_data(self):
        """Load and preprocess data."""
        input_data = list(self.cfg['input_data'].values())

        for dataset in input_data:
            filename = dataset['filename']
            logger.info("Loading %s", filename)
            cube = iris.load_cube(filename)

            # Fix time coordinate if present
            if cube.coords('time', dim_coords=True):
                ih.unify_time_coord(cube)

            # Fix Z-coordinate if present
            if cube.coords('air_pressure', dim_coords=True):
                z_coord = cube.coord('air_pressure', dim_coords=True)
                z_coord.attributes['positive'] = 'down'
                z_coord.convert_units('hPa')
            elif cube.coords('altitude', dim_coords=True):
                z_coord = cube.coord('altitude')
                z_coord.attributes['positive'] = 'up'

            dataset['cube'] = cube

        return input_data

    def _plot_map_with_ref(self, plot_func, dataset, ref_dataset):
        """Plot map plot for single dataset with a reference dataset."""
        plot_type = 'map'
        logger.info("Plotting map with reference dataset '%s' for '%s'",
                    self._get_label(ref_dataset), self._get_label(dataset))

        # Make sure that the data has the correct dimensions
        cube = dataset['cube']
        ref_cube = ref_dataset['cube']
        dim_coords_dat = self._check_cube_dimensions(cube, plot_type)
        dim_coords_ref = self._check_cube_dimensions(ref_cube, plot_type)

        # Create single figure with multiple axes
        with mpl.rc_context(self._get_custom_mpl_rc_params(plot_type)):
            fig = plt.figure(**self.cfg['figure_kwargs'])
            gridspec = GridSpec(5, 4, figure=fig,
                                height_ratios=[1.0, 1.0, 0.4, 1.0, 1.0])

            # Options used for all subplots
            projection = self._get_map_projection()
            plot_kwargs = self._get_plot_kwargs(plot_type, dataset)
            gridline_kwargs = self._get_gridline_kwargs(plot_type)
            fontsize = self.plots[plot_type]['fontsize']

            # Plot dataset (top left)
            axes_data = fig.add_subplot(gridspec[0:2, 0:2],
                                        projection=projection)
            plot_kwargs['axes'] = axes_data
            plot_data = plot_func(cube, **plot_kwargs)
            axes_data.coastlines()
            if gridline_kwargs is not False:
                axes_data.gridlines(**gridline_kwargs)
            axes_data.set_title(self._get_label(dataset), pad=3.0)
            self._add_stats(plot_type, axes_data, dim_coords_dat, dataset)
            self._process_pyplot_kwargs(plot_type, dataset)

            # Plot reference dataset (top right)
            # Note: make sure to use the same vmin and vmax than the top left
            # plot if a common cpltolorbar is desired
            axes_ref = fig.add_subplot(gridspec[0:2, 2:4],
                                       projection=projection)
            plot_kwargs['axes'] = axes_ref
            if self.plots[plot_type]['common_cbar']:
                plot_kwargs.setdefault('vmin', plot_data.get_clim()[0])
                plot_kwargs.setdefault('vmax', plot_data.get_clim()[1])
            plot_ref = plot_func(ref_cube, **plot_kwargs)
            axes_ref.coastlines()
            if gridline_kwargs is not False:
                axes_ref.gridlines(**gridline_kwargs)
            axes_ref.set_title(self._get_label(ref_dataset), pad=3.0)
            self._add_stats(plot_type, axes_ref, dim_coords_ref, ref_dataset)
            self._process_pyplot_kwargs(plot_type, ref_dataset)

            # Add colorbar(s)
            self._add_colorbar(plot_type, plot_data, plot_ref, axes_data,
                               axes_ref, dataset, ref_dataset)

            # Plot bias (bottom center)
            bias_cube = cube - ref_cube
            axes_bias = fig.add_subplot(gridspec[3:5, 1:3],
                                        projection=projection)
            plot_kwargs_bias = self._get_plot_kwargs(plot_type, dataset,
                                                     bias=True)
            plot_kwargs_bias['axes'] = axes_bias
            plot_bias = plot_func(bias_cube, **plot_kwargs_bias)
            axes_bias.coastlines()
            if gridline_kwargs is not False:
                axes_bias.gridlines(**gridline_kwargs)
            axes_bias.set_title(
                f"{self._get_label(dataset)} - {self._get_label(ref_dataset)}",
                pad=3.0,
            )
            cbar_kwargs_bias = self._get_cbar_kwargs(plot_type, bias=True)
            cbar_bias = fig.colorbar(plot_bias, ax=axes_bias,
                                     **cbar_kwargs_bias)
            cbar_bias.set_label(
                self._get_cbar_label(plot_type, dataset, bias=True),
                fontsize=fontsize,
            )
            cbar_bias.ax.tick_params(labelsize=fontsize)
            self._add_stats(plot_type, axes_bias, dim_coords_dat, dataset,
                            ref_dataset)

            # Customize plot
            fig.suptitle(f"{dataset['long_name']} ({dataset['start_year']}-"
                         f"{dataset['end_year']})")
            self._process_pyplot_kwargs(plot_type, dataset)

            # Rasterization
            if self.plots[plot_type]['rasterize']:
                self._set_rasterized([axes_data, axes_ref, axes_bias])

        # File paths
        plot_path = self.get_plot_path(plot_type, dataset)
        netcdf_path = (
            get_diagnostic_filename(Path(plot_path).stem + "_{pos}", self.cfg)
        )
        netcdf_paths = {
            netcdf_path.format(pos='top_left'): cube,
            netcdf_path.format(pos='top_right'): ref_cube,
            netcdf_path.format(pos='bottom'): bias_cube,
        }

        return (plot_path, netcdf_paths)

    def _plot_map_without_ref(self, plot_func, dataset):
        """Plot map plot for single dataset without a reference dataset."""
        plot_type = 'map'
        logger.info("Plotting map without reference dataset for '%s'",
                    self._get_label(dataset))

        # Make sure that the data has the correct dimensions
        cube = dataset['cube']
        dim_coords_dat = self._check_cube_dimensions(cube, plot_type)

        # Create plot with desired settings
        with mpl.rc_context(self._get_custom_mpl_rc_params(plot_type)):
            fig = plt.figure(**self.cfg['figure_kwargs'])
            axes = fig.add_subplot(projection=self._get_map_projection())
            plot_kwargs = self._get_plot_kwargs(plot_type, dataset)
            plot_kwargs['axes'] = axes
            plot_map = plot_func(cube, **plot_kwargs)
            axes.coastlines()
            gridline_kwargs = self._get_gridline_kwargs(plot_type)
            if gridline_kwargs is not False:
                axes.gridlines(**gridline_kwargs)

            # Print statistics if desired
            self._add_stats(plot_type, axes, dim_coords_dat, dataset)

            # Setup colorbar
            fontsize = self.plots[plot_type]['fontsize']
            colorbar = fig.colorbar(plot_map, ax=axes,
                                    **self._get_cbar_kwargs(plot_type))
            colorbar.set_label(self._get_cbar_label(plot_type, dataset),
                               fontsize=fontsize)
            colorbar.ax.tick_params(labelsize=fontsize)

            # Customize plot
            axes.set_title(self._get_label(dataset))
            fig.suptitle(f"{dataset['long_name']} ({dataset['start_year']}-"
                         f"{dataset['end_year']})")
            self._process_pyplot_kwargs(plot_type, dataset)

            # Rasterization
            if self.plots[plot_type]['rasterize']:
                self._set_rasterized([axes])

        # File paths
        plot_path = self.get_plot_path(plot_type, dataset)
        netcdf_path = get_diagnostic_filename(Path(plot_path).stem, self.cfg)

        return (plot_path, {netcdf_path: cube})

    def _plot_zonal_mean_profile_with_ref(self, plot_func, dataset,
                                          ref_dataset):
        """Plot zonal mean profile for single dataset with reference."""
        plot_type = 'zonal_mean_profile'
        logger.info("Plotting zonal mean profile with reference dataset"
                    " '%s' for '%s'",
                    self._get_label(ref_dataset), self._get_label(dataset))

        # Make sure that the data has the correct dimensions
        cube = dataset['cube']
        ref_cube = ref_dataset['cube']
        dim_coords_dat = self._check_cube_dimensions(cube, plot_type)
        dim_coords_ref = self._check_cube_dimensions(ref_cube, plot_type)

        # Create single figure with multiple axes
        with mpl.rc_context(self._get_custom_mpl_rc_params(plot_type)):
            fig = plt.figure(**self.cfg['figure_kwargs'])
            gridspec = GridSpec(5, 4, figure=fig,
                                height_ratios=[1.0, 1.0, 0.4, 1.0, 1.0])

            # Options used for all subplots
            plot_kwargs = self._get_plot_kwargs(plot_type, dataset)
            fontsize = self.plots[plot_type]['fontsize']

            # Plot dataset (top left)
            axes_data = fig.add_subplot(gridspec[0:2, 0:2])
            plot_kwargs['axes'] = axes_data
            plot_data = plot_func(cube, **plot_kwargs)
            axes_data.set_title(self._get_label(dataset), pad=3.0)
            z_coord = cube.coord(axis='Z')
            axes_data.set_ylabel(f'{z_coord.long_name} [{z_coord.units}]')
            if self.plots[plot_type]['log_y']:
                axes_data.set_yscale('log')
                axes_data.get_yaxis().set_major_formatter(
                    FormatStrFormatter('%.1f'))
            if self.plots[plot_type]['show_y_minor_ticklabels']:
                axes_data.get_yaxis().set_minor_formatter(
                    FormatStrFormatter('%.1f'))
            else:
                axes_data.get_yaxis().set_minor_formatter(NullFormatter())
            self._add_stats(plot_type, axes_data, dim_coords_dat, dataset)
            self._process_pyplot_kwargs(plot_type, dataset)

            # Plot reference dataset (top right)
            # Note: make sure to use the same vmin and vmax than the top left
            # plot if a common colorbar is desired
            axes_ref = fig.add_subplot(gridspec[0:2, 2:4], sharex=axes_data,
                                       sharey=axes_data)
            plot_kwargs['axes'] = axes_ref
            if self.plots[plot_type]['common_cbar']:
                plot_kwargs.setdefault('vmin', plot_data.get_clim()[0])
                plot_kwargs.setdefault('vmax', plot_data.get_clim()[1])
            plot_ref = plot_func(ref_cube, **plot_kwargs)
            axes_ref.set_title(self._get_label(ref_dataset), pad=3.0)
            plt.setp(axes_ref.get_yticklabels(), visible=False)
            self._add_stats(plot_type, axes_ref, dim_coords_ref, ref_dataset)
            self._process_pyplot_kwargs(plot_type, ref_dataset)

            # Add colorbar(s)
            self._add_colorbar(plot_type, plot_data, plot_ref, axes_data,
                               axes_ref, dataset, ref_dataset)

            # Plot bias (bottom center)
            bias_cube = cube - ref_cube
            axes_bias = fig.add_subplot(gridspec[3:5, 1:3], sharex=axes_data,
                                        sharey=axes_data)
            plot_kwargs_bias = self._get_plot_kwargs(plot_type, dataset,
                                                     bias=True)
            plot_kwargs_bias['axes'] = axes_bias
            plot_bias = plot_func(bias_cube, **plot_kwargs_bias)
            axes_bias.set_title(
                f"{self._get_label(dataset)} - {self._get_label(ref_dataset)}",
                pad=3.0,
            )
            axes_bias.set_xlabel('latitude [°N]')
            axes_bias.set_ylabel(f'{z_coord.long_name} [{z_coord.units}]')
            cbar_kwargs_bias = self._get_cbar_kwargs(plot_type, bias=True)
            cbar_bias = fig.colorbar(plot_bias, ax=axes_bias,
                                     **cbar_kwargs_bias)
            cbar_bias.set_label(
                self._get_cbar_label(plot_type, dataset, bias=True),
                fontsize=fontsize,
            )
            cbar_bias.ax.tick_params(labelsize=fontsize)
            self._add_stats(plot_type, axes_bias, dim_coords_dat, dataset,
                            ref_dataset)

            # Customize plot
            fig.suptitle(f"{dataset['long_name']} ({dataset['start_year']}-"
                         f"{dataset['end_year']})")
            self._process_pyplot_kwargs(plot_type, dataset)

            # Rasterization
            if self.plots[plot_type]['rasterize']:
                self._set_rasterized([axes_data, axes_ref, axes_bias])

        # File paths
        plot_path = self.get_plot_path(plot_type, dataset)
        netcdf_path = (
            get_diagnostic_filename(Path(plot_path).stem + "_{pos}", self.cfg)
        )
        netcdf_paths = {
            netcdf_path.format(pos='top_left'): cube,
            netcdf_path.format(pos='top_right'): ref_cube,
            netcdf_path.format(pos='bottom'): bias_cube,
        }

        return (plot_path, netcdf_paths)

    def _plot_zonal_mean_profile_without_ref(self, plot_func, dataset):
        """Plot zonal mean profile for single dataset without reference."""
        plot_type = 'zonal_mean_profile'
        logger.info("Plotting zonal mean profile without reference dataset"
                    " for '%s'",
                    self._get_label(dataset))

        # Make sure that the data has the correct dimensions
        cube = dataset['cube']
        dim_coords_dat = self._check_cube_dimensions(cube, plot_type)

        # Create plot with desired settings
        with mpl.rc_context(self._get_custom_mpl_rc_params(plot_type)):
            fig = plt.figure(**self.cfg['figure_kwargs'])
            axes = fig.add_subplot()
            plot_kwargs = self._get_plot_kwargs(plot_type, dataset)
            plot_kwargs['axes'] = axes
            plot_zonal_mean_profile = plot_func(cube, **plot_kwargs)

            # Print statistics if desired
            self._add_stats(plot_type, axes, dim_coords_dat, dataset)

            # Setup colorbar
            fontsize = self.plots[plot_type]['fontsize']
            colorbar = fig.colorbar(plot_zonal_mean_profile, ax=axes,
                                    **self._get_cbar_kwargs(plot_type))
            colorbar.set_label(self._get_cbar_label(plot_type, dataset),
                               fontsize=fontsize)
            colorbar.ax.tick_params(labelsize=fontsize)

            # Customize plot
            axes.set_title(self._get_label(dataset))
            fig.suptitle(f"{dataset['long_name']} ({dataset['start_year']}-"
                         f"{dataset['end_year']})")
            axes.set_xlabel('latitude [°N]')
            z_coord = cube.coord(axis='Z')
            axes.set_ylabel(f'{z_coord.long_name} [{z_coord.units}]')
            if self.plots[plot_type]['log_y']:
                axes.set_yscale('log')
                axes.get_yaxis().set_major_formatter(
                    FormatStrFormatter('%.1f'))
            if self.plots[plot_type]['show_y_minor_ticklabels']:
                axes.get_yaxis().set_minor_formatter(
                    FormatStrFormatter('%.1f'))
            else:
                axes.get_yaxis().set_minor_formatter(NullFormatter())
            self._process_pyplot_kwargs(plot_type, dataset)

            # Rasterization
            if self.plots[plot_type]['rasterize']:
                self._set_rasterized([axes])

        # File paths
        plot_path = self.get_plot_path(plot_type, dataset)
        netcdf_path = get_diagnostic_filename(Path(plot_path).stem, self.cfg)

        return (plot_path, {netcdf_path: cube})

<<<<<<< HEAD
    def _plot_hovmoeller_time_vs_lat_or_lon_with_ref(self, plot_func, dataset,
                                                     ref_dataset):
        """Plot the hovmoeller profile for single dataset with reference."""
        plot_type = 'hovmoeller_time_vs_lat_or_lon'
        logger.info("Plotting Hovmoeller plots with reference dataset"
                    " '%s' for '%s'",
                    self._get_label(ref_dataset), self._get_label(dataset))
=======
    def _plot_hovmoeller_z_vs_time_without_ref(self, plot_func, dataset):
        """Plot Hovmoeller Z vs. time for single dataset without reference."""
        plot_type = 'hovmoeller_z_vs_time'
        logger.info(
            "Plotting Hovmoeller Z vs. time without reference dataset"
            " for '%s'", self._get_label(dataset))

        # Make sure that the data has the correct dimensions
        cube = dataset['cube']
        dim_coords_dat = self._check_cube_dimensions(cube, plot_type)

        time_coord = cube.coord(axis='T')

        # Create plot with desired settings
        with mpl.rc_context(self._get_custom_mpl_rc_params(plot_type)):
            fig = plt.figure(**self.cfg['figure_kwargs'])
            axes = fig.add_subplot()
            plot_kwargs = self._get_plot_kwargs(plot_type, dataset)
            plot_kwargs['axes'] = axes
            plot_hovmoeller = plot_func(cube, **plot_kwargs)

            # Print statistics if desired
            self._add_stats(plot_type, axes, dim_coords_dat, dataset)

            # Setup colorbar
            fontsize = self.plots[plot_type]['fontsize']
            colorbar = fig.colorbar(plot_hovmoeller,
                                    ax=axes,
                                    **self._get_cbar_kwargs(plot_type))
            colorbar.set_label(self._get_cbar_label(plot_type, dataset),
                               fontsize=fontsize)
            colorbar.ax.tick_params(labelsize=fontsize)

            # Customize plot
            axes.set_title(self._get_label(dataset))
            fig.suptitle(f"{dataset['long_name']} ({dataset['start_year']}-"
                         f"{dataset['end_year']})")
            z_coord = cube.coord(axis='Z')
            axes.set_ylabel(f'{z_coord.long_name} [{z_coord.units}]')
            if self.plots[plot_type]['log_y']:
                axes.set_yscale('log')
                axes.get_yaxis().set_major_formatter(
                    FormatStrFormatter('%.1f'))
            if self.plots[plot_type]['show_y_minor_ticklabels']:
                axes.get_yaxis().set_minor_formatter(
                    FormatStrFormatter('%.1f'))
            else:
                axes.get_yaxis().set_minor_formatter(NullFormatter())
            if self.plots[plot_type]['time_format'] is not None:
                axes.get_xaxis().set_major_formatter(
                    mdates.DateFormatter(self.plots[plot_type]['time_format']))
            axes.set_xlabel(f'{time_coord.long_name}')
            self._process_pyplot_kwargs(plot_type, dataset)

            # Rasterization
            if self.plots[plot_type]['rasterize']:
                self._set_rasterized([axes])

        # File paths
        plot_path = self.get_plot_path(plot_type, dataset)
        netcdf_path = get_diagnostic_filename(Path(plot_path).stem, self.cfg)

        return (plot_path, {netcdf_path: cube})

    def _plot_hovmoeller_z_vs_time_with_ref(self, plot_func, dataset,
                                            ref_dataset):
        """Plot Hovmoeller Z vs. time for single dataset with reference."""
        plot_type = 'hovmoeller_z_vs_time'
        logger.info(
            "Plotting Hovmoeller z vs. time with reference dataset"
            " '%s' for '%s'", self._get_label(ref_dataset),
            self._get_label(dataset))
>>>>>>> 41acdb31

        # Make sure that the data has the correct dimensions
        cube = dataset['cube']
        ref_cube = ref_dataset['cube']
        dim_coords_dat = self._check_cube_dimensions(cube, plot_type)
<<<<<<< HEAD
        self._check_cube_dimensions(ref_cube, plot_type)
=======
        dim_coords_ref = self._check_cube_dimensions(ref_cube, plot_type)

        time_coord = cube.coord(axis='T')
>>>>>>> 41acdb31

        # Create single figure with multiple axes
        with mpl.rc_context(self._get_custom_mpl_rc_params(plot_type)):
            fig = plt.figure(**self.cfg['figure_kwargs'])
<<<<<<< HEAD
            gridspec = GridSpec(5, 4, figure=fig,
=======
            gridspec = GridSpec(5,
                                4,
                                figure=fig,
>>>>>>> 41acdb31
                                height_ratios=[1.0, 1.0, 0.4, 1.0, 1.0])

            # Options used for all subplots
            plot_kwargs = self._get_plot_kwargs(plot_type, dataset)
            fontsize = self.plots[plot_type]['fontsize']

            # Plot dataset (top left)
            axes_data = fig.add_subplot(gridspec[0:2, 0:2])
            plot_kwargs['axes'] = axes_data
<<<<<<< HEAD
            coord_names = [coord[0].name() for coord in cube.dim_coords]
            if coord_names[0] == "time":
                coord_names.reverse()
            plot_kwargs['coords'] = coord_names
            plot_data = plot_func(cube, **plot_kwargs)
            axes_data.set_title(self._get_label(dataset), pad=3.0)
            axes_data.set_ylabel('Time / Year')
            axes_data.get_yaxis().set_major_formatter(mdates.DateFormatter(
                self.plots[plot_type]['time_format']))
            if self.plots[plot_type]['show_y_minor_ticks']:
                axes_data.get_yaxis().set_minor_locator(AutoMinorLocator())
            if self.plots[plot_type]['show_x_minor_ticks']:
                axes_data.get_xaxis().set_minor_locator(AutoMinorLocator())
=======
            plot_data = plot_func(cube, **plot_kwargs)
            axes_data.set_title(self._get_label(dataset), pad=3.0)
            z_coord = cube.coord(axis='Z')
            axes_data.set_ylabel(f'{z_coord.long_name} [{z_coord.units}]')
            if self.plots[plot_type]['log_y']:
                axes_data.set_yscale('log')
                axes_data.get_yaxis().set_major_formatter(
                    FormatStrFormatter('%.1f'))
            if self.plots[plot_type]['show_y_minor_ticklabels']:
                axes_data.get_yaxis().set_minor_formatter(
                    FormatStrFormatter('%.1f'))
            else:
                axes_data.get_yaxis().set_minor_formatter(NullFormatter())
            if self.plots[plot_type]['time_format'] is not None:
                axes_data.get_xaxis().set_major_formatter(
                    mdates.DateFormatter(self.plots[plot_type]['time_format']))
            self._add_stats(plot_type, axes_data, dim_coords_dat, dataset)
            self._process_pyplot_kwargs(plot_type, dataset)
>>>>>>> 41acdb31

            # Plot reference dataset (top right)
            # Note: make sure to use the same vmin and vmax than the top left
            # plot if a common colorbar is desired
<<<<<<< HEAD
            axes_ref = fig.add_subplot(gridspec[0:2, 2:4], sharex=axes_data,
=======
            axes_ref = fig.add_subplot(gridspec[0:2, 2:4],
                                       sharex=axes_data,
>>>>>>> 41acdb31
                                       sharey=axes_data)
            plot_kwargs['axes'] = axes_ref
            if self.plots[plot_type]['common_cbar']:
                plot_kwargs.setdefault('vmin', plot_data.get_clim()[0])
                plot_kwargs.setdefault('vmax', plot_data.get_clim()[1])
            plot_ref = plot_func(ref_cube, **plot_kwargs)
            axes_ref.set_title(self._get_label(ref_dataset), pad=3.0)
            plt.setp(axes_ref.get_yticklabels(), visible=False)
<<<<<<< HEAD
=======
            if self.plots[plot_type]['time_format'] is not None:
                axes_ref.get_xaxis().set_major_formatter(
                    mdates.DateFormatter(self.plots[plot_type]['time_format']))
            self._add_stats(plot_type, axes_ref, dim_coords_ref, ref_dataset)
            self._process_pyplot_kwargs(plot_type, ref_dataset)
>>>>>>> 41acdb31

            # Add colorbar(s)
            self._add_colorbar(plot_type, plot_data, plot_ref, axes_data,
                               axes_ref, dataset, ref_dataset)

            # Plot bias (bottom center)
            bias_cube = cube - ref_cube
<<<<<<< HEAD
            axes_bias = fig.add_subplot(gridspec[3:5, 1:3], sharex=axes_data,
                                        sharey=axes_data)
            plot_kwargs_bias = self._get_plot_kwargs(plot_type, dataset,
                                                     bias=True)
            plot_kwargs_bias['axes'] = axes_bias
            plot_kwargs_bias['coords'] = coord_names
=======
            axes_bias = fig.add_subplot(gridspec[3:5, 1:3],
                                        sharex=axes_data,
                                        sharey=axes_data)
            plot_kwargs_bias = self._get_plot_kwargs(plot_type,
                                                     dataset,
                                                     bias=True)
            plot_kwargs_bias['axes'] = axes_bias
>>>>>>> 41acdb31
            plot_bias = plot_func(bias_cube, **plot_kwargs_bias)
            axes_bias.set_title(
                f"{self._get_label(dataset)} - {self._get_label(ref_dataset)}",
                pad=3.0,
            )
<<<<<<< HEAD
            axes_bias.set_ylabel('Time / Year')
            if "latitude" in dim_coords_dat:
                axes_bias.set_xlabel('Latitude / °N')
            elif "longitude" in dim_coords_dat:
                axes_bias.set_xlabel('Longitude / °E')
            cbar_kwargs_bias = self._get_cbar_kwargs(plot_type, bias=True)
            cbar_bias = fig.colorbar(plot_bias, ax=axes_bias,
=======
            axes_bias.set_xlabel(time_coord.long_name)
            axes_bias.set_ylabel(f'{z_coord.long_name} [{z_coord.units}]')
            if self.plots[plot_type]['time_format'] is not None:
                axes_bias.get_xaxis().set_major_formatter(
                    mdates.DateFormatter(self.plots[plot_type]['time_format']))
            cbar_kwargs_bias = self._get_cbar_kwargs(plot_type, bias=True)
            cbar_bias = fig.colorbar(plot_bias,
                                     ax=axes_bias,
>>>>>>> 41acdb31
                                     **cbar_kwargs_bias)
            cbar_bias.set_label(
                self._get_cbar_label(plot_type, dataset, bias=True),
                fontsize=fontsize,
            )
            cbar_bias.ax.tick_params(labelsize=fontsize)
<<<<<<< HEAD
=======
            self._add_stats(plot_type, axes_bias, dim_coords_dat, dataset,
                            ref_dataset)
>>>>>>> 41acdb31

            # Customize plot
            fig.suptitle(f"{dataset['long_name']} ({dataset['start_year']}-"
                         f"{dataset['end_year']})")
            self._process_pyplot_kwargs(plot_type, dataset)

            # Rasterization
            if self.plots[plot_type]['rasterize']:
                self._set_rasterized([axes_data, axes_ref, axes_bias])

        # File paths
        plot_path = self.get_plot_path(plot_type, dataset)
<<<<<<< HEAD
        netcdf_path = (
            get_diagnostic_filename(Path(plot_path).stem + "_{pos}", self.cfg)
        )
=======
        netcdf_path = (get_diagnostic_filename(
            Path(plot_path).stem + "_{pos}", self.cfg))
>>>>>>> 41acdb31
        netcdf_paths = {
            netcdf_path.format(pos='top_left'): cube,
            netcdf_path.format(pos='top_right'): ref_cube,
            netcdf_path.format(pos='bottom'): bias_cube,
        }

        return (plot_path, netcdf_paths)

<<<<<<< HEAD
    def _plot_hovmoeller_time_vs_lat_or_lon_without_ref(self, plot_func,
                                                        dataset):
        """Plot time vs zonal or meridional Hovmoeller without reference."""
        plot_type = 'hovmoeller_time_vs_lat_or_lon'
        logger.info("Plotting Hovmoeller plots without reference dataset"
                    " for '%s'", self._get_label(dataset))

        # Make sure that the data has the correct dimensions
        cube = dataset['cube']
        dim_coords_dat = self._check_cube_dimensions(cube, plot_type)

        # Create plot with desired settings
        with mpl.rc_context(self._get_custom_mpl_rc_params(plot_type)):
            fig = plt.figure(**self.cfg['figure_kwargs'])
            axes = fig.add_subplot()
            plot_kwargs = self._get_plot_kwargs(plot_type, dataset)
            plot_kwargs['axes'] = axes

            # Make sure time is on y-axis
            plot_kwargs['coords'] = list(reversed(dim_coords_dat))
            plot_hovmoeller = plot_func(cube, **plot_kwargs)

            # Setup colorbar
            fontsize = self.plots[plot_type]['fontsize']
            colorbar = fig.colorbar(plot_hovmoeller, ax=axes,
                                    **self._get_cbar_kwargs(plot_type))
            colorbar.set_label(self._get_cbar_label(plot_type, dataset),
                               fontsize=fontsize)
            colorbar.ax.tick_params(labelsize=fontsize)

            # Customize plot
            axes.set_title(self._get_label(dataset))
            fig.suptitle(f"{dataset['long_name']} ({dataset['start_year']}-"
                         f"{dataset['end_year']})")
            if "latitude" in dim_coords_dat:
                axes.set_xlabel('Latitude / °N')
            elif "longitude" in dim_coords_dat:
                axes.set_xlabel('Longitude / °E')
            axes.set_ylabel('Time / Year')
            axes.get_yaxis().set_major_formatter(mdates.DateFormatter(
                self.plots[plot_type]['time_format'])
            )
            if self.plots[plot_type]['show_y_minor_ticks']:
                axes.get_yaxis().set_minor_locator(AutoMinorLocator())
            if self.plots[plot_type]['show_x_minor_ticks']:
                axes.get_xaxis().set_minor_locator(AutoMinorLocator())
            self._process_pyplot_kwargs(plot_type, dataset)

            # Rasterization
            if self.plots[plot_type]['rasterize']:
                self._set_rasterized([axes])

        # File paths
        plot_path = self.get_plot_path(plot_type, dataset)
        netcdf_path = get_diagnostic_filename(Path(plot_path).stem, self.cfg)
        return (plot_path, {netcdf_path: cube})

=======
>>>>>>> 41acdb31
    def _process_pyplot_kwargs(self, plot_type, dataset):
        """Process functions for :mod:`matplotlib.pyplot`."""
        pyplot_kwargs = self.plots[plot_type]['pyplot_kwargs']
        for (func, arg) in pyplot_kwargs.items():
            if isinstance(arg, str):
                arg = self._fill_facet_placeholders(
                    arg,
                    dataset,
                    f"pyplot_kwargs of {plot_type} '{func}: {arg}'",
                )
            if arg is None:
                getattr(plt, func)()
            else:
                getattr(plt, func)(arg)

    @staticmethod
    def _check_cube_dimensions(cube, plot_type):
        """Check that cube has correct dimensional variables."""
        expected_dimensions_dict = {
            'annual_cycle': (['month_number'],),
            'map': (['latitude', 'longitude'],),
            'zonal_mean_profile': (['latitude', 'air_pressure'],
                                   ['latitude', 'altitude']),
            'timeseries': (['time'],),
            '1d_profile': (['air_pressure'],
                           ['altitude']),
<<<<<<< HEAD
            'hovmoeller_time_vs_lat_or_lon': (['time', 'latitude'],
                                              ['time', 'longitude']),

=======
            'hovmoeller_z_vs_time': (['time', 'air_pressure'],
                                     ['time', 'altitude']),
            'variable_vs_lat': (['latitude'],)
>>>>>>> 41acdb31
        }
        if plot_type not in expected_dimensions_dict:
            raise NotImplementedError(f"plot_type '{plot_type}' not supported")
        expected_dimensions = expected_dimensions_dict[plot_type]
        for dims in expected_dimensions:
            cube_dims = [cube.coords(dim, dim_coords=True) for dim in dims]
            if all(cube_dims) and cube.ndim == len(dims):
                return dims
        expected_dims_str = ' or '.join(
            [str(dims) for dims in expected_dimensions]
        )
        raise ValueError(
            f"Expected cube that exactly has the dimensional coordinates "
            f"{expected_dims_str}, got {cube.summary(shorten=True)}")

    @staticmethod
    def _fill_facet_placeholders(string, dataset, description):
        """Fill facet placeholders."""
        try:
            string = string.format(**dataset)
        except KeyError as exc:
            raise ValueError(
                f"Not all necessary facets in {description} available for "
                f"dataset\n{pformat(dataset)}") from exc
        return string

    @staticmethod
    def _get_multi_dataset_facets(datasets):
        """Derive common facets for multiple datasets."""
        all_keys = {key for dataset in datasets for key in dataset}
        multi_dataset_facets = {}
        for key in all_keys:
            if all(d.get(key) == datasets[0].get(key) for d in datasets):
                multi_dataset_facets[key] = datasets[0][key]
            else:
                multi_dataset_facets[key] = f'ambiguous_{key}'
        return multi_dataset_facets

    def _get_reference_dataset(self, datasets):
        """Extract reference dataset."""
        variable = datasets[0][self.cfg['group_variables_by']]
        ref_datasets = [d for d in datasets if
                        d.get('reference_for_monitor_diags', False)]
        if len(ref_datasets) > 1:
            raise ValueError(
                f"Expected at most 1 reference dataset (with "
                f"'reference_for_monitor_diags: true' for variable "
                f"'{variable}', got {len(ref_datasets):d}")
        if ref_datasets:
            return ref_datasets[0]
        return None

    def create_variable_vs_lat_plot(self, datasets):
        """Create Variable as a function of latitude."""
        plot_type = 'variable_vs_lat'
        if plot_type not in self.plots:
            return
        if not datasets:
            raise ValueError(f"No input data to plot '{plot_type}' given")
        logger.info("Plotting %s", plot_type)
        fig = plt.figure(**self.cfg['figure_kwargs'])
        axes = fig.add_subplot()

        # Plot all datasets in one single figure
        ancestors = []
        cubes = {}
        for dataset in datasets:
            ancestors.append(dataset['filename'])
            cube = dataset['cube']
            cubes[self._get_label(dataset)] = cube
            self._check_cube_dimensions(cube, plot_type)

            # Plot data
            plot_kwargs = self._get_plot_kwargs(plot_type, dataset)
            plot_kwargs['axes'] = axes
            iris.plot.plot(cube, **plot_kwargs)

        # Default plot appearance
        multi_dataset_facets = self._get_multi_dataset_facets(datasets)
        axes.set_title(multi_dataset_facets['long_name'])
        axes.set_xlabel('latitude [°N]')
        axes.set_ylabel(
            f"{multi_dataset_facets[self.cfg['group_variables_by']]} "
            f"[{multi_dataset_facets['units']}]"
        )
        gridline_kwargs = self._get_gridline_kwargs(plot_type)
        if gridline_kwargs is not False:
            axes.grid(**gridline_kwargs)

        # Legend
        legend_kwargs = self.plots[plot_type]['legend_kwargs']
        if legend_kwargs is not False:
            axes.legend(**legend_kwargs)

        # Customize plot appearance
        self._process_pyplot_kwargs(plot_type, multi_dataset_facets)

        # Save plot
        plot_path = self.get_plot_path(plot_type, multi_dataset_facets)
        fig.savefig(plot_path, **self.cfg['savefig_kwargs'])
        logger.info("Wrote %s", plot_path)
        plt.close()

        # Save netCDF file
        netcdf_path = get_diagnostic_filename(Path(plot_path).stem, self.cfg)
        var_attrs = {
            n: datasets[0][n] for n in ('short_name', 'long_name', 'units')
        }
        io.save_1d_data(cubes, netcdf_path, 'latitude', var_attrs)

        # Provenance tracking
        caption = (f"{multi_dataset_facets['long_name']} vs. latitude for "
                   f"various datasets.")
        provenance_record = {
            'ancestors': ancestors,
            'authors': ['sarauer_ellen'],
            'caption': caption,
            'plot_types': ['line'],
            'long_names': [var_attrs['long_name']],
        }
        with ProvenanceLogger(self.cfg) as provenance_logger:
            provenance_logger.log(plot_path, provenance_record)
            provenance_logger.log(netcdf_path, provenance_record)

    def create_timeseries_plot(self, datasets):
        """Create time series plot."""
        plot_type = 'timeseries'
        if plot_type not in self.plots:
            return

        if not datasets:
            raise ValueError(f"No input data to plot '{plot_type}' given")

        logger.info("Plotting %s", plot_type)
        fig = plt.figure(**self.cfg['figure_kwargs'])
        axes = fig.add_subplot()

        # Plot all datasets in one single figure
        ancestors = []
        cubes = {}
        for dataset in datasets:
            ancestors.append(dataset['filename'])
            cube = dataset['cube']
            cubes[self._get_label(dataset)] = cube
            self._check_cube_dimensions(cube, plot_type)

            # Plot original time series
            plot_kwargs = self._get_plot_kwargs(plot_type, dataset)
            plot_kwargs['axes'] = axes
            iris.plot.plot(cube, **plot_kwargs)

            # Plot annual means if desired
            annual_mean_kwargs = self.plots[plot_type]['annual_mean_kwargs']
            if annual_mean_kwargs is not False:
                logger.debug("Plotting annual means")
                if not cube.coords('year'):
                    add_year(cube, 'time')
                annual_mean_cube = cube.aggregated_by('year',
                                                      iris.analysis.MEAN)
                plot_kwargs.pop('label', None)
                plot_kwargs.update(annual_mean_kwargs)
                iris.plot.plot(annual_mean_cube, **plot_kwargs)

        # Default plot appearance
        multi_dataset_facets = self._get_multi_dataset_facets(datasets)
        axes.set_title(multi_dataset_facets['long_name'])
        axes.set_xlabel('Time')
        # apply time formatting
        if self.plots[plot_type]['time_format'] is not None:
            axes.get_xaxis().set_major_formatter(
                mdates.DateFormatter(self.plots[plot_type]['time_format']))
        axes.set_ylabel(
            f"{multi_dataset_facets[self.cfg['group_variables_by']]} "
            f"[{multi_dataset_facets['units']}]"
        )
        gridline_kwargs = self._get_gridline_kwargs(plot_type)
        if gridline_kwargs is not False:
            axes.grid(**gridline_kwargs)

        # Legend
        legend_kwargs = self.plots[plot_type]['legend_kwargs']
        if legend_kwargs is not False:
            axes.legend(**legend_kwargs)

        # Customize plot appearance
        self._process_pyplot_kwargs(plot_type, multi_dataset_facets)

        # Save plot
        plot_path = self.get_plot_path(plot_type, multi_dataset_facets)
        fig.savefig(plot_path, **self.cfg['savefig_kwargs'])
        logger.info("Wrote %s", plot_path)
        plt.close()

        # Save netCDF file
        netcdf_path = get_diagnostic_filename(Path(plot_path).stem, self.cfg)
        var_attrs = {
            n: datasets[0][n] for n in ('short_name', 'long_name', 'units')
        }
        io.save_1d_data(cubes, netcdf_path, 'time', var_attrs)

        # Provenance tracking
        caption = (f"Time series of {multi_dataset_facets['long_name']} for "
                   f"various datasets.")
        provenance_record = {
            'ancestors': ancestors,
            'authors': ['schlund_manuel'],
            'caption': caption,
            'plot_types': ['line'],
            'long_names': [var_attrs['long_name']],
        }
        with ProvenanceLogger(self.cfg) as provenance_logger:
            provenance_logger.log(plot_path, provenance_record)
            provenance_logger.log(netcdf_path, provenance_record)

    def create_annual_cycle_plot(self, datasets):
        """Create annual cycle plot."""
        plot_type = 'annual_cycle'
        if plot_type not in self.plots:
            return

        if not datasets:
            raise ValueError(f"No input data to plot '{plot_type}' given")

        logger.info("Plotting %s", plot_type)
        fig = plt.figure(**self.cfg['figure_kwargs'])
        axes = fig.add_subplot()

        # Plot all datasets in one single figure
        ancestors = []
        cubes = {}
        for dataset in datasets:
            ancestors.append(dataset['filename'])
            cube = dataset['cube']
            cubes[self._get_label(dataset)] = cube
            self._check_cube_dimensions(cube, plot_type)

            # Plot annual cycle
            plot_kwargs = self._get_plot_kwargs(plot_type, dataset)
            plot_kwargs['axes'] = axes
            iris.plot.plot(cube, **plot_kwargs)

        # Default plot appearance
        multi_dataset_facets = self._get_multi_dataset_facets(datasets)
        axes.set_title(multi_dataset_facets['long_name'])
        axes.set_xlabel('Month')
        axes.set_ylabel(
            f"{multi_dataset_facets[self.cfg['group_variables_by']]} "
            f"[{multi_dataset_facets['units']}]"
        )
        axes.set_xticks(range(1, 13), [str(m) for m in range(1, 13)])
        gridline_kwargs = self._get_gridline_kwargs(plot_type)
        if gridline_kwargs is not False:
            axes.grid(**gridline_kwargs)

        # Legend
        legend_kwargs = self.plots[plot_type]['legend_kwargs']
        if legend_kwargs is not False:
            axes.legend(**legend_kwargs)

        # Customize plot appearance
        self._process_pyplot_kwargs(plot_type, multi_dataset_facets)

        # Save plot
        plot_path = self.get_plot_path(plot_type, multi_dataset_facets)
        fig.savefig(plot_path, **self.cfg['savefig_kwargs'])
        logger.info("Wrote %s", plot_path)
        plt.close()

        # Save netCDF file
        netcdf_path = get_diagnostic_filename(Path(plot_path).stem, self.cfg)
        var_attrs = {
            n: datasets[0][n] for n in ('short_name', 'long_name', 'units')
        }
        io.save_1d_data(cubes, netcdf_path, 'month_number', var_attrs)

        # Provenance tracking
        caption = (f"Annual cycle of {multi_dataset_facets['long_name']} for "
                   f"various datasets.")
        provenance_record = {
            'ancestors': ancestors,
            'authors': ['schlund_manuel'],
            'caption': caption,
            'plot_types': ['seas'],
            'long_names': [var_attrs['long_name']],
        }
        with ProvenanceLogger(self.cfg) as provenance_logger:
            provenance_logger.log(plot_path, provenance_record)
            provenance_logger.log(netcdf_path, provenance_record)

    def create_map_plot(self, datasets):
        """Create map plot."""
        plot_type = 'map'
        if plot_type not in self.plots:
            return

        if not datasets:
            raise ValueError(f"No input data to plot '{plot_type}' given")

        # Get reference dataset if possible
        ref_dataset = self._get_reference_dataset(datasets)
        if ref_dataset is None:
            logger.info("Plotting %s without reference dataset", plot_type)
        else:
            logger.info("Plotting %s with reference dataset '%s'", plot_type,
                        self._get_label(ref_dataset))

        # Get plot function
        plot_func = self._get_plot_func(plot_type)

        # Create a single plot for each dataset (incl. reference dataset if
        # given)
        for dataset in datasets:
            if dataset == ref_dataset:
                continue
            ancestors = [dataset['filename']]
            if ref_dataset is None:
                (plot_path, netcdf_paths) = (
                    self._plot_map_without_ref(plot_func, dataset)
                )
                caption = (
                    f"Map plot of {dataset['long_name']} of dataset "
                    f"{dataset['dataset']} (project {dataset['project']}) "
                    f"from {dataset['start_year']} to {dataset['end_year']}."
                )
            else:
                (plot_path, netcdf_paths) = (
                    self._plot_map_with_ref(plot_func, dataset, ref_dataset)
                )
                caption = (
                    f"Map plot of {dataset['long_name']} of dataset "
                    f"{dataset['dataset']} (project {dataset['project']}) "
                    f"including bias relative to {ref_dataset['dataset']} "
                    f"(project {ref_dataset['project']}) from "
                    f"{dataset['start_year']} to {dataset['end_year']}."
                )
                ancestors.append(ref_dataset['filename'])

            # If statistics are shown add a brief description to the caption
            if self.plots[plot_type]['show_stats']:
                caption += (
                    " The number in the top left corner corresponds to the "
                    "spatial mean (weighted by grid cell areas).")

            # Save plot
            plt.savefig(plot_path, **self.cfg['savefig_kwargs'])
            logger.info("Wrote %s", plot_path)
            plt.close()

            # Save netCDFs
            for (netcdf_path, cube) in netcdf_paths.items():
                io.iris_save(cube, netcdf_path)

            # Provenance tracking
            provenance_record = {
                'ancestors': ancestors,
                'authors': ['schlund_manuel'],
                'caption': caption,
                'plot_types': ['map'],
                'long_names': [dataset['long_name']],
            }
            with ProvenanceLogger(self.cfg) as provenance_logger:
                provenance_logger.log(plot_path, provenance_record)
                for netcdf_path in netcdf_paths:
                    provenance_logger.log(netcdf_path, provenance_record)

    def create_zonal_mean_profile_plot(self, datasets):
        """Create zonal mean profile plot."""
        plot_type = 'zonal_mean_profile'
        if plot_type not in self.plots:
            return

        if not datasets:
            raise ValueError(f"No input data to plot '{plot_type}' given")

        # Get reference dataset if possible
        ref_dataset = self._get_reference_dataset(datasets)
        if ref_dataset is None:
            logger.info("Plotting %s without reference dataset", plot_type)
        else:
            logger.info("Plotting %s with reference dataset '%s'", plot_type,
                        self._get_label(ref_dataset))

        # Get plot function
        plot_func = self._get_plot_func(plot_type)

        # Create a single plot for each dataset (incl. reference dataset if
        # given)
        for dataset in datasets:
            if dataset == ref_dataset:
                continue
            ancestors = [dataset['filename']]
            if ref_dataset is None:
                (plot_path, netcdf_paths) = (
                    self._plot_zonal_mean_profile_without_ref(plot_func,
                                                              dataset)
                )
                caption = (
                    f"Zonal mean profile of {dataset['long_name']} of dataset "
                    f"{dataset['dataset']} (project {dataset['project']}) "
                    f"from {dataset['start_year']} to {dataset['end_year']}."
                )
            else:
                (plot_path, netcdf_paths) = (
                    self._plot_zonal_mean_profile_with_ref(plot_func, dataset,
                                                           ref_dataset)
                )
                caption = (
                    f"Zonal mean profile of {dataset['long_name']} of dataset "
                    f"{dataset['dataset']} (project {dataset['project']}) "
                    f"including bias relative to {ref_dataset['dataset']} "
                    f"(project {ref_dataset['project']}) from "
                    f"{dataset['start_year']} to {dataset['end_year']}."
                )
                ancestors.append(ref_dataset['filename'])

            # If statistics are shown add a brief description to the caption
            if self.plots[plot_type]['show_stats']:
                caption += (
                    " The number in the top left corner corresponds to the "
                    "spatial mean (weighted by grid cell areas).")

            # Save plot
            plt.savefig(plot_path, **self.cfg['savefig_kwargs'])
            logger.info("Wrote %s", plot_path)
            plt.close()

            # Save netCDFs
            for (netcdf_path, cube) in netcdf_paths.items():
                io.iris_save(cube, netcdf_path)

            # Provenance tracking
            provenance_record = {
                'ancestors': ancestors,
                'authors': ['schlund_manuel'],
                'caption': caption,
                'plot_types': ['vert'],
                'long_names': [dataset['long_name']],
            }
            with ProvenanceLogger(self.cfg) as provenance_logger:
                provenance_logger.log(plot_path, provenance_record)
                for netcdf_path in netcdf_paths:
                    provenance_logger.log(netcdf_path, provenance_record)

    def create_1d_profile_plot(self, datasets):
        """Create 1D profile plot."""
        plot_type = '1d_profile'
        if plot_type not in self.plots:
            return

        if not datasets:
            raise ValueError(f"No input data to plot '{plot_type}' given")

        logger.info("Plotting %s", plot_type)
        fig = plt.figure(**self.cfg['figure_kwargs'])
        axes = fig.add_subplot()

        multi_dataset_facets = self._get_multi_dataset_facets(datasets)

        # Plot all datasets in one single figure
        ancestors = []
        cubes = {}
        for dataset in datasets:
            ancestors.append(dataset['filename'])
            cube = dataset['cube']
            cubes[self._get_label(dataset)] = cube
            self._check_cube_dimensions(cube, plot_type)

            # Plot 1D profile
            plot_kwargs = self._get_plot_kwargs(plot_type, dataset)
            plot_kwargs['axes'] = axes

            iris.plot.plot(cube, **plot_kwargs)

        # Default plot appearance
        axes.set_title(multi_dataset_facets['long_name'])
        axes.set_xlabel(
            f"{multi_dataset_facets[self.cfg['group_variables_by']]} "
            f"[{multi_dataset_facets['units']}]"
        )
        z_coord = cube.coord(axis='Z')
        axes.set_ylabel(f'{z_coord.long_name} [{z_coord.units}]')

        # apply logarithmic axes
        if self.plots[plot_type]['log_y']:
            axes.set_yscale('log')
            axes.get_yaxis().set_major_formatter(
                FormatStrFormatter('%.1f'))
        if self.plots[plot_type]['show_y_minor_ticklabels']:
            axes.get_yaxis().set_minor_formatter(
                FormatStrFormatter('%.1f'))
        else:
            axes.get_yaxis().set_minor_formatter(NullFormatter())
        if self.plots[plot_type]['log_x']:
            axes.set_xscale('log')
            # major and minor ticks
            x_major = LogLocator(base=10.0, numticks=12)
            axes.get_xaxis().set_major_locator(x_major)
            x_minor = LogLocator(base=10.0,
                                 subs=np.arange(1.0, 10.0) * 0.1,
                                 numticks=12)

            axes.get_xaxis().set_minor_locator(x_minor)
            axes.get_xaxis().set_minor_formatter(NullFormatter())

        # gridlines
        gridline_kwargs = self._get_gridline_kwargs(plot_type)
        if gridline_kwargs is not False:
            axes.grid(**gridline_kwargs)
        # nicer aspect ratio
        aspect_ratio = self.plots[plot_type]['aspect_ratio']
        axes.set_box_aspect(aspect_ratio)

        # Legend
        legend_kwargs = self.plots[plot_type]['legend_kwargs']
        if legend_kwargs is not False:
            axes.legend(**legend_kwargs)

        # Customize plot appearance
        self._process_pyplot_kwargs(plot_type, multi_dataset_facets)

        # Save plot
        plot_path = self.get_plot_path(plot_type, multi_dataset_facets)
        fig.savefig(plot_path, **self.cfg['savefig_kwargs'])
        logger.info("Wrote %s", plot_path)
        plt.close()

        # Save netCDF file
        netcdf_path = get_diagnostic_filename(Path(plot_path).stem, self.cfg)
        var_attrs = {
            n: datasets[0][n] for n in ('short_name', 'long_name', 'units')
        }
        io.save_1d_data(cubes, netcdf_path, z_coord.standard_name, var_attrs)

        # Provenance tracking
        caption = ("Vertical one-dimensional profile of "
                   f"{multi_dataset_facets['long_name']}"
                   " for various datasets.")
        provenance_record = {
            'ancestors': ancestors,
            'authors': ['schlund_manuel', 'winterstein_franziska'],
            'caption': caption,
            'plot_types': ['line'],
            'long_names': [var_attrs['long_name']],
        }
        with ProvenanceLogger(self.cfg) as provenance_logger:
            provenance_logger.log(plot_path, provenance_record)
            provenance_logger.log(netcdf_path, provenance_record)

<<<<<<< HEAD
    def create_hovmoeller_time_vs_lat_or_lon_plot(self, datasets, short_name):
        """Create the Hovmoeller plot with time vs latitude or longitude."""
        plot_type = 'hovmoeller_time_vs_lat_or_lon'
=======
    def create_hovmoeller_z_vs_time_plot(self, datasets):
        """Create Hovmoeller Z vs. time plot."""
        plot_type = 'hovmoeller_z_vs_time'
>>>>>>> 41acdb31
        if plot_type not in self.plots:
            return

        if not datasets:
            raise ValueError(f"No input data to plot '{plot_type}' given")

        # Get reference dataset if possible
<<<<<<< HEAD
        ref_dataset = self._get_reference_dataset(datasets, short_name)
=======
        ref_dataset = self._get_reference_dataset(datasets)
>>>>>>> 41acdb31
        if ref_dataset is None:
            logger.info("Plotting %s without reference dataset", plot_type)
        else:
            logger.info("Plotting %s with reference dataset '%s'", plot_type,
                        self._get_label(ref_dataset))

        # Get plot function
        plot_func = self._get_plot_func(plot_type)

        # Create a single plot for each dataset (incl. reference dataset if
        # given)
        for dataset in datasets:
            if dataset == ref_dataset:
                continue
            ancestors = [dataset['filename']]
            if ref_dataset is None:
<<<<<<< HEAD
                (plot_path, netcdf_paths) = (
                    self._plot_hovmoeller_time_vs_lat_or_lon_without_ref(
                        plot_func,
                        dataset)
                )
                caption = (
                    f"Hovmoeller plot of {dataset['long_name']} of dataset "
                    f"{dataset['dataset']} (project {dataset['project']}) "
                    f"from {dataset['start_year']} to {dataset['end_year']}."
                )
            else:
                (plot_path, netcdf_paths) = (
                    self._plot_hovmoeller_time_vs_lat_or_lon_with_ref(
                        plot_func, dataset, ref_dataset)
                )
                caption = (
                    f"Hovmoeller plot of {dataset['long_name']} of dataset "
                    f"{dataset['dataset']} (project {dataset['project']}) "
                    f"including bias relative to {ref_dataset['dataset']} "
                    f"(project {ref_dataset['project']}) from "
                    f"{dataset['start_year']} to {dataset['end_year']}."
                )
                ancestors.append(ref_dataset['filename'])

=======
                (plot_path,
                 netcdf_paths) = (self._plot_hovmoeller_z_vs_time_without_ref(
                     plot_func, dataset))
                caption = (
                    f"Hovmoeller Z vs. time plot of {dataset['long_name']} "
                    f"of dataset "
                    f"{dataset['dataset']} (project {dataset['project']}) "
                    f"from {dataset['start_year']} to {dataset['end_year']}.")
            else:
                (plot_path,
                 netcdf_paths) = (self._plot_hovmoeller_z_vs_time_with_ref(
                     plot_func, dataset, ref_dataset))
                caption = (
                    f"Hovmoeller Z vs. time plot of {dataset['long_name']} "
                    f"of dataset "
                    f"{dataset['dataset']} (project {dataset['project']}) "
                    f"including bias relative to {ref_dataset['dataset']} "
                    f"(project {ref_dataset['project']}) from "
                    f"{dataset['start_year']} to {dataset['end_year']}.")
                ancestors.append(ref_dataset['filename'])

            # If statistics are shown add a brief description to the caption
            if self.plots[plot_type]['show_stats']:
                caption += (
                    " The number in the top left corner corresponds to the "
                    "spatiotemporal mean.")

>>>>>>> 41acdb31
            # Save plot
            plt.savefig(plot_path, **self.cfg['savefig_kwargs'])
            logger.info("Wrote %s", plot_path)
            plt.close()

            # Save netCDFs
            for (netcdf_path, cube) in netcdf_paths.items():
                io.iris_save(cube, netcdf_path)

            # Provenance tracking
            provenance_record = {
                'ancestors': ancestors,
<<<<<<< HEAD
                'authors': ['schlund_manuel', 'kraft_jeremy', 'ruhe_lukas'],
                'caption': caption,
                'plot_types': ['zonal'],
=======
                'authors': ['kuehbacher_birgit', 'heuer_helge'],
                'caption': caption,
                'plot_types': ['vert'],
>>>>>>> 41acdb31
                'long_names': [dataset['long_name']],
            }
            with ProvenanceLogger(self.cfg) as provenance_logger:
                provenance_logger.log(plot_path, provenance_record)
                for netcdf_path in netcdf_paths:
                    provenance_logger.log(netcdf_path, provenance_record)

    def compute(self):
        """Plot preprocessed data."""
        for (var_key, datasets) in self.grouped_input_data.items():
            logger.info("Processing variable %s", var_key)
            self.create_timeseries_plot(datasets)
            self.create_annual_cycle_plot(datasets)
            self.create_map_plot(datasets)
            self.create_zonal_mean_profile_plot(datasets)
            self.create_1d_profile_plot(datasets)
<<<<<<< HEAD
            self.create_hovmoeller_time_vs_lat_or_lon_plot(
                datasets
            )
=======
            self.create_variable_vs_lat_plot(datasets)
            self.create_hovmoeller_z_vs_time_plot(datasets)
>>>>>>> 41acdb31


def main():
    """Run diagnostic."""
    with run_diagnostic() as config:
        MultiDatasets(config).compute()


if __name__ == '__main__':
    main()<|MERGE_RESOLUTION|>--- conflicted
+++ resolved
@@ -48,18 +48,22 @@
       single figure. Input data needs to be 1D with single
       dimension `latitude`.
     - Hovmoeller Z vs. time (plot type ``hovmoeller_z_vs_time``): for each
-      variable and dataset, an individual profile is plotted. If a reference
+      variable and dataset, an individual figure is plotted. If a reference
       dataset is defined, also include this dataset and a bias plot into the
       figure. Note that if a reference dataset is defined, all input datasets
       need to be given on the same temporal and vertical grid (you can use
       the preprocessors :func:`esmvalcore.preprocessor.regrid_time` and
       :func:`esmvalcore.preprocessor.extract_levels` for this). Input data
       needs to be 2D with dimensions `time`, `altitude`/`air_pressure`.
-
-    - Hovmoeller time vs lat or lon (plot type
-      ``hovmoeller_time_vs_lat_or_lon``): A hovmoeller diagram with time on the
-      Y axis is plotted for each dataset. The input data is expected to be
-      preprocessed as zonal or meridional mean. The X axis is set accordingly.
+    - Hovmoeller time vs. latitude or longitude (plot type
+      ``hovmoeller_time_vs_lat_or_lon``): for each variable and dataset, an
+      individual figure is plotted. If a reference dataset is defined, also
+      include this dataset and a bias plot into the figure. Note that if a
+      reference dataset is defined, all input datasets need to be given on the
+      same temporal and horizontal grid (you can use the preprocessors
+      :func:`esmvalcore.preprocessor.regrid_time` and
+      :func:`esmvalcore.preprocessor.regrid` for this). Input data
+      needs to be 2D with dimensions `time`, `latitude`/`longitude`.
 
 Author
 ------
@@ -83,13 +87,10 @@
 plots: dict, optional
     Plot types plotted by this diagnostic (see list above). Dictionary keys
     must be ``timeseries``, ``annual_cycle``, ``map``, ``zonal_mean_profile``,
-<<<<<<< HEAD
-    ``1d_profile`` or ``hovmoeller_time_vs_lat_or_lon``.
-=======
-    ``1d_profile``, ``variable_vs_lat``, or ``hovmoeller_z_vs_time``.
->>>>>>> 41acdb31
-    Dictionary values are dictionaries used as options for the corresponding
-    plot. The allowed options for the different plot types are given below.
+    ``1d_profile``, ``variable_vs_lat``, ``hovmoeller_z_vs_time``,
+    ``hovmoeller_time_vs_lat_or_lon``. Dictionary values are dictionaries used
+    as options for the corresponding plot. The allowed options for the
+    different plot types are given below.
 plot_filename: str, optional
     Filename pattern for the plots.
     Defaults to ``{plot_type}_{real_name}_{dataset}_{mip}_{exp}_{ensemble}``.
@@ -491,13 +492,6 @@
     the time axis using :class:`matplotlib.dates.DateFormatter`. If ``None``,
     use the default formatting imposed by the iris plotting function.
 
-.. hint::
-
-   Extra arguments given to the recipe are ignored, so it is safe to use yaml
-   anchors to share the configuration of common arguments with other monitor
-   diagnostic script.
-
-
 Configuration options for plot type ``hovmoeller_time_vs_lat_or_lon``
 ---------------------------------------------------------------------
 cbar_label: str, optional (default: '{short_name} [{units}]')
@@ -565,11 +559,17 @@
     Show minor ticks for time on the Y axis.
 show_x_minor_ticklabels: bool, optional (default: True)
     Show minor ticks for latitude or longitude on the X axis.
-time_format: str, optional (default: '%Y')
-    Format for the Y ticks labels. Using datetime syntax: i.e.
-    %Y for years %m for months. See `datetime docs
-    <https://docs.python.org/3/library/datetime.html#strftime-strptime-behavior>`_
-    for a complete list of formats.
+time_format: str, optional (default: None)
+    :func:`~datetime.datetime.strftime` format string that is used to format
+    the time axis using :class:`matplotlib.dates.DateFormatter`. If ``None``,
+    use the default formatting imposed by the iris plotting function.
+
+.. hint::
+
+   Extra arguments given to the recipe are ignored, so it is safe to use yaml
+   anchors to share the configuration of common arguments with other monitor
+   diagnostic script.
+
 """
 import logging
 from copy import deepcopy
@@ -658,12 +658,9 @@
             'map',
             'zonal_mean_profile',
             '1d_profile',
-<<<<<<< HEAD
-            'hovmoeller_time_vs_lat_or_lon'
-=======
+            'variable_vs_lat',
             'hovmoeller_z_vs_time',
-            'variable_vs_lat'
->>>>>>> 41acdb31
+            'hovmoeller_time_vs_lat_or_lon',
         ]
         for (plot_type, plot_options) in self.plots.items():
             if plot_type not in self.supported_plot_types:
@@ -682,13 +679,13 @@
                 self.plots[plot_type].setdefault('pyplot_kwargs', {})
                 self.plots[plot_type].setdefault('time_format', None)
 
-            if plot_type == 'annual_cycle':
+            elif plot_type == 'annual_cycle':
                 self.plots[plot_type].setdefault('gridline_kwargs', {})
                 self.plots[plot_type].setdefault('legend_kwargs', {})
                 self.plots[plot_type].setdefault('plot_kwargs', {})
                 self.plots[plot_type].setdefault('pyplot_kwargs', {})
 
-            if plot_type == 'map':
+            elif plot_type == 'map':
                 self.plots[plot_type].setdefault(
                     'cbar_label', '{short_name} [{units}]')
                 self.plots[plot_type].setdefault(
@@ -719,7 +716,7 @@
                 self.plots[plot_type].setdefault('x_pos_stats_avg', 0.0)
                 self.plots[plot_type].setdefault('x_pos_stats_bias', 0.92)
 
-            if plot_type == 'zonal_mean_profile':
+            elif plot_type == 'zonal_mean_profile':
                 self.plots[plot_type].setdefault(
                     'cbar_label', '{short_name} [{units}]')
                 self.plots[plot_type].setdefault(
@@ -746,7 +743,7 @@
                 self.plots[plot_type].setdefault('x_pos_stats_avg', 0.01)
                 self.plots[plot_type].setdefault('x_pos_stats_bias', 0.7)
 
-            if plot_type == '1d_profile':
+            elif plot_type == '1d_profile':
                 self.plots[plot_type].setdefault('aspect_ratio', 1.5)
                 self.plots[plot_type].setdefault('gridline_kwargs', {})
                 self.plots[plot_type].setdefault('legend_kwargs', {})
@@ -757,13 +754,13 @@
                 self.plots[plot_type].setdefault(
                     'show_y_minor_ticklabels', False
                 )
-            if plot_type == 'variable_vs_lat':
+            elif plot_type == 'variable_vs_lat':
                 self.plots[plot_type].setdefault('gridline_kwargs', {})
                 self.plots[plot_type].setdefault('legend_kwargs', {})
                 self.plots[plot_type].setdefault('plot_kwargs', {})
                 self.plots[plot_type].setdefault('pyplot_kwargs', {})
 
-            if plot_type == 'hovmoeller_z_vs_time':
+            elif plot_type == 'hovmoeller_z_vs_time':
                 self.plots[plot_type].setdefault('cbar_label',
                                                  '{short_name} [{units}]')
                 self.plots[plot_type].setdefault('cbar_label_bias',
@@ -788,8 +785,7 @@
                 self.plots[plot_type].setdefault('x_pos_stats_avg', 0.01)
                 self.plots[plot_type].setdefault('x_pos_stats_bias', 0.7)
 
-            if plot_type == 'hovmoeller_time_vs_lat_or_lon':
-                self.plots[plot_type].setdefault('legend_kwargs', {})
+            elif plot_type == 'hovmoeller_time_vs_lat_or_lon':
                 self.plots[plot_type].setdefault(
                     'cbar_label', '{short_name} [{units}]')
                 self.plots[plot_type].setdefault(
@@ -801,20 +797,20 @@
                 self.plots[plot_type].setdefault('common_cbar', False)
                 self.plots[plot_type].setdefault('fontsize', 10)
                 self.plots[plot_type].setdefault('plot_func', 'contourf')
-                self.plots[plot_type].setdefault('plot_kwargs', {'levels': 20})
+                self.plots[plot_type].setdefault('plot_kwargs', {})
                 self.plots[plot_type].setdefault('plot_kwargs_bias', {})
                 self.plots[plot_type]['plot_kwargs_bias'].setdefault(
                     'cmap', 'bwr'
                 )
                 self.plots[plot_type].setdefault('pyplot_kwargs', {})
                 self.plots[plot_type].setdefault('rasterize', False)
-                self.plots[plot_type].setdefault('time_format', "%Y")
                 self.plots[plot_type].setdefault(
                     'show_y_minor_ticks', True
                 )
                 self.plots[plot_type].setdefault(
                     'show_x_minor_ticks', True
                 )
+                self.plots[plot_type].setdefault('time_format', None)
 
         # Check that facet_used_for_labels is present for every dataset
         for dataset in self.input_data:
@@ -1396,15 +1392,6 @@
 
         return (plot_path, {netcdf_path: cube})
 
-<<<<<<< HEAD
-    def _plot_hovmoeller_time_vs_lat_or_lon_with_ref(self, plot_func, dataset,
-                                                     ref_dataset):
-        """Plot the hovmoeller profile for single dataset with reference."""
-        plot_type = 'hovmoeller_time_vs_lat_or_lon'
-        logger.info("Plotting Hovmoeller plots with reference dataset"
-                    " '%s' for '%s'",
-                    self._get_label(ref_dataset), self._get_label(dataset))
-=======
     def _plot_hovmoeller_z_vs_time_without_ref(self, plot_func, dataset):
         """Plot Hovmoeller Z vs. time for single dataset without reference."""
         plot_type = 'hovmoeller_z_vs_time'
@@ -1477,30 +1464,21 @@
             "Plotting Hovmoeller z vs. time with reference dataset"
             " '%s' for '%s'", self._get_label(ref_dataset),
             self._get_label(dataset))
->>>>>>> 41acdb31
 
         # Make sure that the data has the correct dimensions
         cube = dataset['cube']
         ref_cube = ref_dataset['cube']
         dim_coords_dat = self._check_cube_dimensions(cube, plot_type)
-<<<<<<< HEAD
-        self._check_cube_dimensions(ref_cube, plot_type)
-=======
         dim_coords_ref = self._check_cube_dimensions(ref_cube, plot_type)
 
         time_coord = cube.coord(axis='T')
->>>>>>> 41acdb31
 
         # Create single figure with multiple axes
         with mpl.rc_context(self._get_custom_mpl_rc_params(plot_type)):
             fig = plt.figure(**self.cfg['figure_kwargs'])
-<<<<<<< HEAD
-            gridspec = GridSpec(5, 4, figure=fig,
-=======
             gridspec = GridSpec(5,
                                 4,
                                 figure=fig,
->>>>>>> 41acdb31
                                 height_ratios=[1.0, 1.0, 0.4, 1.0, 1.0])
 
             # Options used for all subplots
@@ -1510,21 +1488,6 @@
             # Plot dataset (top left)
             axes_data = fig.add_subplot(gridspec[0:2, 0:2])
             plot_kwargs['axes'] = axes_data
-<<<<<<< HEAD
-            coord_names = [coord[0].name() for coord in cube.dim_coords]
-            if coord_names[0] == "time":
-                coord_names.reverse()
-            plot_kwargs['coords'] = coord_names
-            plot_data = plot_func(cube, **plot_kwargs)
-            axes_data.set_title(self._get_label(dataset), pad=3.0)
-            axes_data.set_ylabel('Time / Year')
-            axes_data.get_yaxis().set_major_formatter(mdates.DateFormatter(
-                self.plots[plot_type]['time_format']))
-            if self.plots[plot_type]['show_y_minor_ticks']:
-                axes_data.get_yaxis().set_minor_locator(AutoMinorLocator())
-            if self.plots[plot_type]['show_x_minor_ticks']:
-                axes_data.get_xaxis().set_minor_locator(AutoMinorLocator())
-=======
             plot_data = plot_func(cube, **plot_kwargs)
             axes_data.set_title(self._get_label(dataset), pad=3.0)
             z_coord = cube.coord(axis='Z')
@@ -1543,17 +1506,12 @@
                     mdates.DateFormatter(self.plots[plot_type]['time_format']))
             self._add_stats(plot_type, axes_data, dim_coords_dat, dataset)
             self._process_pyplot_kwargs(plot_type, dataset)
->>>>>>> 41acdb31
 
             # Plot reference dataset (top right)
             # Note: make sure to use the same vmin and vmax than the top left
             # plot if a common colorbar is desired
-<<<<<<< HEAD
-            axes_ref = fig.add_subplot(gridspec[0:2, 2:4], sharex=axes_data,
-=======
             axes_ref = fig.add_subplot(gridspec[0:2, 2:4],
                                        sharex=axes_data,
->>>>>>> 41acdb31
                                        sharey=axes_data)
             plot_kwargs['axes'] = axes_ref
             if self.plots[plot_type]['common_cbar']:
@@ -1562,14 +1520,8 @@
             plot_ref = plot_func(ref_cube, **plot_kwargs)
             axes_ref.set_title(self._get_label(ref_dataset), pad=3.0)
             plt.setp(axes_ref.get_yticklabels(), visible=False)
-<<<<<<< HEAD
-=======
-            if self.plots[plot_type]['time_format'] is not None:
-                axes_ref.get_xaxis().set_major_formatter(
-                    mdates.DateFormatter(self.plots[plot_type]['time_format']))
             self._add_stats(plot_type, axes_ref, dim_coords_ref, ref_dataset)
             self._process_pyplot_kwargs(plot_type, ref_dataset)
->>>>>>> 41acdb31
 
             # Add colorbar(s)
             self._add_colorbar(plot_type, plot_data, plot_ref, axes_data,
@@ -1577,14 +1529,6 @@
 
             # Plot bias (bottom center)
             bias_cube = cube - ref_cube
-<<<<<<< HEAD
-            axes_bias = fig.add_subplot(gridspec[3:5, 1:3], sharex=axes_data,
-                                        sharey=axes_data)
-            plot_kwargs_bias = self._get_plot_kwargs(plot_type, dataset,
-                                                     bias=True)
-            plot_kwargs_bias['axes'] = axes_bias
-            plot_kwargs_bias['coords'] = coord_names
-=======
             axes_bias = fig.add_subplot(gridspec[3:5, 1:3],
                                         sharex=axes_data,
                                         sharey=axes_data)
@@ -1592,41 +1536,24 @@
                                                      dataset,
                                                      bias=True)
             plot_kwargs_bias['axes'] = axes_bias
->>>>>>> 41acdb31
             plot_bias = plot_func(bias_cube, **plot_kwargs_bias)
             axes_bias.set_title(
                 f"{self._get_label(dataset)} - {self._get_label(ref_dataset)}",
                 pad=3.0,
             )
-<<<<<<< HEAD
-            axes_bias.set_ylabel('Time / Year')
-            if "latitude" in dim_coords_dat:
-                axes_bias.set_xlabel('Latitude / °N')
-            elif "longitude" in dim_coords_dat:
-                axes_bias.set_xlabel('Longitude / °E')
-            cbar_kwargs_bias = self._get_cbar_kwargs(plot_type, bias=True)
-            cbar_bias = fig.colorbar(plot_bias, ax=axes_bias,
-=======
             axes_bias.set_xlabel(time_coord.long_name)
             axes_bias.set_ylabel(f'{z_coord.long_name} [{z_coord.units}]')
-            if self.plots[plot_type]['time_format'] is not None:
-                axes_bias.get_xaxis().set_major_formatter(
-                    mdates.DateFormatter(self.plots[plot_type]['time_format']))
             cbar_kwargs_bias = self._get_cbar_kwargs(plot_type, bias=True)
             cbar_bias = fig.colorbar(plot_bias,
                                      ax=axes_bias,
->>>>>>> 41acdb31
                                      **cbar_kwargs_bias)
             cbar_bias.set_label(
                 self._get_cbar_label(plot_type, dataset, bias=True),
                 fontsize=fontsize,
             )
             cbar_bias.ax.tick_params(labelsize=fontsize)
-<<<<<<< HEAD
-=======
             self._add_stats(plot_type, axes_bias, dim_coords_dat, dataset,
                             ref_dataset)
->>>>>>> 41acdb31
 
             # Customize plot
             fig.suptitle(f"{dataset['long_name']} ({dataset['start_year']}-"
@@ -1639,14 +1566,8 @@
 
         # File paths
         plot_path = self.get_plot_path(plot_type, dataset)
-<<<<<<< HEAD
-        netcdf_path = (
-            get_diagnostic_filename(Path(plot_path).stem + "_{pos}", self.cfg)
-        )
-=======
         netcdf_path = (get_diagnostic_filename(
             Path(plot_path).stem + "_{pos}", self.cfg))
->>>>>>> 41acdb31
         netcdf_paths = {
             netcdf_path.format(pos='top_left'): cube,
             netcdf_path.format(pos='top_right'): ref_cube,
@@ -1655,7 +1576,116 @@
 
         return (plot_path, netcdf_paths)
 
-<<<<<<< HEAD
+    def _plot_hovmoeller_time_vs_lat_or_lon_with_ref(self, plot_func, dataset,
+                                                     ref_dataset):
+        """Plot the hovmoeller profile for single dataset with reference."""
+        plot_type = 'hovmoeller_time_vs_lat_or_lon'
+        logger.info("Plotting Hovmoeller plots with reference dataset"
+                    " '%s' for '%s'",
+                    self._get_label(ref_dataset), self._get_label(dataset))
+
+        # Make sure that the data has the correct dimensions
+        cube = dataset['cube']
+        ref_cube = ref_dataset['cube']
+        dim_coords_dat = self._check_cube_dimensions(cube, plot_type)
+        self._check_cube_dimensions(ref_cube, plot_type)
+
+        # Create single figure with multiple axes
+        with mpl.rc_context(self._get_custom_mpl_rc_params(plot_type)):
+            fig = plt.figure(**self.cfg['figure_kwargs'])
+            gridspec = GridSpec(5, 4, figure=fig,
+                                height_ratios=[1.0, 1.0, 0.4, 1.0, 1.0])
+
+            # Options used for all subplots
+            plot_kwargs = self._get_plot_kwargs(plot_type, dataset)
+            fontsize = self.plots[plot_type]['fontsize']
+
+            # Plot dataset (top left)
+            axes_data = fig.add_subplot(gridspec[0:2, 0:2])
+            plot_kwargs['axes'] = axes_data
+            coord_names = [coord[0].name() for coord in cube.dim_coords]
+            if coord_names[0] == "time":
+                coord_names.reverse()
+            plot_kwargs['coords'] = coord_names
+            plot_data = plot_func(cube, **plot_kwargs)
+            axes_data.set_title(self._get_label(dataset), pad=3.0)
+            axes_data.set_ylabel('Time')
+            if self.plots[plot_type]['time_format'] is not None:
+                axes_data.get_yaxis().set_major_formatter(mdates.DateFormatter(
+                    self.plots[plot_type]['time_format']))
+            if self.plots[plot_type]['show_y_minor_ticks']:
+                axes_data.get_yaxis().set_minor_locator(AutoMinorLocator())
+            if self.plots[plot_type]['show_x_minor_ticks']:
+                axes_data.get_xaxis().set_minor_locator(AutoMinorLocator())
+            self._process_pyplot_kwargs(plot_type, dataset)
+
+            # Plot reference dataset (top right)
+            # Note: make sure to use the same vmin and vmax than the top left
+            # plot if a common colorbar is desired
+            axes_ref = fig.add_subplot(gridspec[0:2, 2:4], sharex=axes_data,
+                                       sharey=axes_data)
+            plot_kwargs['axes'] = axes_ref
+            if self.plots[plot_type]['common_cbar']:
+                plot_kwargs.setdefault('vmin', plot_data.get_clim()[0])
+                plot_kwargs.setdefault('vmax', plot_data.get_clim()[1])
+            plot_ref = plot_func(ref_cube, **plot_kwargs)
+            axes_ref.set_title(self._get_label(ref_dataset), pad=3.0)
+            plt.setp(axes_ref.get_yticklabels(), visible=False)
+            self._process_pyplot_kwargs(plot_type, ref_dataset)
+
+            # Add colorbar(s)
+            self._add_colorbar(plot_type, plot_data, plot_ref, axes_data,
+                               axes_ref, dataset, ref_dataset)
+
+            # Plot bias (bottom center)
+            bias_cube = cube - ref_cube
+            axes_bias = fig.add_subplot(gridspec[3:5, 1:3], sharex=axes_data,
+                                        sharey=axes_data)
+            plot_kwargs_bias = self._get_plot_kwargs(plot_type, dataset,
+                                                     bias=True)
+            plot_kwargs_bias['axes'] = axes_bias
+            plot_kwargs_bias['coords'] = coord_names
+            plot_bias = plot_func(bias_cube, **plot_kwargs_bias)
+            axes_bias.set_title(
+                f"{self._get_label(dataset)} - {self._get_label(ref_dataset)}",
+                pad=3.0,
+            )
+            axes_bias.set_ylabel('Time')
+            if 'latitude' in dim_coords_dat:
+                axes_bias.set_xlabel('latitude [°N]')
+            elif 'longitude' in dim_coords_dat:
+                axes_bias.set_xlabel('longitude [°E]')
+            cbar_kwargs_bias = self._get_cbar_kwargs(plot_type, bias=True)
+            cbar_bias = fig.colorbar(plot_bias, ax=axes_bias,
+                                     **cbar_kwargs_bias)
+            cbar_bias.set_label(
+                self._get_cbar_label(plot_type, dataset, bias=True),
+                fontsize=fontsize,
+            )
+            cbar_bias.ax.tick_params(labelsize=fontsize)
+
+            # Customize plot
+            fig.suptitle(f"{dataset['long_name']} ({dataset['start_year']}-"
+                         f"{dataset['end_year']})")
+            self._process_pyplot_kwargs(plot_type, dataset)
+
+            # Rasterization
+            if self.plots[plot_type]['rasterize']:
+                self._set_rasterized([axes_data, axes_ref, axes_bias])
+
+        # File paths
+        plot_path = self.get_plot_path(plot_type, dataset)
+        netcdf_path = (
+            get_diagnostic_filename(Path(plot_path).stem + "_{pos}", self.cfg)
+        )
+        netcdf_paths = {
+            netcdf_path.format(pos='top_left'): cube,
+            netcdf_path.format(pos='top_right'): ref_cube,
+            netcdf_path.format(pos='bottom'): bias_cube,
+        }
+
+        return (plot_path, netcdf_paths)
+
     def _plot_hovmoeller_time_vs_lat_or_lon_without_ref(self, plot_func,
                                                         dataset):
         """Plot time vs zonal or meridional Hovmoeller without reference."""
@@ -1690,14 +1720,15 @@
             axes.set_title(self._get_label(dataset))
             fig.suptitle(f"{dataset['long_name']} ({dataset['start_year']}-"
                          f"{dataset['end_year']})")
-            if "latitude" in dim_coords_dat:
-                axes.set_xlabel('Latitude / °N')
-            elif "longitude" in dim_coords_dat:
-                axes.set_xlabel('Longitude / °E')
-            axes.set_ylabel('Time / Year')
-            axes.get_yaxis().set_major_formatter(mdates.DateFormatter(
-                self.plots[plot_type]['time_format'])
-            )
+            if 'latitude' in dim_coords_dat:
+                axes.set_xlabel('latitude [°N]')
+            elif 'longitude' in dim_coords_dat:
+                axes.set_xlabel('longitude [°E]')
+            axes.set_ylabel('Time')
+            if self.plots[plot_type]['time_format'] is not None:
+                axes.get_yaxis().set_major_formatter(mdates.DateFormatter(
+                    self.plots[plot_type]['time_format'])
+                )
             if self.plots[plot_type]['show_y_minor_ticks']:
                 axes.get_yaxis().set_minor_locator(AutoMinorLocator())
             if self.plots[plot_type]['show_x_minor_ticks']:
@@ -1713,8 +1744,6 @@
         netcdf_path = get_diagnostic_filename(Path(plot_path).stem, self.cfg)
         return (plot_path, {netcdf_path: cube})
 
-=======
->>>>>>> 41acdb31
     def _process_pyplot_kwargs(self, plot_type, dataset):
         """Process functions for :mod:`matplotlib.pyplot`."""
         pyplot_kwargs = self.plots[plot_type]['pyplot_kwargs']
@@ -1741,15 +1770,11 @@
             'timeseries': (['time'],),
             '1d_profile': (['air_pressure'],
                            ['altitude']),
-<<<<<<< HEAD
+            'variable_vs_lat': (['latitude'],),
+            'hovmoeller_z_vs_time': (['time', 'air_pressure'],
+                                     ['time', 'altitude']),
             'hovmoeller_time_vs_lat_or_lon': (['time', 'latitude'],
                                               ['time', 'longitude']),
-
-=======
-            'hovmoeller_z_vs_time': (['time', 'air_pressure'],
-                                     ['time', 'altitude']),
-            'variable_vs_lat': (['latitude'],)
->>>>>>> 41acdb31
         }
         if plot_type not in expected_dimensions_dict:
             raise NotImplementedError(f"plot_type '{plot_type}' not supported")
@@ -1801,78 +1826,6 @@
         if ref_datasets:
             return ref_datasets[0]
         return None
-
-    def create_variable_vs_lat_plot(self, datasets):
-        """Create Variable as a function of latitude."""
-        plot_type = 'variable_vs_lat'
-        if plot_type not in self.plots:
-            return
-        if not datasets:
-            raise ValueError(f"No input data to plot '{plot_type}' given")
-        logger.info("Plotting %s", plot_type)
-        fig = plt.figure(**self.cfg['figure_kwargs'])
-        axes = fig.add_subplot()
-
-        # Plot all datasets in one single figure
-        ancestors = []
-        cubes = {}
-        for dataset in datasets:
-            ancestors.append(dataset['filename'])
-            cube = dataset['cube']
-            cubes[self._get_label(dataset)] = cube
-            self._check_cube_dimensions(cube, plot_type)
-
-            # Plot data
-            plot_kwargs = self._get_plot_kwargs(plot_type, dataset)
-            plot_kwargs['axes'] = axes
-            iris.plot.plot(cube, **plot_kwargs)
-
-        # Default plot appearance
-        multi_dataset_facets = self._get_multi_dataset_facets(datasets)
-        axes.set_title(multi_dataset_facets['long_name'])
-        axes.set_xlabel('latitude [°N]')
-        axes.set_ylabel(
-            f"{multi_dataset_facets[self.cfg['group_variables_by']]} "
-            f"[{multi_dataset_facets['units']}]"
-        )
-        gridline_kwargs = self._get_gridline_kwargs(plot_type)
-        if gridline_kwargs is not False:
-            axes.grid(**gridline_kwargs)
-
-        # Legend
-        legend_kwargs = self.plots[plot_type]['legend_kwargs']
-        if legend_kwargs is not False:
-            axes.legend(**legend_kwargs)
-
-        # Customize plot appearance
-        self._process_pyplot_kwargs(plot_type, multi_dataset_facets)
-
-        # Save plot
-        plot_path = self.get_plot_path(plot_type, multi_dataset_facets)
-        fig.savefig(plot_path, **self.cfg['savefig_kwargs'])
-        logger.info("Wrote %s", plot_path)
-        plt.close()
-
-        # Save netCDF file
-        netcdf_path = get_diagnostic_filename(Path(plot_path).stem, self.cfg)
-        var_attrs = {
-            n: datasets[0][n] for n in ('short_name', 'long_name', 'units')
-        }
-        io.save_1d_data(cubes, netcdf_path, 'latitude', var_attrs)
-
-        # Provenance tracking
-        caption = (f"{multi_dataset_facets['long_name']} vs. latitude for "
-                   f"various datasets.")
-        provenance_record = {
-            'ancestors': ancestors,
-            'authors': ['sarauer_ellen'],
-            'caption': caption,
-            'plot_types': ['line'],
-            'long_names': [var_attrs['long_name']],
-        }
-        with ProvenanceLogger(self.cfg) as provenance_logger:
-            provenance_logger.log(plot_path, provenance_record)
-            provenance_logger.log(netcdf_path, provenance_record)
 
     def create_timeseries_plot(self, datasets):
         """Create time series plot."""
@@ -2298,15 +2251,81 @@
             provenance_logger.log(plot_path, provenance_record)
             provenance_logger.log(netcdf_path, provenance_record)
 
-<<<<<<< HEAD
-    def create_hovmoeller_time_vs_lat_or_lon_plot(self, datasets, short_name):
-        """Create the Hovmoeller plot with time vs latitude or longitude."""
-        plot_type = 'hovmoeller_time_vs_lat_or_lon'
-=======
+    def create_variable_vs_lat_plot(self, datasets):
+        """Create Variable as a function of latitude."""
+        plot_type = 'variable_vs_lat'
+        if plot_type not in self.plots:
+            return
+        if not datasets:
+            raise ValueError(f"No input data to plot '{plot_type}' given")
+        logger.info("Plotting %s", plot_type)
+        fig = plt.figure(**self.cfg['figure_kwargs'])
+        axes = fig.add_subplot()
+
+        # Plot all datasets in one single figure
+        ancestors = []
+        cubes = {}
+        for dataset in datasets:
+            ancestors.append(dataset['filename'])
+            cube = dataset['cube']
+            cubes[self._get_label(dataset)] = cube
+            self._check_cube_dimensions(cube, plot_type)
+
+            # Plot data
+            plot_kwargs = self._get_plot_kwargs(plot_type, dataset)
+            plot_kwargs['axes'] = axes
+            iris.plot.plot(cube, **plot_kwargs)
+
+        # Default plot appearance
+        multi_dataset_facets = self._get_multi_dataset_facets(datasets)
+        axes.set_title(multi_dataset_facets['long_name'])
+        axes.set_xlabel('latitude [°N]')
+        axes.set_ylabel(
+            f"{multi_dataset_facets[self.cfg['group_variables_by']]} "
+            f"[{multi_dataset_facets['units']}]"
+        )
+        gridline_kwargs = self._get_gridline_kwargs(plot_type)
+        if gridline_kwargs is not False:
+            axes.grid(**gridline_kwargs)
+
+        # Legend
+        legend_kwargs = self.plots[plot_type]['legend_kwargs']
+        if legend_kwargs is not False:
+            axes.legend(**legend_kwargs)
+
+        # Customize plot appearance
+        self._process_pyplot_kwargs(plot_type, multi_dataset_facets)
+
+        # Save plot
+        plot_path = self.get_plot_path(plot_type, multi_dataset_facets)
+        fig.savefig(plot_path, **self.cfg['savefig_kwargs'])
+        logger.info("Wrote %s", plot_path)
+        plt.close()
+
+        # Save netCDF file
+        netcdf_path = get_diagnostic_filename(Path(plot_path).stem, self.cfg)
+        var_attrs = {
+            n: datasets[0][n] for n in ('short_name', 'long_name', 'units')
+        }
+        io.save_1d_data(cubes, netcdf_path, 'latitude', var_attrs)
+
+        # Provenance tracking
+        caption = (f"{multi_dataset_facets['long_name']} vs. latitude for "
+                   f"various datasets.")
+        provenance_record = {
+            'ancestors': ancestors,
+            'authors': ['sarauer_ellen'],
+            'caption': caption,
+            'plot_types': ['line'],
+            'long_names': [var_attrs['long_name']],
+        }
+        with ProvenanceLogger(self.cfg) as provenance_logger:
+            provenance_logger.log(plot_path, provenance_record)
+            provenance_logger.log(netcdf_path, provenance_record)
+
     def create_hovmoeller_z_vs_time_plot(self, datasets):
         """Create Hovmoeller Z vs. time plot."""
         plot_type = 'hovmoeller_z_vs_time'
->>>>>>> 41acdb31
         if plot_type not in self.plots:
             return
 
@@ -2314,11 +2333,7 @@
             raise ValueError(f"No input data to plot '{plot_type}' given")
 
         # Get reference dataset if possible
-<<<<<<< HEAD
-        ref_dataset = self._get_reference_dataset(datasets, short_name)
-=======
         ref_dataset = self._get_reference_dataset(datasets)
->>>>>>> 41acdb31
         if ref_dataset is None:
             logger.info("Plotting %s without reference dataset", plot_type)
         else:
@@ -2335,7 +2350,82 @@
                 continue
             ancestors = [dataset['filename']]
             if ref_dataset is None:
-<<<<<<< HEAD
+                (plot_path,
+                 netcdf_paths) = (self._plot_hovmoeller_z_vs_time_without_ref(
+                     plot_func, dataset))
+                caption = (
+                    f"Hovmoeller Z vs. time plot of {dataset['long_name']} "
+                    f"of dataset "
+                    f"{dataset['dataset']} (project {dataset['project']}) "
+                    f"from {dataset['start_year']} to {dataset['end_year']}.")
+            else:
+                (plot_path,
+                 netcdf_paths) = (self._plot_hovmoeller_z_vs_time_with_ref(
+                     plot_func, dataset, ref_dataset))
+                caption = (
+                    f"Hovmoeller Z vs. time plot of {dataset['long_name']} "
+                    f"of dataset "
+                    f"{dataset['dataset']} (project {dataset['project']}) "
+                    f"including bias relative to {ref_dataset['dataset']} "
+                    f"(project {ref_dataset['project']}) from "
+                    f"{dataset['start_year']} to {dataset['end_year']}.")
+                ancestors.append(ref_dataset['filename'])
+
+            # If statistics are shown add a brief description to the caption
+            if self.plots[plot_type]['show_stats']:
+                caption += (
+                    " The number in the top left corner corresponds to the "
+                    "spatiotemporal mean.")
+
+            # Save plot
+            plt.savefig(plot_path, **self.cfg['savefig_kwargs'])
+            logger.info("Wrote %s", plot_path)
+            plt.close()
+
+            # Save netCDFs
+            for (netcdf_path, cube) in netcdf_paths.items():
+                io.iris_save(cube, netcdf_path)
+
+            # Provenance tracking
+            provenance_record = {
+                'ancestors': ancestors,
+                'authors': ['kuehbacher_birgit', 'heuer_helge'],
+                'caption': caption,
+                'plot_types': ['vert'],
+                'long_names': [dataset['long_name']],
+            }
+            with ProvenanceLogger(self.cfg) as provenance_logger:
+                provenance_logger.log(plot_path, provenance_record)
+                for netcdf_path in netcdf_paths:
+                    provenance_logger.log(netcdf_path, provenance_record)
+
+    def create_hovmoeller_time_vs_lat_or_lon_plot(self, datasets, short_name):
+        """Create the Hovmoeller plot with time vs latitude or longitude."""
+        plot_type = 'hovmoeller_time_vs_lat_or_lon'
+        if plot_type not in self.plots:
+            return
+
+        if not datasets:
+            raise ValueError(f"No input data to plot '{plot_type}' given")
+
+        # Get reference dataset if possible
+        ref_dataset = self._get_reference_dataset(datasets, short_name)
+        if ref_dataset is None:
+            logger.info("Plotting %s without reference dataset", plot_type)
+        else:
+            logger.info("Plotting %s with reference dataset '%s'", plot_type,
+                        self._get_label(ref_dataset))
+
+        # Get plot function
+        plot_func = self._get_plot_func(plot_type)
+
+        # Create a single plot for each dataset (incl. reference dataset if
+        # given)
+        for dataset in datasets:
+            if dataset == ref_dataset:
+                continue
+            ancestors = [dataset['filename']]
+            if ref_dataset is None:
                 (plot_path, netcdf_paths) = (
                     self._plot_hovmoeller_time_vs_lat_or_lon_without_ref(
                         plot_func,
@@ -2360,35 +2450,6 @@
                 )
                 ancestors.append(ref_dataset['filename'])
 
-=======
-                (plot_path,
-                 netcdf_paths) = (self._plot_hovmoeller_z_vs_time_without_ref(
-                     plot_func, dataset))
-                caption = (
-                    f"Hovmoeller Z vs. time plot of {dataset['long_name']} "
-                    f"of dataset "
-                    f"{dataset['dataset']} (project {dataset['project']}) "
-                    f"from {dataset['start_year']} to {dataset['end_year']}.")
-            else:
-                (plot_path,
-                 netcdf_paths) = (self._plot_hovmoeller_z_vs_time_with_ref(
-                     plot_func, dataset, ref_dataset))
-                caption = (
-                    f"Hovmoeller Z vs. time plot of {dataset['long_name']} "
-                    f"of dataset "
-                    f"{dataset['dataset']} (project {dataset['project']}) "
-                    f"including bias relative to {ref_dataset['dataset']} "
-                    f"(project {ref_dataset['project']}) from "
-                    f"{dataset['start_year']} to {dataset['end_year']}.")
-                ancestors.append(ref_dataset['filename'])
-
-            # If statistics are shown add a brief description to the caption
-            if self.plots[plot_type]['show_stats']:
-                caption += (
-                    " The number in the top left corner corresponds to the "
-                    "spatiotemporal mean.")
-
->>>>>>> 41acdb31
             # Save plot
             plt.savefig(plot_path, **self.cfg['savefig_kwargs'])
             logger.info("Wrote %s", plot_path)
@@ -2401,15 +2462,9 @@
             # Provenance tracking
             provenance_record = {
                 'ancestors': ancestors,
-<<<<<<< HEAD
                 'authors': ['schlund_manuel', 'kraft_jeremy', 'ruhe_lukas'],
                 'caption': caption,
                 'plot_types': ['zonal'],
-=======
-                'authors': ['kuehbacher_birgit', 'heuer_helge'],
-                'caption': caption,
-                'plot_types': ['vert'],
->>>>>>> 41acdb31
                 'long_names': [dataset['long_name']],
             }
             with ProvenanceLogger(self.cfg) as provenance_logger:
@@ -2426,14 +2481,9 @@
             self.create_map_plot(datasets)
             self.create_zonal_mean_profile_plot(datasets)
             self.create_1d_profile_plot(datasets)
-<<<<<<< HEAD
-            self.create_hovmoeller_time_vs_lat_or_lon_plot(
-                datasets
-            )
-=======
             self.create_variable_vs_lat_plot(datasets)
             self.create_hovmoeller_z_vs_time_plot(datasets)
->>>>>>> 41acdb31
+            self.create_hovmoeller_time_vs_lat_or_lon_plot(datasets)
 
 
 def main():
