#!/usr/bin/env python
# -*- coding: utf-8 -*-
"""Monitoring diagnostic to show multiple datasets in one plot (incl. biases).

Description
-----------
This diagnostic can be used to visualize multiple datasets in one plot.

For some plot types, a reference dataset can be defined. For this, use the
facet ``reference_for_monitor_diags: true`` in the definition of the dataset in
the recipe. Note that at most one reference dataset per variable is supported.

Currently supported plot types (use the option ``plots`` to specify them):
    - Time series (plot type ``timeseries``): for each variable separately, all
      datasets are plotted in one single figure. Input data needs to be 1D with
      single dimension `time`.
    - Annual cycle (plot type ``annual_cycle``): for each variable separately,
      all datasets are plotted in one single figure. Input data needs to be 1D
      with single dimension `month_number`.
    - Maps (plot type ``map``): for each variable and dataset, an individual
      map is plotted. If a reference dataset is defined, also include this
      dataset and a bias plot into the figure. Note that if a reference dataset
      is defined, all input datasets need to be given on the same horizontal
      grid (you can use the preprocessor :func:`esmvalcore.preprocessor.regrid`
      for this). Input data needs to be 2D with dimensions `latitude`,
      `longitude`.
    - Zonal mean profiles (plot type ``zonal_mean_profile``):
      for each variable and dataset, an individual profile is plotted. If a
      reference dataset is defined, also include this dataset and a bias plot
      into the figure. Note that if a reference dataset is defined, all input
      datasets need to be given on the same horizontal and vertical grid (you
      can use the preprocessors :func:`esmvalcore.preprocessor.regrid` and
      :func:`esmvalcore.preprocessor.extract_levels` for this). Input data
      needs to be 2D with dimensions `latitude`, `altitude`/`air_pressure`.

      .. warning::

          The plot_type ``profile`` for zonal mean profiles has been deprecated
          in ESMValTool version 2.9.0 and is scheduled for removal in version
          2.11.0. Please use plot type ``zonal_mean_profile`` instead. This is
          an exact replacement.

    - 1D profiles (plot type ``1d_profile``): for each variable separately, all
      datasets are plotted in one single figure. Input data needs to be 1D with
      single dimension `altitude` / `air_pressure`
    - Variable vs. latitude plot (plot type ``variable_vs_lat``):
      for each variable separately, all datasets are plotted in one
      single figure. Input data needs to be 1D with single
      dimension `latitude`.
    - Hovmoeller Z vs. time (plot type ``hovmoeller_z_vs_time``): for each
      variable and dataset, an individual figure is plotted. If a reference
      dataset is defined, also include this dataset and a bias plot into the
      figure. Note that if a reference dataset is defined, all input datasets
      need to be given on the same temporal and vertical grid (you can use
      the preprocessors :func:`esmvalcore.preprocessor.regrid_time` and
      :func:`esmvalcore.preprocessor.extract_levels` for this). Input data
      needs to be 2D with dimensions `time`, `altitude`/`air_pressure`.
    - Hovmoeller time vs. latitude or longitude (plot type
      ``hovmoeller_time_vs_lat_or_lon``): for each variable and dataset, an
      individual figure is plotted. If a reference dataset is defined, also
      include this dataset and a bias plot into the figure. Note that if a
      reference dataset is defined, all input datasets need to be given on the
      same temporal and horizontal grid (you can use the preprocessors
      :func:`esmvalcore.preprocessor.regrid_time` and
      :func:`esmvalcore.preprocessor.regrid` for this). Input data
      needs to be 2D with dimensions `time`, `latitude`/`longitude`.

    Benchmarking plots
    ------------------
    - maps (``benchmarking_map``):
    - Zonal mean profiles (plot type ``benchmarking_zonal``):

Author
------
Manuel Schlund (DLR, Germany)

Configuration options in recipe
-------------------------------
facet_used_for_labels: str, optional (default: 'dataset')
    Facet used to label different datasets in plot titles and legends. For
    example, ``facet_used_for_labels: dataset`` will use dataset names in plot
    titles and legends; ``facet_used_for_labels: exp`` will use experiments in
    plot titles and legends. In addition, ``facet_used_for_labels`` is used to
    select the correct ``plot_kwargs`` for the different datasets (see
    configuration options for the different plot types below).
figure_kwargs: dict, optional
    Optional keyword arguments for :func:`matplotlib.pyplot.figure`. By
    default, uses ``constrained_layout: true``.
group_variables_by: str, optional (default: 'short_name')
    Facet which is used to create variable groups. For each variable group, an
    individual plot is created.
plots: dict, optional
    Plot types plotted by this diagnostic (see list above). Dictionary keys
    must be ``timeseries``, ``annual_cycle``, ``map``, ``zonal_mean_profile``,
    ``1d_profile``, ``variable_vs_lat``, ``hovmoeller_z_vs_time``,
    ``hovmoeller_time_vs_lat_or_lon``. Dictionary values are dictionaries used
    as options for the corresponding plot. The allowed options for the
    different plot types are given below.
plot_filename: str, optional
    Filename pattern for the plots.
    Defaults to ``{plot_type}_{real_name}_{dataset}_{mip}_{exp}_{ensemble}``.
    All tags (i.e., the entries in curly brackets, e.g., ``{dataset}``, are
    replaced with the corresponding tags).
plot_folder: str, optional
    Path to the folder to store figures. Defaults to
    ``{plot_dir}/../../{dataset}/{exp}/{modeling_realm}/{real_name}``.  All
    tags (i.e., the entries in curly brackets, e.g., ``{dataset}``, are
    replaced with the corresponding tags).  ``{plot_dir}`` is replaced with the
    default ESMValTool plot directory (i.e.,
    ``output_dir/plots/diagnostic_name/script_name/``, see
    :ref:`esmvalcore:user configuration file`).
savefig_kwargs: dict, optional
    Optional keyword arguments for :func:`matplotlib.pyplot.savefig`. By
    default, uses ``bbox_inches: tight, dpi: 300, orientation: landscape``.
seaborn_settings: dict, optional
    Options for :func:`seaborn.set_theme` (affects all plots). By default, uses
    ``style: ticks``.

Configuration options for plot type ``timeseries``
--------------------------------------------------
annual_mean_kwargs: dict, optional
    Optional keyword arguments for :func:`iris.plot.plot` for plotting annual
    means. These keyword arguments update (and potentially overwrite) the
    ``plot_kwargs`` for the annual mean plots. Use ``annual_mean_kwargs`` to
    not show annual means.
gridline_kwargs: dict, optional
    Optional keyword arguments for grid lines. By default, ``color: lightgrey,
    alpha: 0.5`` are used. Use ``gridline_kwargs: false`` to not show grid
    lines.
legend_kwargs: dict, optional
    Optional keyword arguments for :func:`matplotlib.pyplot.legend`. Use
    ``legend_kwargs: false`` to not show legends.
plot_kwargs: dict, optional
    Optional keyword arguments for :func:`iris.plot.plot`. Dictionary keys are
    elements identified by ``facet_used_for_labels`` or ``default``, e.g.,
    ``CMIP6`` if ``facet_used_for_labels: project`` or ``historical`` if
    ``facet_used_for_labels: exp``. Dictionary values are dictionaries used as
    keyword arguments for :func:`iris.plot.plot`. String arguments can include
    facets in curly brackets which will be derived from the corresponding
    dataset, e.g., ``{project}``, ``{short_name}``, ``{exp}``. Examples:
    ``default: {linestyle: '-', label: '{project}'}, CMIP6: {color: red,
    linestyle: '--'}, OBS: {color: black}``.
pyplot_kwargs: dict, optional
    Optional calls to functions of :mod:`matplotlib.pyplot`. Dictionary keys
    are functions of :mod:`matplotlib.pyplot`. Dictionary values are used as
    single argument for these functions. String arguments can include facets in
    curly brackets which will be derived from the datasets plotted in the
    corresponding plot, e.g., ``{short_name}``, ``{exp}``. Facets like
    ``{project}`` that vary between the different datasets will be transformed
    to something like  ``ambiguous_project``. Examples: ``title: 'Awesome Plot
    of {long_name}'``, ``xlabel: '{short_name}'``, ``xlim: [0, 5]``.
time_format: str, optional (default: None)
    :func:`~datetime.datetime.strftime` format string that is used to format
    the time axis using :class:`matplotlib.dates.DateFormatter`. If ``None``,
    use the default formatting imposed by the iris plotting function.

Configuration options for plot type ``annual_cycle``
----------------------------------------------------
gridline_kwargs: dict, optional
    Optional keyword arguments for grid lines. By default, ``color: lightgrey,
    alpha: 0.5`` are used. Use ``gridline_kwargs: false`` to not show grid
    lines.
legend_kwargs: dict, optional
    Optional keyword arguments for :func:`matplotlib.pyplot.legend`. Use
    ``legend_kwargs: false`` to not show legends.
plot_kwargs: dict, optional
    Optional keyword arguments for :func:`iris.plot.plot`. Dictionary keys are
    elements identified by ``facet_used_for_labels`` or ``default``, e.g.,
    ``CMIP6`` if ``facet_used_for_labels: project`` or ``historical`` if
    ``facet_used_for_labels: exp``. Dictionary values are dictionaries used as
    keyword arguments for :func:`iris.plot.plot`. String arguments can include
    facets in curly brackets which will be derived from the corresponding
    dataset, e.g., ``{project}``, ``{short_name}``, ``{exp}``. Examples:
    ``default: {linestyle: '-', label: '{project}'}, CMIP6: {color: red,
    linestyle: '--'}, OBS: {color: black}``.
pyplot_kwargs: dict, optional
    Optional calls to functions of :mod:`matplotlib.pyplot`. Dictionary keys
    are functions of :mod:`matplotlib.pyplot`. Dictionary values are used as
    single argument for these functions. String arguments can include facets in
    curly brackets which will be derived from the datasets plotted in the
    corresponding plot, e.g., ``{short_name}``, ``{exp}``. Facets like
    ``{project}`` that vary between the different datasets will be transformed
    to something like  ``ambiguous_project``. Examples: ``title: 'Awesome Plot
    of {long_name}'``, ``xlabel: '{short_name}'``, ``xlim: [0, 5]``.

Configuration options for plot type ``map``
-------------------------------------------
cbar_label: str, optional (default: '{short_name} [{units}]')
    Colorbar label. Can include facets in curly brackets which will be derived
    from the corresponding dataset, e.g., ``{project}``, ``{short_name}``,
    ``{exp}``.
cbar_label_bias: str, optional (default: 'Δ{short_name} [{units}]')
    Colorbar label for plotting biases. Can include facets in curly brackets
    which will be derived from the corresponding dataset, e.g., ``{project}``,
    ``{short_name}``, ``{exp}``. This option has no effect if no reference
    dataset is given.
cbar_kwargs: dict, optional
    Optional keyword arguments for :func:`matplotlib.pyplot.colorbar`. By
    default, uses ``orientation: horizontal, aspect: 30``.
cbar_kwargs_bias: dict, optional
    Optional keyword arguments for :func:`matplotlib.pyplot.colorbar` for
    plotting biases. These keyword arguments update (and potentially overwrite)
    the ``cbar_kwargs`` for the bias plot. This option has no effect if no
    reference dataset is given.
common_cbar: bool, optional (default: False)
    Use a common colorbar for the top panels (i.e., plots of the dataset and
    the corresponding reference dataset) when using a reference dataset. If
    neither ``vmin`` and ``vmix`` nor ``levels`` is given in ``plot_kwargs``,
    the colorbar bounds are inferred from the dataset in the top left panel,
    which might lead to an inappropriate colorbar for the reference dataset
    (top right panel). Thus, the use of the ``plot_kwargs`` ``vmin`` and
    ``vmax`` or ``levels`` is highly recommend when using this ``common_cbar:
    true``. This option has no effect if no reference dataset is given.
fontsize: int, optional (default: 10)
    Fontsize used for ticks, labels and titles. For the latter, use the given
    fontsize plus 2. Does not affect suptitles.
gridline_kwargs: dict, optional
    Optional keyword arguments for grid lines. By default, ``color: lightgrey,
    alpha: 0.5`` are used. Use ``gridline_kwargs: false`` to not show grid
    lines.
plot_func: str, optional (default: 'contourf')
    Plot function used to plot the maps. Must be a function of :mod:`iris.plot`
    that supports plotting of 2D cubes with coordinates latitude and longitude.
plot_kwargs: dict, optional
    Optional keyword arguments for the plot function defined by ``plot_func``.
    Dictionary keys are elements identified by ``facet_used_for_labels`` or
    ``default``, e.g., ``CMIP6`` if ``facet_used_for_labels: project`` or
    ``historical`` if ``facet_used_for_labels: exp``. Dictionary values are
    dictionaries used as keyword arguments for the plot function defined by
    ``plot_func``. String arguments can include facets in curly brackets which
    will be derived from the corresponding dataset, e.g., ``{project}``,
    ``{short_name}``, ``{exp}``. Examples: ``default: {levels: 2}, CMIP6:
    {vmin: 200, vmax: 250}``. In addition to the normalization_ options
    supported by the plot function, the option ``norm: centered`` can be
    specified. In this case, the keywords ``vcenter`` and ``halfrange`` should
    be used instead of ``vmin`` or ``vmax`` (see
    :class:`~matplotlib.colors.CenteredNorm`).
plot_kwargs_bias: dict, optional
    Optional keyword arguments for the plot function defined by ``plot_func``
    for plotting biases. These keyword arguments update (and potentially
    overwrite) the ``plot_kwargs`` for the bias plot. This option has no effect
    if no reference dataset is given. See option ``plot_kwargs`` for more
    details. By default, uses ``cmap: bwr`` and ``norm: centered``.
projection: str, optional (default: 'Robinson')
    Projection used for the map plot. Needs to be a valid projection class of
    :mod:`cartopy.crs`. Keyword arguments can be specified using the option
    ``projection_kwargs``.
projection_kwargs: dict, optional
    Optional keyword arguments for the projection given by ``projection``. For
    the default projection ``Robinson``, the default keyword arguments
    ``central_longitude: 10`` are used.
pyplot_kwargs: dict, optional
    Optional calls to functions of :mod:`matplotlib.pyplot`. Dictionary keys
    are functions of :mod:`matplotlib.pyplot`. Dictionary values are used as
    single argument for these functions. String arguments can include facets in
    curly brackets which will be derived from the corresponding dataset, e.g.,
    ``{project}``, ``{short_name}``, ``{exp}``.  Examples: ``title: 'Awesome
    Plot of {long_name}'``, ``xlabel: '{short_name}'``, ``xlim: [0, 5]``.
rasterize: bool, optional (default: True)
    If ``True``, use rasterization_ for map plots to produce smaller files.
    This is only relevant for vector graphics (e.g., ``output_file_type:
    pdf,svg,ps``).
show_stats: bool, optional (default: True)
    Show basic statistics on the plots.
x_pos_stats_avg: float, optional (default: 0.0)
    Text x-position of average (shown on the left) in Axes coordinates. Can be
    adjusted to avoid overlap with the figure. Only relevant if ``show_stats:
    true``.
x_pos_stats_bias: float, optional (default: 0.92)
    Text x-position of bias statistics (shown on the right) in Axes
    coordinates. Can be adjusted to avoid overlap with the figure. Only
    relevant if ``show_stats: true``.

Configuration options for plot type ``zonal_mean_profile``
----------------------------------------------------------
cbar_label: str, optional (default: '{short_name} [{units}]')
    Colorbar label. Can include facets in curly brackets which will be derived
    from the corresponding dataset, e.g., ``{project}``, ``{short_name}``,
    ``{exp}``.
cbar_label_bias: str, optional (default: 'Δ{short_name} [{units}]')
    Colorbar label for plotting biases. Can include facets in curly brackets
    which will be derived from the corresponding dataset, e.g., ``{project}``,
    ``{short_name}``, ``{exp}``. This option has no effect if no reference
    dataset is given.
cbar_kwargs: dict, optional
    Optional keyword arguments for :func:`matplotlib.pyplot.colorbar`. By
    default, uses ``orientation: vertical``.
cbar_kwargs_bias: dict, optional
    Optional keyword arguments for :func:`matplotlib.pyplot.colorbar` for
    plotting biases. These keyword arguments update (and potentially overwrite)
    the ``cbar_kwargs`` for the bias plot. This option has no effect if no
    reference dataset is given.
common_cbar: bool, optional (default: False)
    Use a common colorbar for the top panels (i.e., plots of the dataset and
    the corresponding reference dataset) when using a reference dataset. If
    neither ``vmin`` and ``vmix`` nor ``levels`` is given in ``plot_kwargs``,
    the colorbar bounds are inferred from the dataset in the top left panel,
    which might lead to an inappropriate colorbar for the reference dataset
    (top right panel). Thus, the use of the ``plot_kwargs`` ``vmin`` and
    ``vmax`` or ``levels`` is highly recommend when using this ``common_cbar:
    true``. This option has no effect if no reference dataset is given.
fontsize: int, optional (default: 10)
    Fontsize used for ticks, labels and titles. For the latter, use the given
    fontsize plus 2. Does not affect suptitles.
log_y: bool, optional (default: True)
    Use logarithmic Y-axis.
plot_func: str, optional (default: 'contourf')
    Plot function used to plot the profiles. Must be a function of
    :mod:`iris.plot` that supports plotting of 2D cubes with coordinates
    latitude and altitude/air_pressure.
plot_kwargs: dict, optional
    Optional keyword arguments for the plot function defined by ``plot_func``.
    Dictionary keys are elements identified by ``facet_used_for_labels`` or
    ``default``, e.g., ``CMIP6`` if ``facet_used_for_labels: project`` or
    ``historical`` if ``facet_used_for_labels: exp``. Dictionary values are
    dictionaries used as keyword arguments for the plot function defined by
    ``plot_func``. String arguments can include facets in curly brackets which
    will be derived from the corresponding dataset, e.g., ``{project}``,
    ``{short_name}``, ``{exp}``. Examples: ``default: {levels: 2}, CMIP6:
    {vmin: 200, vmax: 250}``. In addition to the normalization_ options
    supported by the plot function, the option ``norm: centered`` can be
    specified. In this case, the keywords ``vcenter`` and ``halfrange`` should
    be used instead of ``vmin`` or ``vmax`` (see
    :class:`~matplotlib.colors.CenteredNorm`).
plot_kwargs_bias: dict, optional
    Optional keyword arguments for the plot function defined by ``plot_func``
    for plotting biases. These keyword arguments update (and potentially
    overwrite) the ``plot_kwargs`` for the bias plot. This option has no effect
    if no reference dataset is given. See option ``plot_kwargs`` for more
    details. By default, uses ``cmap: bwr`` and ``norm: centered``.
pyplot_kwargs: dict, optional
    Optional calls to functions of :mod:`matplotlib.pyplot`. Dictionary keys
    are functions of :mod:`matplotlib.pyplot`. Dictionary values are used as
    single argument for these functions. String arguments can include facets in
    curly brackets which will be derived from the corresponding dataset, e.g.,
    ``{project}``, ``{short_name}``, ``{exp}``.  Examples: ``title: 'Awesome
    Plot of {long_name}'``, ``xlabel: '{short_name}'``, ``xlim: [0, 5]``.
rasterize: bool, optional (default: True)
    If ``True``, use rasterization_ for profile plots to produce smaller files.
    This is only relevant for vector graphics (e.g., ``output_file_type:
    pdf,svg,ps``).
show_stats: bool, optional (default: True)
    Show basic statistics on the plots.
show_y_minor_ticklabels: bool, optional (default: False)
    Show tick labels for the minor ticks on the Y axis.
x_pos_stats_avg: float, optional (default: 0.01)
    Text x-position of average (shown on the left) in Axes coordinates. Can be
    adjusted to avoid overlap with the figure. Only relevant if ``show_stats:
    true``.
x_pos_stats_bias: float, optional (default: 0.7)
    Text x-position of bias statistics (shown on the right) in Axes
    coordinates. Can be adjusted to avoid overlap with the figure. Only
    relevant if ``show_stats: true``.

Configuration options for plot type ``1d_profile``
--------------------------------------------------
aspect_ratio: float, optional (default: 1.5)
    Aspect ratio of the plot. The default value results in a slender upright
    plot.
gridline_kwargs: dict, optional
    Optional keyword arguments for grid lines. By default, ``color: lightgrey,
    alpha: 0.5`` are used. Use ``gridline_kwargs: false`` to not show grid
    lines.
legend_kwargs: dict, optional
    Optional keyword arguments for :func:`matplotlib.pyplot.legend`. Use
    ``legend_kwargs: false`` to not show legends.
log_x: bool, optional (default: False)
    Use logarithmic X-axis. Note that for the logarithmic x axis tickmarks are
    set so that minor tickmarks show up. Setting of individual tickmarks by
    pyplot_kwargs is not recommended in this case.
log_y: bool, optional (default: True)
    Use logarithmic Y-axis.
plot_kwargs: dict, optional
    Optional keyword arguments for :func:`iris.plot.plot`. Dictionary keys are
    elements identified by ``facet_used_for_labels`` or ``default``, e.g.,
    ``CMIP6`` if ``facet_used_for_labels: project`` or ``historical`` if
    ``facet_used_for_labels: exp``. Dictionary values are dictionaries used as
    keyword arguments for :func:`iris.plot.plot`. String arguments can include
    facets in curly brackets which will be derived from the corresponding
    dataset, e.g., ``{project}``, ``{short_name}``, ``{exp}``. Examples:
    ``default: {linestyle: '-', label: '{project}'}, CMIP6: {color: red,
    linestyle: '--'}, OBS: {color: black}``.
pyplot_kwargs: dict, optional
    Optional calls to functions of :mod:`matplotlib.pyplot`. Dictionary keys
    are functions of :mod:`matplotlib.pyplot`. Dictionary values are used as
    single argument for these functions. String arguments can include facets in
    curly brackets which will be derived from the datasets plotted in the
    corresponding plot, e.g., ``{short_name}``, ``{exp}``. Facets like
    ``{project}`` that vary between the different datasets will be transformed
    to something like  ``ambiguous_project``. Examples: ``title: 'Awesome Plot
    of {long_name}'``, ``xlabel: '{short_name}'``, ``xlim: [0, 5]``.
show_y_minor_ticklabels: bool, optional (default: False)
    Show tick labels for the minor ticks on the Y axis.

Configuration options for plot type ``variable_vs_lat``
-------------------------------------------------------
gridline_kwargs: dict, optional
    Optional keyword arguments for grid lines. By default, ``color: lightgrey,
    alpha: 0.5`` are used. Use ``gridline_kwargs: false`` to not show grid
    lines.
legend_kwargs: dict, optional
    Optional keyword arguments for :func:`matplotlib.pyplot.legend`. Use
    ``legend_kwargs: false`` to not show legends.
plot_kwargs: dict, optional
    Optional keyword arguments for :func:`iris.plot.plot`. Dictionary keys are
    elements identified by ``facet_used_for_labels`` or ``default``, e.g.,
    ``CMIP6`` if ``facet_used_for_labels: project`` or ``historical`` if
    ``facet_used_for_labels: exp``. Dictionary values are dictionaries used as
    keyword arguments for :func:`iris.plot.plot`. String arguments can include
    facets in curly brackets which will be derived from the corresponding
    dataset, e.g., ``{project}``, ``{short_name}``, ``{exp}``. Examples:
    ``default: {linestyle: '-', label: '{project}'}, CMIP6: {color: red,
    linestyle: '--'}, OBS: {color: black}``.
pyplot_kwargs: dict, optional
    Optional calls to functions of :mod:`matplotlib.pyplot`. Dictionary keys
    are functions of :mod:`matplotlib.pyplot`. Dictionary values are used as
    single argument for these functions. String arguments can include facets in
    curly brackets which will be derived from the datasets plotted in the
    corresponding plot, e.g., ``{short_name}``, ``{exp}``. Facets like
    ``{project}`` that vary between the different datasets will be transformed
    to something like  ``ambiguous_project``. Examples: ``title: 'Awesome Plot
    of {long_name}'``, ``xlabel: '{short_name}'``, ``xlim: [0, 5]``.

Configuration options for plot type ``hovmoeller_z_vs_time``
------------------------------------------------------------
cbar_label: str, optional (default: '{short_name} [{units}]')
    Colorbar label. Can include facets in curly brackets which will be derived
    from the corresponding dataset, e.g., ``{project}``, ``{short_name}``,
    ``{exp}``.
cbar_label_bias: str, optional (default: 'Δ{short_name} [{units}]')
    Colorbar label for plotting biases. Can include facets in curly brackets
    which will be derived from the corresponding dataset, e.g., ``{project}``,
    ``{short_name}``, ``{exp}``. This option has no effect if no reference
    dataset is given.
cbar_kwargs: dict, optional
    Optional keyword arguments for :func:`matplotlib.pyplot.colorbar`. By
    default, uses ``orientation: vertical``.
cbar_kwargs_bias: dict, optional
    Optional keyword arguments for :func:`matplotlib.pyplot.colorbar` for
    plotting biases. These keyword arguments update (and potentially overwrite)
    the ``cbar_kwargs`` for the bias plot. This option has no effect if no
    reference dataset is given.
common_cbar: bool, optional (default: False)
    Use a common colorbar for the top panels (i.e., plots of the dataset and
    the corresponding reference dataset) when using a reference dataset. If
    neither ``vmin`` and ``vmix`` nor ``levels`` is given in ``plot_kwargs``,
    the colorbar bounds are inferred from the dataset in the top left panel,
    which might lead to an inappropriate colorbar for the reference dataset
    (top right panel). Thus, the use of the ``plot_kwargs`` ``vmin`` and
    ``vmax`` or ``levels`` is highly recommend when using this ``common_cbar:
    true``. This option has no effect if no reference dataset is given.
fontsize: int, optional (default: 10)
    Fontsize used for ticks, labels and titles. For the latter, use the given
    fontsize plus 2. Does not affect suptitles.
log_y: bool, optional (default: True)
    Use logarithmic Y-axis.
plot_func: str, optional (default: 'contourf')
    Plot function used to plot the profiles. Must be a function of
    :mod:`iris.plot` that supports plotting of 2D cubes with coordinates
    latitude and altitude/air_pressure.
plot_kwargs: dict, optional
    Optional keyword arguments for the plot function defined by ``plot_func``.
    Dictionary keys are elements identified by ``facet_used_for_labels`` or
    ``default``, e.g., ``CMIP6`` if ``facet_used_for_labels: project`` or
    ``historical`` if ``facet_used_for_labels: exp``. Dictionary values are
    dictionaries used as keyword arguments for the plot function defined by
    ``plot_func``. String arguments can include facets in curly brackets which
    will be derived from the corresponding dataset, e.g., ``{project}``,
    ``{short_name}``, ``{exp}``. Examples: ``default: {levels: 2}, CMIP6:
    {vmin: 200, vmax: 250}``. In addition to the normalization_ options
    supported by the plot function, the option ``norm: centered`` can be
    specified. In this case, the keywords ``vcenter`` and ``halfrange`` should
    be used instead of ``vmin`` or ``vmax`` (see
    :class:`~matplotlib.colors.CenteredNorm`).
plot_kwargs_bias: dict, optional
    Optional keyword arguments for the plot function defined by ``plot_func``
    for plotting biases. These keyword arguments update (and potentially
    overwrite) the ``plot_kwargs`` for the bias plot. This option has no effect
    if no reference dataset is given. See option ``plot_kwargs`` for more
    details. By default, uses ``cmap: bwr`` and ``norm: centered``.
pyplot_kwargs: dict, optional
    Optional calls to functions of :mod:`matplotlib.pyplot`. Dictionary keys
    are functions of :mod:`matplotlib.pyplot`. Dictionary values are used as
    single argument for these functions. String arguments can include facets in
    curly brackets which will be derived from the corresponding dataset, e.g.,
    ``{project}``, ``{short_name}``, ``{exp}``.  Examples: ``title: 'Awesome
    Plot of {long_name}'``, ``xlabel: '{short_name}'``, ``xlim: [0, 5]``.
rasterize: bool, optional (default: True)
    If ``True``, use rasterization_ for profile plots to produce smaller files.
    This is only relevant for vector graphics (e.g., ``output_file_type:
    pdf,svg,ps``).
show_stats: bool, optional (default: True)
    Show basic statistics on the plots.
show_y_minor_ticklabels: bool, optional (default: False)
    Show tick labels for the minor ticks on the Y axis.
x_pos_stats_avg: float, optional (default: 0.01)
    Text x-position of average (shown on the left) in Axes coordinates. Can be
    adjusted to avoid overlap with the figure. Only relevant if ``show_stats:
    true``.
x_pos_stats_bias: float, optional (default: 0.7)
    Text x-position of bias statistics (shown on the right) in Axes
    coordinates. Can be adjusted to avoid overlap with the figure. Only
    relevant if ``show_stats: true``.
time_format: str, optional (default: None)
    :func:`~datetime.datetime.strftime` format string that is used to format
    the time axis using :class:`matplotlib.dates.DateFormatter`. If ``None``,
    use the default formatting imposed by the iris plotting function.

Configuration options for plot type ``hovmoeller_time_vs_lat_or_lon``
---------------------------------------------------------------------
cbar_label: str, optional (default: '{short_name} [{units}]')
    Colorbar label. Can include facets in curly brackets which will be derived
    from the corresponding dataset, e.g., ``{project}``, ``{short_name}``,
    ``{exp}``.
cbar_label_bias: str, optional (default: 'Δ{short_name} [{units}]')
    Colorbar label for plotting biases. Can include facets in curly brackets
    which will be derived from the corresponding dataset, e.g., ``{project}``,
    ``{short_name}``, ``{exp}``. This option has no effect if no reference
    dataset is given.
cbar_kwargs: dict, optional
    Optional keyword arguments for :func:`matplotlib.pyplot.colorbar`. By
    default, uses ``orientation: vertical``.
cbar_kwargs_bias: dict, optional
    Optional keyword arguments for :func:`matplotlib.pyplot.colorbar` for
    plotting biases. These keyword arguments update (and potentially overwrite)
    the ``cbar_kwargs`` for the bias plot. This option has no effect if no
    reference dataset is given.
common_cbar: bool, optional (default: False)
    Use a common colorbar for the top panels (i.e., plots of the dataset and
    the corresponding reference dataset) when using a reference dataset. If
    neither ``vmin`` and ``vmix`` nor ``levels`` is given in ``plot_kwargs``,
    the colorbar bounds are inferred from the dataset in the top left panel,
    which might lead to an inappropriate colorbar for the reference dataset
    (top right panel). Thus, the use of the ``plot_kwargs`` ``vmin`` and
    ``vmax`` or ``levels`` is highly recommend when using this ``common_cbar:
    true``. This option has no effect if no reference dataset is given.
fontsize: int, optional (default: 10)
    Fontsize used for ticks, labels and titles. For the latter, use the given
    fontsize plus 2. Does not affect suptitles.
plot_func: str, optional (default: 'contourf')
    Plot function used to plot the profiles. Must be a function of
    :mod:`iris.plot` that supports plotting of 2D cubes with coordinates
    latitude and height/air_pressure.
plot_kwargs: dict, optional
    Optional keyword arguments for the plot function defined by ``plot_func``.
    Dictionary keys are elements identified by ``facet_used_for_labels`` or
    ``default``, e.g., ``CMIP6`` if ``facet_used_for_labels: project`` or
    ``historical`` if ``facet_used_for_labels: exp``. Dictionary values are
    dictionaries used as keyword arguments for the plot function defined by
    ``plot_func``. String arguments can include facets in curly brackets which
    will be derived from the corresponding dataset, e.g., ``{project}``,
    ``{short_name}``, ``{exp}``. Examples: ``default: {levels: 2}, CMIP6:
    {vmin: 200, vmax: 250}``. In addition to the normalization_ options
    supported by the plot function, the option ``norm: centered`` can be
    specified. In this case, the keywords ``vcenter`` and ``halfrange`` should
    be used instead of ``vmin`` or ``vmax`` (see
    :class:`~matplotlib.colors.CenteredNorm`).
plot_kwargs_bias: dict, optional
    Optional keyword arguments for the plot function defined by ``plot_func``
    for plotting biases. These keyword arguments update (and potentially
    overwrite) the ``plot_kwargs`` for the bias plot. This option has no effect
    if no reference dataset is given. See option ``plot_kwargs`` for more
    details. By default, uses ``cmap: bwr`` and ``norm: centered``.
pyplot_kwargs: dict, optional
    Optional calls to functions of :mod:`matplotlib.pyplot`. Dictionary keys
    are functions of :mod:`matplotlib.pyplot`. Dictionary values are used as
    single argument for these functions. String arguments can include facets in
    curly brackets which will be derived from the corresponding dataset, e.g.,
    ``{project}``, ``{short_name}``, ``{exp}``.  Examples: ``title: 'Awesome
    Plot of {long_name}'``, ``xlabel: '{short_name}'``, ``xlim: [0, 5]``.
rasterize: bool, optional (default: True)
    If ``True``, use rasterization_ for profile plots to produce smaller files.
    This is only relevant for vector graphics (e.g., ``output_file_type:
    pdf,svg,ps``).
show_y_minor_ticks: bool, optional (default: True)
    Show minor ticks for time on the Y axis.
show_x_minor_ticks: bool, optional (default: True)
    Show minor ticks for latitude or longitude on the X axis.
time_format: str, optional (default: None)
    :func:`~datetime.datetime.strftime` format string that is used to format
    the time axis using :class:`matplotlib.dates.DateFormatter`. If ``None``,
    use the default formatting imposed by the iris plotting function.

Configuration options for plot type ``benchmarking_map``
--------------------------------------------------------

Configuration options for plot type ``benchmarking_zonal``
----------------------------------------------------------

.. hint::

   Extra arguments given to the recipe are ignored, so it is safe to use yaml
   anchors to share the configuration of common arguments with other monitor
   diagnostic script.

.. _rasterization: https://matplotlib.org/stable/gallery/misc/
   rasterization_demo.html
.. _normalization: https://matplotlib.org/stable/users/explain/colors/
   colormapnorms.html

"""
import logging
import warnings
from copy import deepcopy
from pathlib import Path
from pprint import pformat

import cartopy.crs as ccrs
import iris
import matplotlib as mpl
import matplotlib.dates as mdates
import matplotlib.pyplot as plt
import numpy as np
import pandas as pd
import seaborn as sns
from iris.analysis.cartography import area_weights
from iris.coord_categorisation import add_year
from iris.coords import AuxCoord
from matplotlib.colors import CenteredNorm
from matplotlib.gridspec import GridSpec
from matplotlib.ticker import (
    AutoMinorLocator,
    FormatStrFormatter,
    LogLocator,
    NullFormatter,
)
from sklearn.metrics import r2_score

import esmvaltool.diag_scripts.shared.iris_helpers as ih
from esmvaltool.diag_scripts.monitor.monitor_base import MonitorBase
from esmvaltool.diag_scripts.shared import (
    ProvenanceLogger,
    get_diagnostic_filename,
    group_metadata,
    io,
    run_diagnostic,
)
from esmvaltool.diag_scripts.seaborn_diag import (
     _get_dataframe,
)

logger = logging.getLogger(Path(__file__).stem)


class MultiDatasets(MonitorBase):
    """Diagnostic to plot multi-dataset plots."""

    def __init__(self, config):
        """Initialize class member."""
        super().__init__(config)

        # Get default settings
        self.cfg = deepcopy(self.cfg)
        self.cfg.setdefault('add_ancillary_variables', False)
        self.cfg.setdefault('add_aux_coords', False)
        self.cfg.setdefault('add_cell_measures', False)
        self.cfg.setdefault('facet_used_for_labels', 'dataset')
        self.cfg.setdefault('facets_as_columns', [])
        self.cfg.setdefault('figure_kwargs', {'constrained_layout': True})
        self.cfg.setdefault('group_variables_by', 'short_name')
        self.cfg.setdefault('groupby_facet', 'short_name')
        self.cfg.setdefault('savefig_kwargs', {
            'bbox_inches': 'tight',
            'dpi': 300,
            'orientation': 'landscape',
        })
        self.cfg.setdefault('seaborn_settings', {'style': 'ticks'})
        logger.info("Using facet '%s' to group variables",
                    self.cfg['group_variables_by'])
        logger.info("Using facet '%s' to create labels",
                    self.cfg['facet_used_for_labels'])

        # Load input data
        self.input_data = self._load_and_preprocess_data()
        self.grouped_input_data = group_metadata(
            self.input_data,
            self.cfg['group_variables_by'],
            sort=self.cfg['facet_used_for_labels'],
        )

        if 'profile' in self.plots:
            logger.warning("The plot_type ``profile`` for zonal mean profiles"
                           " has been deprecated in ESMValTool version 2.9.0"
                           " and is scheduled for removal in version 2.11.0."
                           " Please use plot type ``zonal_mean_profile``"
                           " instead. This is an exact replacement.")
            if 'zonal_mean_profile' in self.plots:
                raise ValueError(
                    "Both ``profile`` and ``zonal_mean_profile`` is used."
                    " Please use ``zonal_mean_profile`` only.")
            self.plots['zonal_mean_profile'] = self.plots.pop('profile')

        # Check given plot types and set default settings for them
        self.supported_plot_types = [
            'timeseries',
            'annual_cycle',
            'map',
            'zonal_mean_profile',
            '1d_profile',
            'variable_vs_lat',
            'hovmoeller_z_vs_time',
            'hovmoeller_time_vs_lat_or_lon',
            'benchmarking_boxplot',
            'benchmarking_map',
            'benchmarking_zonal',
        ]
        for (plot_type, plot_options) in self.plots.items():
            if plot_type not in self.supported_plot_types:
                raise ValueError(
                    f"Got unexpected plot type '{plot_type}' for option "
                    f"'plots', expected one of {self.supported_plot_types}")
            if plot_options is None:
                self.plots[plot_type] = {}

            # Default options for the different plot types
            if plot_type == 'timeseries':
                self.plots[plot_type].setdefault('annual_mean_kwargs', {})
                self.plots[plot_type].setdefault('gridline_kwargs', {})
                self.plots[plot_type].setdefault('legend_kwargs', {})
                self.plots[plot_type].setdefault('plot_kwargs', {})
                self.plots[plot_type].setdefault('pyplot_kwargs', {})
                self.plots[plot_type].setdefault('time_format', None)

            elif plot_type == 'annual_cycle':
                self.plots[plot_type].setdefault('gridline_kwargs', {})
                self.plots[plot_type].setdefault('legend_kwargs', {})
                self.plots[plot_type].setdefault('plot_kwargs', {})
                self.plots[plot_type].setdefault('pyplot_kwargs', {})

            elif plot_type == 'benchmarking_boxplot':
                self.plots[plot_type].setdefault('plot_kwargs', {})
                self.plots[plot_type].setdefault('pyplot_kwargs', {})
                self.plots[plot_type].setdefault('fontsize', 10)

            elif plot_type == 'map':
                self.plots[plot_type].setdefault(
                    'cbar_label', '{short_name} [{units}]')
                self.plots[plot_type].setdefault(
                    'cbar_label_bias', 'Δ{short_name} [{units}]')
                self.plots[plot_type].setdefault(
                    'cbar_kwargs', {'orientation': 'horizontal', 'aspect': 30}
                )
                self.plots[plot_type].setdefault('cbar_kwargs_bias', {})
                self.plots[plot_type].setdefault('common_cbar', False)
                self.plots[plot_type].setdefault('fontsize', 10)
                self.plots[plot_type].setdefault('gridline_kwargs', {})
                self.plots[plot_type].setdefault('plot_func', 'contourf')
                self.plots[plot_type].setdefault('plot_kwargs', {})
                self.plots[plot_type].setdefault('plot_kwargs_bias', {})
                self.plots[plot_type]['plot_kwargs_bias'].setdefault(
                    'cmap', 'bwr'
                )
                self.plots[plot_type]['plot_kwargs_bias'].setdefault(
                    'norm', 'centered'
                )
                if 'projection' not in self.plots[plot_type]:
                    self.plots[plot_type].setdefault('projection', 'Robinson')
                    self.plots[plot_type].setdefault(
                        'projection_kwargs', {'central_longitude': 10}
                    )
                else:
                    self.plots[plot_type].setdefault('projection_kwargs', {})
                self.plots[plot_type].setdefault('pyplot_kwargs', {})
                self.plots[plot_type].setdefault('rasterize', True)
                self.plots[plot_type].setdefault('show_stats', True)
                self.plots[plot_type].setdefault('x_pos_stats_avg', 0.0)
                self.plots[plot_type].setdefault('x_pos_stats_bias', 0.92)

            elif plot_type == 'benchmarking_map':
                self.plots[plot_type].setdefault(
                    'cbar_label', '{short_name} [{units}]')
                self.plots[plot_type].setdefault(
                    'cbar_label_bias', '{short_name} [{units}]')
                self.plots[plot_type].setdefault(
                    'cbar_kwargs', {'orientation': 'horizontal', 'aspect': 30}
                )
                self.plots[plot_type].setdefault('cbar_kwargs_bias', {})
                self.plots[plot_type].setdefault('common_cbar', False)
                self.plots[plot_type].setdefault('fontsize', 10)
                self.plots[plot_type].setdefault('gridline_kwargs', {})
                self.plots[plot_type].setdefault('plot_func', 'contourf')
                self.plots[plot_type].setdefault('plot_kwargs', {})
                if 'projection' not in self.plots[plot_type]:
                    self.plots[plot_type].setdefault('projection', 'Robinson')
                    self.plots[plot_type].setdefault(
                        'projection_kwargs', {'central_longitude': 10}
                    )
                else:
                    self.plots[plot_type].setdefault('projection_kwargs', {})
                self.plots[plot_type].setdefault('pyplot_kwargs', {})
                self.plots[plot_type].setdefault('rasterize', True)
                self.plots[plot_type].setdefault('show_stats', True)
                self.plots[plot_type].setdefault('x_pos_stats_avg', 0.0)
                self.plots[plot_type].setdefault('x_pos_stats_bias', 0.92)

            elif plot_type == 'zonal_mean_profile':
                self.plots[plot_type].setdefault(
                    'cbar_label', '{short_name} [{units}]')
                self.plots[plot_type].setdefault(
                    'cbar_label_bias', 'Δ{short_name} [{units}]')
                self.plots[plot_type].setdefault(
                    'cbar_kwargs', {'orientation': 'vertical'}
                )
                self.plots[plot_type].setdefault('cbar_kwargs_bias', {})
                self.plots[plot_type].setdefault('common_cbar', False)
                self.plots[plot_type].setdefault('fontsize', 10)
                self.plots[plot_type].setdefault('log_y', True)
                self.plots[plot_type].setdefault('plot_func', 'contourf')
                self.plots[plot_type].setdefault('plot_kwargs', {})
                self.plots[plot_type].setdefault('plot_kwargs_bias', {})
                self.plots[plot_type]['plot_kwargs_bias'].setdefault(
                    'cmap', 'bwr'
                )
                self.plots[plot_type]['plot_kwargs_bias'].setdefault(
                    'norm', 'centered'
                )
                self.plots[plot_type].setdefault('pyplot_kwargs', {})
                self.plots[plot_type].setdefault('rasterize', True)
                self.plots[plot_type].setdefault('show_stats', True)
                self.plots[plot_type].setdefault(
                    'show_y_minor_ticklabels', False
                )
                self.plots[plot_type].setdefault('x_pos_stats_avg', 0.01)
                self.plots[plot_type].setdefault('x_pos_stats_bias', 0.7)

            elif plot_type == 'benchmarking_zonal':
                self.plots[plot_type].setdefault(
                    'cbar_label', '{short_name} [{units}]')
                self.plots[plot_type].setdefault(
                    'cbar_label_bias', 'Δ{short_name} [{units}]')
                self.plots[plot_type].setdefault(
                    'cbar_kwargs', {'orientation': 'vertical'}
                )
                self.plots[plot_type].setdefault('cbar_kwargs_bias', {})
                self.plots[plot_type].setdefault('common_cbar', False)
                self.plots[plot_type].setdefault('fontsize', 10)
                self.plots[plot_type].setdefault('log_y', True)
                self.plots[plot_type].setdefault('plot_func', 'contourf')
                self.plots[plot_type].setdefault('plot_kwargs', {})
                self.plots[plot_type].setdefault('plot_kwargs_bias', {})
                self.plots[plot_type]['plot_kwargs_bias'].setdefault(
                    'cmap', 'bwr'
                )
                self.plots[plot_type]['plot_kwargs_bias'].setdefault(
                    'norm', 'centered'
                )
                self.plots[plot_type].setdefault('pyplot_kwargs', {})
                self.plots[plot_type].setdefault('rasterize', True)
                self.plots[plot_type].setdefault('show_stats', True)
                self.plots[plot_type].setdefault(
                    'show_y_minor_ticklabels', False
                )
                self.plots[plot_type].setdefault('x_pos_stats_avg', 0.01)
                self.plots[plot_type].setdefault('x_pos_stats_bias', 0.7)

            elif plot_type == '1d_profile':
                self.plots[plot_type].setdefault('aspect_ratio', 1.5)
                self.plots[plot_type].setdefault('gridline_kwargs', {})
                self.plots[plot_type].setdefault('legend_kwargs', {})
                self.plots[plot_type].setdefault('log_x', False)
                self.plots[plot_type].setdefault('log_y', True)
                self.plots[plot_type].setdefault('plot_kwargs', {})
                self.plots[plot_type].setdefault('pyplot_kwargs', {})
                self.plots[plot_type].setdefault(
                    'show_y_minor_ticklabels', False
                )
            elif plot_type == 'variable_vs_lat':
                self.plots[plot_type].setdefault('gridline_kwargs', {})
                self.plots[plot_type].setdefault('legend_kwargs', {})
                self.plots[plot_type].setdefault('plot_kwargs', {})
                self.plots[plot_type].setdefault('pyplot_kwargs', {})

            elif plot_type == 'hovmoeller_z_vs_time':
                self.plots[plot_type].setdefault('cbar_label',
                                                 '{short_name} [{units}]')
                self.plots[plot_type].setdefault('cbar_label_bias',
                                                 'Δ{short_name} [{units}]')
                self.plots[plot_type].setdefault('cbar_kwargs',
                                                 {'orientation': 'vertical'})
                self.plots[plot_type].setdefault('cbar_kwargs_bias', {})
                self.plots[plot_type].setdefault('common_cbar', False)
                self.plots[plot_type].setdefault('fontsize', 10)
                self.plots[plot_type].setdefault('log_y', True)
                self.plots[plot_type].setdefault('plot_func', 'contourf')
                self.plots[plot_type].setdefault('plot_kwargs', {})
                self.plots[plot_type].setdefault('plot_kwargs_bias', {})
                self.plots[plot_type]['plot_kwargs_bias'].setdefault(
                    'cmap', 'bwr')
                self.plots[plot_type]['plot_kwargs_bias'].setdefault(
                    'norm', 'centered'
                )
                self.plots[plot_type].setdefault('pyplot_kwargs', {})
                self.plots[plot_type].setdefault('rasterize', True)
                self.plots[plot_type].setdefault('show_stats', True)
                self.plots[plot_type].setdefault('show_y_minor_ticklabels',
                                                 False)
                self.plots[plot_type].setdefault('time_format', None)
                self.plots[plot_type].setdefault('x_pos_stats_avg', 0.01)
                self.plots[plot_type].setdefault('x_pos_stats_bias', 0.7)

            elif plot_type == 'hovmoeller_time_vs_lat_or_lon':
                self.plots[plot_type].setdefault(
                    'cbar_label', '{short_name} [{units}]')
                self.plots[plot_type].setdefault(
                    'cbar_label_bias', 'Δ{short_name} [{units}]')
                self.plots[plot_type].setdefault(
                    'cbar_kwargs', {'orientation': 'vertical'}
                )
                self.plots[plot_type].setdefault('cbar_kwargs_bias', {})
                self.plots[plot_type].setdefault('common_cbar', False)
                self.plots[plot_type].setdefault('fontsize', 10)
                self.plots[plot_type].setdefault('plot_func', 'contourf')
                self.plots[plot_type].setdefault('plot_kwargs', {})
                self.plots[plot_type].setdefault('plot_kwargs_bias', {})
                self.plots[plot_type]['plot_kwargs_bias'].setdefault(
                    'cmap', 'bwr'
                )
                self.plots[plot_type]['plot_kwargs_bias'].setdefault(
                    'norm', 'centered'
                )
                self.plots[plot_type].setdefault('pyplot_kwargs', {})
                self.plots[plot_type].setdefault('rasterize', True)
                self.plots[plot_type].setdefault(
                    'show_y_minor_ticks', True
                )
                self.plots[plot_type].setdefault(
                    'show_x_minor_ticks', True
                )
                self.plots[plot_type].setdefault('time_format', None)

        # Check that facet_used_for_labels is present for every dataset
        for dataset in self.input_data:
            if self.cfg['facet_used_for_labels'] not in dataset:
                raise ValueError(
                    f"facet_used_for_labels "
                    f"'{self.cfg['facet_used_for_labels']}' not present for "
                    f"the following dataset:\n{pformat(dataset)}")

        # Load seaborn settings
        sns.set_theme(**self.cfg['seaborn_settings'])

    def _add_colorbar(self, plot_type, plot_left, plot_right, axes_left,
                      axes_right, dataset_left, dataset_right):
        """Add colorbar(s) for plots."""
        fontsize = self.plots[plot_type]['fontsize']
        cbar_kwargs = self._get_cbar_kwargs(plot_type)
        cbar_label_left = self._get_cbar_label(plot_type, dataset_left)
        cbar_label_right = self._get_cbar_label(plot_type, dataset_right)

        # Create one common colorbar for the top panels
        # Note: Increase aspect ratio for nicer looks
        if self.plots[plot_type]['common_cbar']:
            if 'aspect' in cbar_kwargs:
                cbar_kwargs['aspect'] += 20.0
            cbar = plt.colorbar(plot_left, ax=[axes_left, axes_right],
                                **cbar_kwargs)
            cbar.set_label(cbar_label_left, fontsize=fontsize)
            cbar.ax.tick_params(labelsize=fontsize)

        # Create two separate colorbars for the top panels
        else:
            cbar_left = plt.colorbar(plot_left, ax=axes_left, **cbar_kwargs)
            cbar_left.set_label(cbar_label_left, fontsize=fontsize)
            cbar_left.ax.tick_params(labelsize=fontsize)
            cbar_right = plt.colorbar(plot_right, ax=axes_right, **cbar_kwargs)
            cbar_right.set_label(cbar_label_right, fontsize=fontsize)
            cbar_right.ax.tick_params(labelsize=fontsize)

    def _add_stats(self, plot_type, axes, dim_coords, dataset,
                   ref_dataset=None):
        """Add text to plot that describes basic statistics."""
        if not self.plots[plot_type]['show_stats']:
            return

        # Extract cube(s)
        cube = dataset['cube']
        if ref_dataset is None:
            ref_cube = None
            label = self._get_label(dataset)
        else:
            ref_cube = ref_dataset['cube']
            label = (f'{self._get_label(dataset)} vs. '
                     f'{self._get_label(ref_dataset)}')

        # Different options for the different plots types
        fontsize = 6.0
        y_pos = 0.95
        if all([
                'x_pos_stats_avg' in self.plots[plot_type],
                'x_pos_stats_bias' in self.plots[plot_type],
        ]):
            x_pos_bias = self.plots[plot_type]['x_pos_stats_bias']
            x_pos = self.plots[plot_type]['x_pos_stats_avg']
        else:
            raise NotImplementedError(f"plot_type '{plot_type}' not supported")

        # For zonal_mean_profile plots add scalar longitude coordinate
        # (necessary for calculation of area weights). The exact values for the
        # points/bounds of this coordinate do not matter since they don't
        # change the weights.
        if not cube.coords('longitude'):
            lon_coord = AuxCoord(
                180.0,
                bounds=[0.0, 360.0],
                var_name='lon',
                standard_name='longitude',
                long_name='longitude',
                units='degrees_east',
            )
            cube.add_aux_coord(lon_coord, ())

        # Mean
        weights = area_weights(cube)
        if ref_cube is None:
            mean = cube.collapsed(dim_coords, iris.analysis.MEAN,
                                  weights=weights)
            logger.info(
                "Area-weighted mean of %s for %s = %f%s",
                dataset['short_name'],
                label,
                mean.data,
                dataset['units'],
            )
        else:
            mean = (cube - ref_cube).collapsed(dim_coords, iris.analysis.MEAN,
                                               weights=weights)
            logger.info(
                "Area-weighted bias of %s for %s = %f%s",
                dataset['short_name'],
                label,
                mean.data,
                dataset['units'],
            )
        axes.text(x_pos, y_pos, f"{mean.data:.2f}{cube.units}",
                  fontsize=fontsize, transform=axes.transAxes)
        if ref_cube is None:
            return

        # Weighted RMSE
        rmse = (cube - ref_cube).collapsed(dim_coords, iris.analysis.RMS,
                                           weights=weights)
        axes.text(x_pos_bias, y_pos, f"RMSE={rmse.data:.2f}{cube.units}",
                  fontsize=fontsize, transform=axes.transAxes)
        logger.info(
            "Area-weighted RMSE of %s for %s = %f%s",
            dataset['short_name'],
            label,
            rmse.data,
            dataset['units'],
        )

        # Weighted R2
        mask = np.ma.getmaskarray(cube.data).ravel()
        mask |= np.ma.getmaskarray(ref_cube.data).ravel()
        cube_data = cube.data.ravel()[~mask]
        ref_cube_data = ref_cube.data.ravel()[~mask]
        weights = weights.ravel()[~mask]
        r2_val = r2_score(cube_data, ref_cube_data, sample_weight=weights)
        axes.text(x_pos_bias, y_pos - 0.1, rf"R$^2$={r2_val:.2f}",
                  fontsize=fontsize, transform=axes.transAxes)
        logger.info(
            "Area-weighted R2 of %s for %s = %f",
            dataset['short_name'],
            label,
            r2_val,
        )

    def _get_custom_mpl_rc_params(self, plot_type):
        """Get custom matplotlib rcParams."""
        fontsize = self.plots[plot_type]['fontsize']
        custom_rc_params = {
            'axes.titlesize': fontsize + 2.0,
            'axes.labelsize': fontsize,
            'xtick.labelsize': fontsize,
            'ytick.labelsize': fontsize,
        }
        return custom_rc_params

    def _get_label(self, dataset):
        """Get label of dataset."""
        return dataset[self.cfg['facet_used_for_labels']]

    def _get_cbar_kwargs(self, plot_type, bias=False):
        """Get colorbar kwargs."""
        cbar_kwargs = deepcopy(self.plots[plot_type]['cbar_kwargs'])
        if bias:
            cbar_kwargs.update(self.plots[plot_type]['cbar_kwargs_bias'])
        return deepcopy(cbar_kwargs)

    def _get_cbar_label(self, plot_type, dataset, bias=False):
        """Get colorbar label."""
        if bias:
            cbar_label = self.plots[plot_type]['cbar_label_bias']
            descr = f"cbar_label_bias of {plot_type} '{cbar_label}'"
        else:
            cbar_label = self.plots[plot_type]['cbar_label']
            descr = f"cbar_label of {plot_type} '{cbar_label}'"
        cbar_label = self._fill_facet_placeholders(cbar_label, dataset, descr)
        return cbar_label

    def _get_gridline_kwargs(self, plot_type):
        """Get gridline kwargs."""
        gridline_kwargs = self.plots[plot_type]['gridline_kwargs']
        return deepcopy(gridline_kwargs)

    def _get_map_projection(self):
        """Get projection used for map plots."""
        plot_type = 'map'
        projection = self.plots[plot_type]['projection']
        projection_kwargs = self.plots[plot_type]['projection_kwargs']

        # Check if desired projection is valid
        if not hasattr(ccrs, projection):
            raise AttributeError(
                f"Got invalid projection '{projection}' for plotting "
                f"{plot_type}, expected class of cartopy.crs")

        return getattr(ccrs, projection)(**projection_kwargs)

    def _get_benchmarking_map_projection(self):
        """Get projection used for benchmarking map plots."""
        plot_type = 'benchmarking_map'
        projection = self.plots[plot_type]['projection']
        projection_kwargs = self.plots[plot_type]['projection_kwargs']

        # Check if desired projection is valid
        if not hasattr(ccrs, projection):
            raise AttributeError(
                f"Got invalid projection '{projection}' for plotting "
                f"{plot_type}, expected class of cartopy.crs")

        return getattr(ccrs, projection)(**projection_kwargs)

    def _get_plot_func(self, plot_type):
        """Get plot function."""
        plot_func = self.plots[plot_type]['plot_func']
        if not hasattr(iris.plot, plot_func):
            raise AttributeError(
                f"Got invalid plot function '{plot_func}' for plotting "
                f"{plot_type}, expected function of iris.plot")
        logger.info("Creating %s plots using function '%s'", plot_type,
                    plot_func)
        return getattr(iris.plot, plot_func)

    def _get_plot_kwargs(self, plot_type, dataset, bias=False):
        """Get keyword arguments for plot functions."""
        all_plot_kwargs = self.plots[plot_type]['plot_kwargs']
        all_plot_kwargs = deepcopy(all_plot_kwargs)

        # First get default kwargs, then overwrite them with dataset-specific
        # ones
        plot_kwargs = all_plot_kwargs.get('default', {})
        label = self._get_label(dataset)
        plot_kwargs.update(all_plot_kwargs.get(label, {}))

        # For bias plots, overwrite the kwargs with bias-specific option
        if bias:
            bias_kwargs = self.plots[plot_type]['plot_kwargs_bias']
            plot_kwargs.update(bias_kwargs)

        # Replace facets with dataset entries for string arguments
        for (key, val) in plot_kwargs.items():
            if isinstance(val, str):
                val = self._fill_facet_placeholders(
                    val,
                    dataset,
                    f"plot_kwargs of {plot_type} '{key}: {val}'",
                )
                plot_kwargs[key] = val

        # Default settings for different plot types
        if plot_type in ('timeseries', 'annual_cycle', '1d_profile',
                         'variable_vs_lat'):
            plot_kwargs.setdefault('label', label)

        if plot_kwargs.get('norm') == 'centered':
            norm = CenteredNorm(
                vcenter=plot_kwargs.pop('vcenter', 0.0),
                halfrange=plot_kwargs.pop('halfrange', None),
            )
            plot_kwargs['norm'] = norm

        return deepcopy(plot_kwargs)

    def _load_and_preprocess_data(self):
        """Load and preprocess data."""
        input_data = list(self.cfg['input_data'].values())

        for dataset in input_data:
            filename = dataset['filename']
            logger.info("Loading %s", filename)
            cube = iris.load_cube(filename)

            # Fix time coordinate if present
            if cube.coords('time', dim_coords=True):
                ih.unify_time_coord(cube)

            # Fix Z-coordinate if present
            if cube.coords('air_pressure', dim_coords=True):
                z_coord = cube.coord('air_pressure', dim_coords=True)
                z_coord.attributes['positive'] = 'down'
                z_coord.convert_units('hPa')
            elif cube.coords('altitude', dim_coords=True):
                z_coord = cube.coord('altitude')
                z_coord.attributes['positive'] = 'up'

            dataset['cube'] = cube

        return input_data

    def _plot_map_with_ref(self, plot_func, dataset, ref_dataset):
        """Plot map plot for single dataset with a reference dataset."""
        plot_type = 'map'
        logger.info("Plotting map with reference dataset '%s' for '%s'",
                    self._get_label(ref_dataset), self._get_label(dataset))

        # Make sure that the data has the correct dimensions
        cube = dataset['cube']
        ref_cube = ref_dataset['cube']
        dim_coords_dat = self._check_cube_dimensions(cube, plot_type)
        dim_coords_ref = self._check_cube_dimensions(ref_cube, plot_type)

        # Create single figure with multiple axes
        with mpl.rc_context(self._get_custom_mpl_rc_params(plot_type)):
            fig = plt.figure(**self.cfg['figure_kwargs'])
            gridspec = GridSpec(5, 4, figure=fig,
                                height_ratios=[1.0, 1.0, 0.4, 1.0, 1.0])

            # Options used for all subplots
            projection = self._get_map_projection()
            plot_kwargs = self._get_plot_kwargs(plot_type, dataset)
            gridline_kwargs = self._get_gridline_kwargs(plot_type)
            fontsize = self.plots[plot_type]['fontsize']

            # Plot dataset (top left)
            axes_data = fig.add_subplot(gridspec[0:2, 0:2],
                                        projection=projection)
            plot_kwargs['axes'] = axes_data
            plot_data = plot_func(cube, **plot_kwargs)
            axes_data.coastlines()
            if gridline_kwargs is not False:
                axes_data.gridlines(**gridline_kwargs)
            axes_data.set_title(self._get_label(dataset), pad=3.0)
            self._add_stats(plot_type, axes_data, dim_coords_dat, dataset)
            self._process_pyplot_kwargs(plot_type, dataset)

            # Plot reference dataset (top right)
            # Note: make sure to use the same vmin and vmax than the top left
            # plot if a common cpltolorbar is desired
            axes_ref = fig.add_subplot(gridspec[0:2, 2:4],
                                       projection=projection)
            plot_kwargs['axes'] = axes_ref
            if self.plots[plot_type]['common_cbar']:
                plot_kwargs.setdefault('vmin', plot_data.get_clim()[0])
                plot_kwargs.setdefault('vmax', plot_data.get_clim()[1])
            plot_ref = plot_func(ref_cube, **plot_kwargs)
            axes_ref.coastlines()
            if gridline_kwargs is not False:
                axes_ref.gridlines(**gridline_kwargs)
            axes_ref.set_title(self._get_label(ref_dataset), pad=3.0)
            self._add_stats(plot_type, axes_ref, dim_coords_ref, ref_dataset)
            self._process_pyplot_kwargs(plot_type, ref_dataset)

            # Add colorbar(s)
            self._add_colorbar(plot_type, plot_data, plot_ref, axes_data,
                               axes_ref, dataset, ref_dataset)

            # Plot bias (bottom center)
            bias_cube = cube - ref_cube
            axes_bias = fig.add_subplot(gridspec[3:5, 1:3],
                                        projection=projection)
            plot_kwargs_bias = self._get_plot_kwargs(plot_type, dataset,
                                                     bias=True)
            plot_kwargs_bias['axes'] = axes_bias
            plot_bias = plot_func(bias_cube, **plot_kwargs_bias)
            axes_bias.coastlines()
            if gridline_kwargs is not False:
                axes_bias.gridlines(**gridline_kwargs)
            axes_bias.set_title(
                f"{self._get_label(dataset)} - {self._get_label(ref_dataset)}",
                pad=3.0,
            )
            cbar_kwargs_bias = self._get_cbar_kwargs(plot_type, bias=True)
            cbar_bias = fig.colorbar(plot_bias, ax=axes_bias,
                                     **cbar_kwargs_bias)
            cbar_bias.set_label(
                self._get_cbar_label(plot_type, dataset, bias=True),
                fontsize=fontsize,
            )
            cbar_bias.ax.tick_params(labelsize=fontsize)
            self._add_stats(plot_type, axes_bias, dim_coords_dat, dataset,
                            ref_dataset)

            # Customize plot
            fig.suptitle(f"{dataset['long_name']} ({dataset['start_year']}-"
                         f"{dataset['end_year']})")
            self._process_pyplot_kwargs(plot_type, dataset)

            # Rasterization
            if self.plots[plot_type]['rasterize']:
                self._set_rasterized([axes_data, axes_ref, axes_bias])

        # File paths
        plot_path = self.get_plot_path(plot_type, dataset)
        netcdf_path = (
            get_diagnostic_filename(Path(plot_path).stem + "_{pos}", self.cfg)
        )
        netcdf_paths = {
            netcdf_path.format(pos='top_left'): cube,
            netcdf_path.format(pos='top_right'): ref_cube,
            netcdf_path.format(pos='bottom'): bias_cube,
        }

        return (plot_path, netcdf_paths)

    def _plot_map_without_ref(self, plot_func, dataset):
        """Plot map plot for single dataset without a reference dataset."""
        plot_type = 'map'
        logger.info("Plotting map without reference dataset for '%s'",
                    self._get_label(dataset))

        # Make sure that the data has the correct dimensions
        cube = dataset['cube']
        dim_coords_dat = self._check_cube_dimensions(cube, plot_type)

        # Create plot with desired settings
        with mpl.rc_context(self._get_custom_mpl_rc_params(plot_type)):
            fig = plt.figure(**self.cfg['figure_kwargs'])
            axes = fig.add_subplot(projection=self._get_map_projection())
            plot_kwargs = self._get_plot_kwargs(plot_type, dataset)
            plot_kwargs['axes'] = axes
            plot_map = plot_func(cube, **plot_kwargs)
            axes.coastlines()
            gridline_kwargs = self._get_gridline_kwargs(plot_type)
            if gridline_kwargs is not False:
                axes.gridlines(**gridline_kwargs)

            # Print statistics if desired
            self._add_stats(plot_type, axes, dim_coords_dat, dataset)

            # Setup colorbar
            fontsize = self.plots[plot_type]['fontsize']
            colorbar = fig.colorbar(plot_map, ax=axes,
                                    **self._get_cbar_kwargs(plot_type))
            colorbar.set_label(self._get_cbar_label(plot_type, dataset),
                               fontsize=fontsize)
            colorbar.ax.tick_params(labelsize=fontsize)

            # Customize plot
            axes.set_title(self._get_label(dataset))
            fig.suptitle(f"{dataset['long_name']} ({dataset['start_year']}-"
                         f"{dataset['end_year']})")
            self._process_pyplot_kwargs(plot_type, dataset)

            # Rasterization
            if self.plots[plot_type]['rasterize']:
                self._set_rasterized([axes])

        # File paths
        plot_path = self.get_plot_path(plot_type, dataset)
        netcdf_path = get_diagnostic_filename(Path(plot_path).stem, self.cfg)

        return (plot_path, {netcdf_path: cube})

    def _plot_zonal_mean_profile_with_ref(self, plot_func, dataset,
                                          ref_dataset):
        """Plot zonal mean profile for single dataset with reference."""
        plot_type = 'zonal_mean_profile'
        logger.info("Plotting zonal mean profile with reference dataset"
                    " '%s' for '%s'",
                    self._get_label(ref_dataset), self._get_label(dataset))

        # Make sure that the data has the correct dimensions
        cube = dataset['cube']
        ref_cube = ref_dataset['cube']
        dim_coords_dat = self._check_cube_dimensions(cube, plot_type)
        dim_coords_ref = self._check_cube_dimensions(ref_cube, plot_type)

        # Create single figure with multiple axes
        with mpl.rc_context(self._get_custom_mpl_rc_params(plot_type)):
            fig = plt.figure(**self.cfg['figure_kwargs'])
            gridspec = GridSpec(5, 4, figure=fig,
                                height_ratios=[1.0, 1.0, 0.4, 1.0, 1.0])

            # Options used for all subplots
            plot_kwargs = self._get_plot_kwargs(plot_type, dataset)
            fontsize = self.plots[plot_type]['fontsize']

            # Plot dataset (top left)
            axes_data = fig.add_subplot(gridspec[0:2, 0:2])
            plot_kwargs['axes'] = axes_data
            plot_data = plot_func(cube, **plot_kwargs)
            axes_data.set_title(self._get_label(dataset), pad=3.0)
            z_coord = cube.coord(axis='Z')
            axes_data.set_ylabel(f'{z_coord.long_name} [{z_coord.units}]')
            if self.plots[plot_type]['log_y']:
                axes_data.set_yscale('log')
                axes_data.get_yaxis().set_major_formatter(
                    FormatStrFormatter('%.1f'))
            if self.plots[plot_type]['show_y_minor_ticklabels']:
                axes_data.get_yaxis().set_minor_formatter(
                    FormatStrFormatter('%.1f'))
            else:
                axes_data.get_yaxis().set_minor_formatter(NullFormatter())
            self._add_stats(plot_type, axes_data, dim_coords_dat, dataset)
            self._process_pyplot_kwargs(plot_type, dataset)

            # Plot reference dataset (top right)
            # Note: make sure to use the same vmin and vmax than the top left
            # plot if a common colorbar is desired
            axes_ref = fig.add_subplot(gridspec[0:2, 2:4], sharex=axes_data,
                                       sharey=axes_data)
            plot_kwargs['axes'] = axes_ref
            if self.plots[plot_type]['common_cbar']:
                plot_kwargs.setdefault('vmin', plot_data.get_clim()[0])
                plot_kwargs.setdefault('vmax', plot_data.get_clim()[1])
            plot_ref = plot_func(ref_cube, **plot_kwargs)
            axes_ref.set_title(self._get_label(ref_dataset), pad=3.0)
            plt.setp(axes_ref.get_yticklabels(), visible=False)
            self._add_stats(plot_type, axes_ref, dim_coords_ref, ref_dataset)
            self._process_pyplot_kwargs(plot_type, ref_dataset)

            # Add colorbar(s)
            self._add_colorbar(plot_type, plot_data, plot_ref, axes_data,
                               axes_ref, dataset, ref_dataset)

            # Plot bias (bottom center)
            bias_cube = cube - ref_cube
            axes_bias = fig.add_subplot(gridspec[3:5, 1:3], sharex=axes_data,
                                        sharey=axes_data)
            plot_kwargs_bias = self._get_plot_kwargs(plot_type, dataset,
                                                     bias=True)
            plot_kwargs_bias['axes'] = axes_bias
            plot_bias = plot_func(bias_cube, **plot_kwargs_bias)
            axes_bias.set_title(
                f"{self._get_label(dataset)} - {self._get_label(ref_dataset)}",
                pad=3.0,
            )
            axes_bias.set_xlabel('latitude [°N]')
            axes_bias.set_ylabel(f'{z_coord.long_name} [{z_coord.units}]')
            cbar_kwargs_bias = self._get_cbar_kwargs(plot_type, bias=True)
            cbar_bias = fig.colorbar(plot_bias, ax=axes_bias,
                                     **cbar_kwargs_bias)
            cbar_bias.set_label(
                self._get_cbar_label(plot_type, dataset, bias=True),
                fontsize=fontsize,
            )
            cbar_bias.ax.tick_params(labelsize=fontsize)
            self._add_stats(plot_type, axes_bias, dim_coords_dat, dataset,
                            ref_dataset)

            # Customize plot
            fig.suptitle(f"{dataset['long_name']} ({dataset['start_year']}-"
                         f"{dataset['end_year']})")
            self._process_pyplot_kwargs(plot_type, dataset)

            # Rasterization
            if self.plots[plot_type]['rasterize']:
                self._set_rasterized([axes_data, axes_ref, axes_bias])

        # File paths
        plot_path = self.get_plot_path(plot_type, dataset)
        netcdf_path = (
            get_diagnostic_filename(Path(plot_path).stem + "_{pos}", self.cfg)
        )
        netcdf_paths = {
            netcdf_path.format(pos='top_left'): cube,
            netcdf_path.format(pos='top_right'): ref_cube,
            netcdf_path.format(pos='bottom'): bias_cube,
        }

        return (plot_path, netcdf_paths)

    def _plot_zonal_mean_profile_without_ref(self, plot_func, dataset):
        """Plot zonal mean profile for single dataset without reference."""
        plot_type = 'zonal_mean_profile'
        logger.info("Plotting zonal mean profile without reference dataset"
                    " for '%s'",
                    self._get_label(dataset))

        # Make sure that the data has the correct dimensions
        cube = dataset['cube']
        dim_coords_dat = self._check_cube_dimensions(cube, plot_type)

        # Create plot with desired settings
        with mpl.rc_context(self._get_custom_mpl_rc_params(plot_type)):
            fig = plt.figure(**self.cfg['figure_kwargs'])
            axes = fig.add_subplot()
            plot_kwargs = self._get_plot_kwargs(plot_type, dataset)
            plot_kwargs['axes'] = axes
            plot_zonal_mean_profile = plot_func(cube, **plot_kwargs)

            # Print statistics if desired
            self._add_stats(plot_type, axes, dim_coords_dat, dataset)

            # Setup colorbar
            fontsize = self.plots[plot_type]['fontsize']
            colorbar = fig.colorbar(plot_zonal_mean_profile, ax=axes,
                                    **self._get_cbar_kwargs(plot_type))
            colorbar.set_label(self._get_cbar_label(plot_type, dataset),
                               fontsize=fontsize)
            colorbar.ax.tick_params(labelsize=fontsize)

            # Customize plot
            axes.set_title(self._get_label(dataset))
            fig.suptitle(f"{dataset['long_name']} ({dataset['start_year']}-"
                         f"{dataset['end_year']})")
            axes.set_xlabel('latitude [°N]')
            z_coord = cube.coord(axis='Z')
            axes.set_ylabel(f'{z_coord.long_name} [{z_coord.units}]')
            if self.plots[plot_type]['log_y']:
                axes.set_yscale('log')
                axes.get_yaxis().set_major_formatter(
                    FormatStrFormatter('%.1f'))
            if self.plots[plot_type]['show_y_minor_ticklabels']:
                axes.get_yaxis().set_minor_formatter(
                    FormatStrFormatter('%.1f'))
            else:
                axes.get_yaxis().set_minor_formatter(NullFormatter())
            self._process_pyplot_kwargs(plot_type, dataset)

            # Rasterization
            if self.plots[plot_type]['rasterize']:
                self._set_rasterized([axes])

        # File paths
        plot_path = self.get_plot_path(plot_type, dataset)
        netcdf_path = get_diagnostic_filename(Path(plot_path).stem, self.cfg)

        return (plot_path, {netcdf_path: cube})

    def _plot_hovmoeller_z_vs_time_without_ref(self, plot_func, dataset):
        """Plot Hovmoeller Z vs. time for single dataset without reference."""
        plot_type = 'hovmoeller_z_vs_time'
        logger.info(
            "Plotting Hovmoeller Z vs. time without reference dataset"
            " for '%s'", self._get_label(dataset))

        # Make sure that the data has the correct dimensions
        cube = dataset['cube']
        dim_coords_dat = self._check_cube_dimensions(cube, plot_type)

        # Create plot with desired settings
        with mpl.rc_context(self._get_custom_mpl_rc_params(plot_type)):
            fig = plt.figure(**self.cfg['figure_kwargs'])
            axes = fig.add_subplot()
            plot_kwargs = self._get_plot_kwargs(plot_type, dataset)
            plot_kwargs['axes'] = axes
            plot_hovmoeller = plot_func(cube, **plot_kwargs)

            # Print statistics if desired
            self._add_stats(plot_type, axes, dim_coords_dat, dataset)

            # Setup colorbar
            fontsize = self.plots[plot_type]['fontsize']
            colorbar = fig.colorbar(plot_hovmoeller,
                                    ax=axes,
                                    **self._get_cbar_kwargs(plot_type))
            colorbar.set_label(self._get_cbar_label(plot_type, dataset),
                               fontsize=fontsize)
            colorbar.ax.tick_params(labelsize=fontsize)

            # Customize plot
            axes.set_title(self._get_label(dataset))
            fig.suptitle(f"{dataset['long_name']} ({dataset['start_year']}-"
                         f"{dataset['end_year']})")
            z_coord = cube.coord(axis='Z')
            axes.set_ylabel(f'{z_coord.long_name} [{z_coord.units}]')
            if self.plots[plot_type]['log_y']:
                axes.set_yscale('log')
                axes.get_yaxis().set_major_formatter(
                    FormatStrFormatter('%.1f'))
            if self.plots[plot_type]['show_y_minor_ticklabels']:
                axes.get_yaxis().set_minor_formatter(
                    FormatStrFormatter('%.1f'))
            else:
                axes.get_yaxis().set_minor_formatter(NullFormatter())
            if self.plots[plot_type]['time_format'] is not None:
                axes.get_xaxis().set_major_formatter(
                    mdates.DateFormatter(self.plots[plot_type]['time_format']))
            axes.set_xlabel('time')
            self._process_pyplot_kwargs(plot_type, dataset)

            # Rasterization
            if self.plots[plot_type]['rasterize']:
                self._set_rasterized([axes])

        # File paths
        plot_path = self.get_plot_path(plot_type, dataset)
        netcdf_path = get_diagnostic_filename(Path(plot_path).stem, self.cfg)

        return (plot_path, {netcdf_path: cube})

    def _plot_hovmoeller_z_vs_time_with_ref(self, plot_func, dataset,
                                            ref_dataset):
        """Plot Hovmoeller Z vs. time for single dataset with reference."""
        plot_type = 'hovmoeller_z_vs_time'
        logger.info(
            "Plotting Hovmoeller z vs. time with reference dataset"
            " '%s' for '%s'", self._get_label(ref_dataset),
            self._get_label(dataset))

        # Make sure that the data has the correct dimensions
        cube = dataset['cube']
        ref_cube = ref_dataset['cube']
        dim_coords_dat = self._check_cube_dimensions(cube, plot_type)
        dim_coords_ref = self._check_cube_dimensions(ref_cube, plot_type)

        # Create single figure with multiple axes
        with mpl.rc_context(self._get_custom_mpl_rc_params(plot_type)):
            fig = plt.figure(**self.cfg['figure_kwargs'])
            gridspec = GridSpec(5,
                                4,
                                figure=fig,
                                height_ratios=[1.0, 1.0, 0.4, 1.0, 1.0])

            # Options used for all subplots
            plot_kwargs = self._get_plot_kwargs(plot_type, dataset)
            fontsize = self.plots[plot_type]['fontsize']

            # Plot dataset (top left)
            axes_data = fig.add_subplot(gridspec[0:2, 0:2])
            plot_kwargs['axes'] = axes_data
            plot_data = plot_func(cube, **plot_kwargs)
            axes_data.set_title(self._get_label(dataset), pad=3.0)
            z_coord = cube.coord(axis='Z')
            axes_data.set_ylabel(f'{z_coord.long_name} [{z_coord.units}]')
            if self.plots[plot_type]['log_y']:
                axes_data.set_yscale('log')
                axes_data.get_yaxis().set_major_formatter(
                    FormatStrFormatter('%.1f'))
            if self.plots[plot_type]['show_y_minor_ticklabels']:
                axes_data.get_yaxis().set_minor_formatter(
                    FormatStrFormatter('%.1f'))
            else:
                axes_data.get_yaxis().set_minor_formatter(NullFormatter())
            if self.plots[plot_type]['time_format'] is not None:
                axes_data.get_xaxis().set_major_formatter(
                    mdates.DateFormatter(self.plots[plot_type]['time_format']))
            self._add_stats(plot_type, axes_data, dim_coords_dat, dataset)
            self._process_pyplot_kwargs(plot_type, dataset)

            # Plot reference dataset (top right)
            # Note: make sure to use the same vmin and vmax than the top left
            # plot if a common colorbar is desired
            axes_ref = fig.add_subplot(gridspec[0:2, 2:4],
                                       sharex=axes_data,
                                       sharey=axes_data)
            plot_kwargs['axes'] = axes_ref
            if self.plots[plot_type]['common_cbar']:
                plot_kwargs.setdefault('vmin', plot_data.get_clim()[0])
                plot_kwargs.setdefault('vmax', plot_data.get_clim()[1])
            plot_ref = plot_func(ref_cube, **plot_kwargs)
            axes_ref.set_title(self._get_label(ref_dataset), pad=3.0)
            plt.setp(axes_ref.get_yticklabels(), visible=False)
            self._add_stats(plot_type, axes_ref, dim_coords_ref, ref_dataset)
            self._process_pyplot_kwargs(plot_type, ref_dataset)

            # Add colorbar(s)
            self._add_colorbar(plot_type, plot_data, plot_ref, axes_data,
                               axes_ref, dataset, ref_dataset)

            # Plot bias (bottom center)
            bias_cube = cube - ref_cube
            axes_bias = fig.add_subplot(gridspec[3:5, 1:3],
                                        sharex=axes_data,
                                        sharey=axes_data)
            plot_kwargs_bias = self._get_plot_kwargs(plot_type,
                                                     dataset,
                                                     bias=True)
            plot_kwargs_bias['axes'] = axes_bias
            plot_bias = plot_func(bias_cube, **plot_kwargs_bias)
            axes_bias.set_title(
                f"{self._get_label(dataset)} - {self._get_label(ref_dataset)}",
                pad=3.0,
            )
            axes_bias.set_xlabel('time')
            axes_bias.set_ylabel(f'{z_coord.long_name} [{z_coord.units}]')
            cbar_kwargs_bias = self._get_cbar_kwargs(plot_type, bias=True)
            cbar_bias = fig.colorbar(plot_bias,
                                     ax=axes_bias,
                                     **cbar_kwargs_bias)
            cbar_bias.set_label(
                self._get_cbar_label(plot_type, dataset, bias=True),
                fontsize=fontsize,
            )
            cbar_bias.ax.tick_params(labelsize=fontsize)
            self._add_stats(plot_type, axes_bias, dim_coords_dat, dataset,
                            ref_dataset)

            # Customize plot
            fig.suptitle(f"{dataset['long_name']} ({dataset['start_year']}-"
                         f"{dataset['end_year']})")
            self._process_pyplot_kwargs(plot_type, dataset)

            # Rasterization
            if self.plots[plot_type]['rasterize']:
                self._set_rasterized([axes_data, axes_ref, axes_bias])

        # File paths
        plot_path = self.get_plot_path(plot_type, dataset)
        netcdf_path = (get_diagnostic_filename(
            Path(plot_path).stem + "_{pos}", self.cfg))
        netcdf_paths = {
            netcdf_path.format(pos='top_left'): cube,
            netcdf_path.format(pos='top_right'): ref_cube,
            netcdf_path.format(pos='bottom'): bias_cube,
        }

        return (plot_path, netcdf_paths)

    def _plot_hovmoeller_time_vs_lat_or_lon_with_ref(self, plot_func, dataset,
                                                     ref_dataset):
        """Plot the hovmoeller profile for single dataset with reference."""
        plot_type = 'hovmoeller_time_vs_lat_or_lon'
        logger.info("Plotting Hovmoeller plots with reference dataset"
                    " '%s' for '%s'",
                    self._get_label(ref_dataset), self._get_label(dataset))

        # Make sure that the data has the correct dimensions
        cube = dataset['cube']
        ref_cube = ref_dataset['cube']
        dim_coords_dat = self._check_cube_dimensions(cube, plot_type)
        self._check_cube_dimensions(ref_cube, plot_type)

        # Create single figure with multiple axes
        with mpl.rc_context(self._get_custom_mpl_rc_params(plot_type)):
            fig = plt.figure(**self.cfg['figure_kwargs'])
            gridspec = GridSpec(5, 4, figure=fig,
                                height_ratios=[1.0, 1.0, 0.4, 1.0, 1.0])

            # Options used for all subplots
            plot_kwargs = self._get_plot_kwargs(plot_type, dataset)
            fontsize = self.plots[plot_type]['fontsize']

            # Plot dataset (top left)
            axes_data = fig.add_subplot(gridspec[0:2, 0:2])
            plot_kwargs['axes'] = axes_data
            coord_names = [coord[0].name() for coord in cube.dim_coords]
            if coord_names[0] == "time":
                coord_names.reverse()
            plot_kwargs['coords'] = coord_names
            plot_data = plot_func(cube, **plot_kwargs)
            axes_data.set_title(self._get_label(dataset), pad=3.0)
            axes_data.set_ylabel('time')
            if self.plots[plot_type]['time_format'] is not None:
                axes_data.get_yaxis().set_major_formatter(mdates.DateFormatter(
                    self.plots[plot_type]['time_format']))
            if self.plots[plot_type]['show_y_minor_ticks']:
                axes_data.get_yaxis().set_minor_locator(AutoMinorLocator())
            if self.plots[plot_type]['show_x_minor_ticks']:
                axes_data.get_xaxis().set_minor_locator(AutoMinorLocator())
            self._process_pyplot_kwargs(plot_type, dataset)

            # Plot reference dataset (top right)
            # Note: make sure to use the same vmin and vmax than the top left
            # plot if a common colorbar is desired
            axes_ref = fig.add_subplot(gridspec[0:2, 2:4], sharex=axes_data,
                                       sharey=axes_data)
            plot_kwargs['axes'] = axes_ref
            if self.plots[plot_type]['common_cbar']:
                plot_kwargs.setdefault('vmin', plot_data.get_clim()[0])
                plot_kwargs.setdefault('vmax', plot_data.get_clim()[1])
            plot_ref = plot_func(ref_cube, **plot_kwargs)
            axes_ref.set_title(self._get_label(ref_dataset), pad=3.0)
            plt.setp(axes_ref.get_yticklabels(), visible=False)
            self._process_pyplot_kwargs(plot_type, ref_dataset)

            # Add colorbar(s)
            self._add_colorbar(plot_type, plot_data, plot_ref, axes_data,
                               axes_ref, dataset, ref_dataset)

            # Plot bias (bottom center)
            bias_cube = cube - ref_cube
            axes_bias = fig.add_subplot(gridspec[3:5, 1:3], sharex=axes_data,
                                        sharey=axes_data)
            plot_kwargs_bias = self._get_plot_kwargs(plot_type, dataset,
                                                     bias=True)
            plot_kwargs_bias['axes'] = axes_bias
            plot_kwargs_bias['coords'] = coord_names
            plot_bias = plot_func(bias_cube, **plot_kwargs_bias)
            axes_bias.set_title(
                f"{self._get_label(dataset)} - {self._get_label(ref_dataset)}",
                pad=3.0,
            )
            axes_bias.set_ylabel('time')
            if 'latitude' in dim_coords_dat:
                axes_bias.set_xlabel('latitude [°N]')
            elif 'longitude' in dim_coords_dat:
                axes_bias.set_xlabel('longitude [°E]')
            cbar_kwargs_bias = self._get_cbar_kwargs(plot_type, bias=True)
            cbar_bias = fig.colorbar(plot_bias, ax=axes_bias,
                                     **cbar_kwargs_bias)
            cbar_bias.set_label(
                self._get_cbar_label(plot_type, dataset, bias=True),
                fontsize=fontsize,
            )
            cbar_bias.ax.tick_params(labelsize=fontsize)

            # Customize plot
            fig.suptitle(f"{dataset['long_name']} ({dataset['start_year']}-"
                         f"{dataset['end_year']})")
            self._process_pyplot_kwargs(plot_type, dataset)

            # Rasterization
            if self.plots[plot_type]['rasterize']:
                self._set_rasterized([axes_data, axes_ref, axes_bias])

        # File paths
        plot_path = self.get_plot_path(plot_type, dataset)
        netcdf_path = (
            get_diagnostic_filename(Path(plot_path).stem + "_{pos}", self.cfg)
        )
        netcdf_paths = {
            netcdf_path.format(pos='top_left'): cube,
            netcdf_path.format(pos='top_right'): ref_cube,
            netcdf_path.format(pos='bottom'): bias_cube,
        }

        return (plot_path, netcdf_paths)

    def _plot_hovmoeller_time_vs_lat_or_lon_without_ref(self, plot_func,
                                                        dataset):
        """Plot time vs zonal or meridional Hovmoeller without reference."""
        plot_type = 'hovmoeller_time_vs_lat_or_lon'
        logger.info("Plotting Hovmoeller plots without reference dataset"
                    " for '%s'", self._get_label(dataset))

        # Make sure that the data has the correct dimensions
        cube = dataset['cube']
        dim_coords_dat = self._check_cube_dimensions(cube, plot_type)

        # Create plot with desired settings
        with mpl.rc_context(self._get_custom_mpl_rc_params(plot_type)):
            fig = plt.figure(**self.cfg['figure_kwargs'])
            axes = fig.add_subplot()
            plot_kwargs = self._get_plot_kwargs(plot_type, dataset)
            plot_kwargs['axes'] = axes

            # Make sure time is on y-axis
            plot_kwargs['coords'] = list(reversed(dim_coords_dat))
            plot_hovmoeller = plot_func(cube, **plot_kwargs)

            # Setup colorbar
            fontsize = self.plots[plot_type]['fontsize']
            colorbar = fig.colorbar(plot_hovmoeller, ax=axes,
                                    **self._get_cbar_kwargs(plot_type))
            colorbar.set_label(self._get_cbar_label(plot_type, dataset),
                               fontsize=fontsize)
            colorbar.ax.tick_params(labelsize=fontsize)

            # Customize plot
            axes.set_title(self._get_label(dataset))
            fig.suptitle(f"{dataset['long_name']} ({dataset['start_year']}-"
                         f"{dataset['end_year']})")
            if 'latitude' in dim_coords_dat:
                axes.set_xlabel('latitude [°N]')
            elif 'longitude' in dim_coords_dat:
                axes.set_xlabel('longitude [°E]')
            axes.set_ylabel('time')
            if self.plots[plot_type]['time_format'] is not None:
                axes.get_yaxis().set_major_formatter(mdates.DateFormatter(
                    self.plots[plot_type]['time_format'])
                )
            if self.plots[plot_type]['show_y_minor_ticks']:
                axes.get_yaxis().set_minor_locator(AutoMinorLocator())
            if self.plots[plot_type]['show_x_minor_ticks']:
                axes.get_xaxis().set_minor_locator(AutoMinorLocator())
            self._process_pyplot_kwargs(plot_type, dataset)

            # Rasterization
            if self.plots[plot_type]['rasterize']:
                self._set_rasterized([axes])

        # File paths
        plot_path = self.get_plot_path(plot_type, dataset)
        netcdf_path = get_diagnostic_filename(Path(plot_path).stem, self.cfg)
        return (plot_path, {netcdf_path: cube})

    def _plot_benchmarking_map(self, plot_func, dataset, percentile_dataset,
                               metric):
        """Plot benchmarking map plot."""
        plot_type = 'benchmarking_map'
        logger.info("Plotting benchmarking map for '%s'",
                    self._get_label(dataset))

        # Make sure that the data has the correct dimensions
        cube = dataset['cube']
        # dim_coords_dat = self._check_cube_dimensions(cube, plot_type)

        # Create plot with desired settings
        with mpl.rc_context(self._get_custom_mpl_rc_params(plot_type)):
            fig = plt.figure(**self.cfg['figure_kwargs'])
            axes = fig.add_subplot(
                projection=self._get_benchmarking_map_projection())
            plot_kwargs = self._get_plot_kwargs(plot_type, dataset)
            plot_kwargs['axes'] = axes
            plot_map = plot_func(cube, **plot_kwargs)

            # apply stippling (dots) to all grid cells that do not exceed
            # the upper percentile given by 'percentile_dataset[]'

            mask_cube = self._get_benchmark_mask(cube, percentile_dataset,
                                                 metric)

            plot_func(
               mask_cube,
               colors='none',
               levels=[.5, 1.5],
               hatches=['......', None],
            )

            axes.coastlines()
            # gridline_kwargs = self._get_gridline_kwargs(plot_type)
            # if gridline_kwargs is not False:
            #     axes.gridlines(**gridline_kwargs)

            # Setup colorbar
            fontsize = self.plots[plot_type]['fontsize']
            colorbar = fig.colorbar(plot_map, ax=axes,
                                    **self._get_cbar_kwargs(plot_type))
            colorbar.set_label(self._get_cbar_label(plot_type, dataset),
                               fontsize=fontsize)
            colorbar.ax.tick_params(labelsize=fontsize)

            # Customize plot
            axes.set_title(self._get_label(dataset))
            fig.suptitle(f"{dataset['long_name']} ({dataset['start_year']}-"
                         f"{dataset['end_year']})")
            self._process_pyplot_kwargs(plot_type, dataset)

            # Rasterization
            if self.plots[plot_type]['rasterize']:
                self._set_rasterized([axes])

        # File paths
        plot_path = self.get_plot_path(plot_type, dataset)
        netcdf_path = get_diagnostic_filename(Path(plot_path).stem, self.cfg)

        return (plot_path, {netcdf_path: cube})

    def _plot_benchmarking_boxplot(self, df, cubes, variables, datasets):
        """Plot benchmarking boxplot."""
        plot_type = 'benchmarking_boxplot'
        logger.info("Plotting benchmarking boxplot for '%s'",
                    self._get_label(datasets[0]))


        # Create plot with desired settings
        with mpl.rc_context(self._get_custom_mpl_rc_params(plot_type)):
            fig = plt.figure(**self.cfg['figure_kwargs'])
            fig.suptitle(self._get_label(datasets[0]) + f" ({datasets[0]['start_year']} - "
                         f"{datasets[0]['end_year']})")

            sns.set_style('darkgrid')
            #sns.axes_style("whitegrid")

            for i, var in enumerate(variables):
                axes = plt.subplot(1, len(variables), i+1)
                plot_kwargs = self._get_plot_kwargs(plot_type, datasets[i])
                plot_kwargs['axes'] = axes

                print(df)
                print(datasets[i])

                plot_boxplot = sns.boxplot(data=df[df['Variable'] == var])
                plot_boxplot.set(xticklabels=[])
                #plot_map = plot_func(cube, **plot_kwargs)

                plt.scatter(0, cubes[i].data, marker='x', s=200, color="red", linewidths = 3)

                plt.ylabel(datasets[i]['units'])
                plt.xlabel(var)

                # Setup fontsize
                fontsize = self.plots[plot_type]['fontsize']

                # Customize plot
                #axes.set_title(f"{datasets[i]['long_name']} ({datasets[i]['start_year']}-"
                #               f"{datasets[i]['end_year']})")
                #axes.set_title(f"{len(df[df['Variable'] == var])} models", 
                #                  ha='right')
                self._process_pyplot_kwargs(plot_type, datasets[i])

        # File paths
        plot_path = self.get_plot_path(plot_type, datasets[0])
        netcdf_path = get_diagnostic_filename(Path(plot_path).stem, self.cfg)

        return (plot_path, {netcdf_path: cubes[0]})

    def _plot_benchmarking_zonal(self, plot_func, dataset, percentile_dataset,
                                 metric):
        """Plot benchmarking zonal mean profile."""
        plot_type = 'benchmarking_zonal'
        logger.info("Plotting benchmarking zonal mean profile"
                    " for '%s'",
                    self._get_label(dataset))

        # Make sure that the data has the correct dimensions
        cube = dataset['cube']

        # Create plot with desired settings
        with mpl.rc_context(self._get_custom_mpl_rc_params(plot_type)):
            fig = plt.figure(**self.cfg['figure_kwargs'])
            axes = fig.add_subplot()
            plot_kwargs = self._get_plot_kwargs(plot_type, dataset)
            plot_kwargs['axes'] = axes
            plot_benchmarking_zonal = plot_func(cube, **plot_kwargs)

            # apply stippling (dots) to all grid cells that do not exceed
            # the upper percentile given by 'percentile_dataset[]'
            
            mask_cube = self._get_benchmark_mask(cube, percentile_dataset,
                                                 metric)
            plot_func(
               mask_cube,
               colors='none',
               levels=[.5, 1.5],
               hatches=['......', None],
            )

            # Print statistics if desired
            # self._add_stats(plot_type, axes, dim_coords_dat, dataset)

            # Setup colorbar
            fontsize = self.plots[plot_type]['fontsize']
            colorbar = fig.colorbar(plot_benchmarking_zonal, ax=axes,
                                    **self._get_cbar_kwargs(plot_type))
            colorbar.set_label(self._get_cbar_label(plot_type, dataset),
                               fontsize=fontsize)
            colorbar.ax.tick_params(labelsize=fontsize)

            # Customize plot
            axes.set_title(self._get_label(dataset))
            fig.suptitle(f"{dataset['long_name']} ({dataset['start_year']}-"
                         f"{dataset['end_year']})")
            axes.set_xlabel('latitude [°N]')
            z_coord = cube.coord(axis='Z')
            axes.set_ylabel(f'{z_coord.long_name} [{z_coord.units}]')
            if self.plots[plot_type]['log_y']:
                axes.set_yscale('log')
                axes.get_yaxis().set_major_formatter(
                    FormatStrFormatter('%.1f'))
            if self.plots[plot_type]['show_y_minor_ticklabels']:
                axes.get_yaxis().set_minor_formatter(
                    FormatStrFormatter('%.1f'))
            else:
                axes.get_yaxis().set_minor_formatter(NullFormatter())
            self._process_pyplot_kwargs(plot_type, dataset)

            # Rasterization
            if self.plots[plot_type]['rasterize']:
                self._set_rasterized([axes])

        # File paths
        plot_path = self.get_plot_path(plot_type, dataset)
        netcdf_path = get_diagnostic_filename(Path(plot_path).stem, self.cfg)

        return (plot_path, {netcdf_path: cube})

    def _process_pyplot_kwargs(self, plot_type, dataset):
        """Process functions for :mod:`matplotlib.pyplot`."""
        pyplot_kwargs = self.plots[plot_type]['pyplot_kwargs']
        for (func, arg) in pyplot_kwargs.items():
            if isinstance(arg, str):
                arg = self._fill_facet_placeholders(
                    arg,
                    dataset,
                    f"pyplot_kwargs of {plot_type} '{func}: {arg}'",
                )
            if arg is None:
                getattr(plt, func)()
            else:
                getattr(plt, func)(arg)

    @staticmethod
    def _check_cube_dimensions(cube, plot_type):
        """Check that cube has correct dimensional variables."""
        expected_dimensions_dict = {
            'annual_cycle': (['month_number'],),
            'benchmarking_boxplot': (['']),
            'map': (['latitude', 'longitude'],),
            'benchmarking_map': (['latitude', 'longitude'],),
            'benchmarking_zonal': (['latitude', 'air_pressure'],
                                   ['latitude', 'altitude']),
            'zonal_mean_profile': (['latitude', 'air_pressure'],
                                   ['latitude', 'altitude']),
            'timeseries': (['time'],),
            '1d_profile': (['air_pressure'],
                           ['altitude']),
            'variable_vs_lat': (['latitude'],),
            'hovmoeller_z_vs_time': (['time', 'air_pressure'],
                                     ['time', 'altitude']),
            'hovmoeller_time_vs_lat_or_lon': (['time', 'latitude'],
                                              ['time', 'longitude']),
        }
        if plot_type not in expected_dimensions_dict:
            raise NotImplementedError(f"plot_type '{plot_type}' not supported")
        expected_dimensions = expected_dimensions_dict[plot_type]
        for dims in expected_dimensions:
            cube_dims = [cube.coords(dim, dim_coords=True) for dim in dims]
            if all(cube_dims) and cube.ndim == len(dims):
                return dims
        expected_dims_str = ' or '.join(
            [str(dims) for dims in expected_dimensions]
        )
        raise ValueError(
            f"Expected cube that exactly has the dimensional coordinates "
            f"{expected_dims_str}, got {cube.summary(shorten=True)}")

    @staticmethod
    def _fill_facet_placeholders(string, dataset, description):
        """Fill facet placeholders."""
        try:
            string = string.format(**dataset)
        except KeyError as exc:
            raise ValueError(
                f"Not all necessary facets in {description} available for "
                f"dataset\n{pformat(dataset)}") from exc
        return string

    @staticmethod
    def _get_multi_dataset_facets(datasets):
        """Derive common facets for multiple datasets."""
        all_keys = {key for dataset in datasets for key in dataset}
        multi_dataset_facets = {}
        for key in all_keys:
            if all(d.get(key) == datasets[0].get(key) for d in datasets):
                multi_dataset_facets[key] = datasets[0][key]
            else:
                multi_dataset_facets[key] = f'ambiguous_{key}'
        return multi_dataset_facets

    def _get_reference_dataset(self, datasets):
        """Extract reference dataset."""
        variable = datasets[0][self.cfg['group_variables_by']]
        ref_datasets = [d for d in datasets if
                        d.get('reference_for_monitor_diags', False)]
        if len(ref_datasets) > 1:
            raise ValueError(
                f"Expected at most 1 reference dataset (with "
                f"'reference_for_monitor_diags: true' for variable "
                f"'{variable}', got {len(ref_datasets):d}")
        if ref_datasets:
            return ref_datasets[0]
        return None

    def _get_benchmarking_reference_dataset(self, datasets):
        """Extract reference dataset for calculation of benchmarking metric."""
        variable = datasets[0][self.cfg['group_variables_by']]
        ref_datasets = [d for d in datasets if
                        d.get('reference_for_metric', False)]
        if len(ref_datasets) == 1:
            return ref_datasets[0]
        else:
            # try variable attribute "reference_dataset"
            for d in datasets:
                print(d.get('reference_dataset'))
                print(d.get('dataset'))
                if (d.get('reference_dataset') == d.get('dataset')):
                    ref_datasets = d
                    break
            if len(ref_datasets) != 1:
                raise ValueError(
                    f"Expected exactly 1 reference dataset for variable "
                    f"'{variable}', got {len(ref_datasets):d}")
        return None

    def _get_benchmark_dataset(self, datasets):
        """Get dataset to be benchmarked."""
        variable = datasets[0][self.cfg['group_variables_by']]
        benchmark_datasets = [d for d in datasets if
                              d.get('benchmark_dataset', False)]
        if len(benchmark_datasets) == 1:
            return benchmark_datasets[0]
        else:
            raise ValueError(
                f"Expected exactly 1 benchmark dataset (with "
                f"'benchmark_dataset: true' for variable "
                f"'{variable}'), got {len(benchmark_datasets):d}")
        return None

    def _get_benchmark_group(self, datasets):
        """Get datasets for benchmarking."""
        variable = datasets[0][self.cfg['group_variables_by']]
        benchmark_datasets = [d for d in datasets if not
                              (d.get('benchmark_dataset', False) or
                               d.get('reference_for_metric', False))]
        return benchmark_datasets

    def _get_benchmark_mask(self, cube, percentile_dataset, metric):
        """Create mask for benchmarking cube depending on metric."""
        mask_cube = cube.copy()
        
        if metric == 'bias':
            sgn_p_up = np.where((percentile_dataset[0].data >= 0), 1, -1)
            sgn_p_dn = np.where((percentile_dataset[1].data >= 0), 1, -1)
            mask = np.where((sgn_p_up == 1) &
                            (cube.data >= percentile_dataset[0].data) |
                            (sgn_p_dn == -1) &
                            (cube.data <= percentile_dataset[1].data), 0, 1)
        elif metric == 'emd':
            mask = np.where(cube.data >= percentile_dataset[0].data, 0, 1)
        elif metric == 'pearsonr':
            mask = np.where(cube.data <= percentile_dataset[0].data, 0, 1)
        elif metric == 'rmse':
            mask = np.where(cube.data >= percentile_dataset[0].data, 0, 1)
        else:
            raise ValueError(
                f"Could not create benchmarking mask, unknown benchmarking "
                f"metric: '{metric}'")

        mask_cube.data = mask
        return mask_cube

    def _get_benchmark_metric(self, datasets):
        """Get benchmarking metric."""
        short_name = datasets[0].get('short_name')
        if 'rmse' in short_name:
            metric = 'rmse'
        elif 'pearsonr' in short_name:
            metric = 'pearsonr'
        elif 'emd' in short_name:
            metric = 'emd'
        else:
            metric = 'bias'  # default
            logger.info(
                f"Could not determine metric from short_name, "
                f"assuming benchmarking metric = %s", metric)
        return metric

    def _get_benchmark_percentiles(self, datasets):
        """Get percentile datasets from multi-model statistics preprocessor."""
        variable = datasets[0][self.cfg['group_variables_by']]
        percentiles = []
        for d in datasets:
            statistics = d.get('multi_model_statistics')
            if statistics:
                if "Percentile" in statistics:
                    percentiles.append(d)
                    
        # sort percentiles by size
        
        # get percentiles as integers
        iperc = []
        for d in percentiles:
            stat = d.get('multi_model_statistics')
            perc = stat.replace('MultiModelPercentile', '')
            iperc.append(int(perc))

        idx = list(range(len(percentiles)))
        # sort list of percentile datasets by percentile with highest
        # percentiles first (descending)
        zipped_pairs = zip(iperc, idx)
        z = [x for _, x in sorted(zipped_pairs, reverse=True)]
        perc_sorted = [percentiles[i] for i in z]

        # get number of percentiles expected depending on benchmarking metric

        metric = self._get_benchmark_metric(datasets)
        
        if (metric == 'bias'):
            numperc = 2
        elif (metric == 'rmse'):
            numperc = 1
        elif (metric == 'pearsonr'):
            numperc = 1
        elif (metric == 'emd'):
            numperc = 1
        else:
            raise ValueError(f"Unknown benchmarking metric: '{metric}'.")

        if len(percentiles) == numperc:
            return percentiles
        else:
            raise ValueError(
                f"Expected exactly '{numperc}' percentile datasets (created "
                f"'with multi-model statistics preprocessor for variable "
                f"'{variable}'), got {len(percentiles):d}")
        return None

    def create_timeseries_plot(self, datasets):
        """Create time series plot."""
        plot_type = 'timeseries'
        if plot_type not in self.plots:
            return

        if not datasets:
            raise ValueError(f"No input data to plot '{plot_type}' given")

        logger.info("Plotting %s", plot_type)
        fig = plt.figure(**self.cfg['figure_kwargs'])
        axes = fig.add_subplot()

        # Plot all datasets in one single figure
        ancestors = []
        cubes = {}
        for dataset in datasets:
            ancestors.append(dataset['filename'])
            cube = dataset['cube']
            cubes[self._get_label(dataset)] = cube
            self._check_cube_dimensions(cube, plot_type)

            # Plot original time series
            plot_kwargs = self._get_plot_kwargs(plot_type, dataset)
            plot_kwargs['axes'] = axes
            iris.plot.plot(cube, **plot_kwargs)

            # Plot annual means if desired
            annual_mean_kwargs = self.plots[plot_type]['annual_mean_kwargs']
            if annual_mean_kwargs is not False:
                logger.debug("Plotting annual means")
                if not cube.coords('year'):
                    add_year(cube, 'time')
                annual_mean_cube = cube.aggregated_by('year',
                                                      iris.analysis.MEAN)
                plot_kwargs.pop('label', None)
                plot_kwargs.update(annual_mean_kwargs)
                iris.plot.plot(annual_mean_cube, **plot_kwargs)

        # Default plot appearance
        multi_dataset_facets = self._get_multi_dataset_facets(datasets)
        axes.set_title(multi_dataset_facets['long_name'])
        axes.set_xlabel('time')
        # apply time formatting
        if self.plots[plot_type]['time_format'] is not None:
            axes.get_xaxis().set_major_formatter(
                mdates.DateFormatter(self.plots[plot_type]['time_format']))
        axes.set_ylabel(
            f"{multi_dataset_facets[self.cfg['group_variables_by']]} "
            f"[{multi_dataset_facets['units']}]"
        )
        gridline_kwargs = self._get_gridline_kwargs(plot_type)
        if gridline_kwargs is not False:
            axes.grid(**gridline_kwargs)

        # Legend
        legend_kwargs = self.plots[plot_type]['legend_kwargs']
        if legend_kwargs is not False:
            axes.legend(**legend_kwargs)

        # Customize plot appearance
        self._process_pyplot_kwargs(plot_type, multi_dataset_facets)

        # Save plot
        plot_path = self.get_plot_path(plot_type, multi_dataset_facets)
        fig.savefig(plot_path, **self.cfg['savefig_kwargs'])
        logger.info("Wrote %s", plot_path)
        plt.close()

        # Save netCDF file
        netcdf_path = get_diagnostic_filename(Path(plot_path).stem, self.cfg)
        var_attrs = {
            n: datasets[0][n] for n in ('short_name', 'long_name', 'units')
        }
        io.save_1d_data(cubes, netcdf_path, 'time', var_attrs)

        # Provenance tracking
        caption = (f"Time series of {multi_dataset_facets['long_name']} for "
                   f"various datasets.")
        provenance_record = {
            'ancestors': ancestors,
            'authors': ['schlund_manuel'],
            'caption': caption,
            'plot_types': ['line'],
            'long_names': [var_attrs['long_name']],
        }
        with ProvenanceLogger(self.cfg) as provenance_logger:
            provenance_logger.log(plot_path, provenance_record)
            provenance_logger.log(netcdf_path, provenance_record)

    def create_annual_cycle_plot(self, datasets):
        """Create annual cycle plot."""
        plot_type = 'annual_cycle'
        if plot_type not in self.plots:
            return

        if not datasets:
            raise ValueError(f"No input data to plot '{plot_type}' given")

        logger.info("Plotting %s", plot_type)
        fig = plt.figure(**self.cfg['figure_kwargs'])
        axes = fig.add_subplot()

        # Plot all datasets in one single figure
        ancestors = []
        cubes = {}
        for dataset in datasets:
            ancestors.append(dataset['filename'])
            cube = dataset['cube']
            cubes[self._get_label(dataset)] = cube
            self._check_cube_dimensions(cube, plot_type)

            # Plot annual cycle
            plot_kwargs = self._get_plot_kwargs(plot_type, dataset)
            plot_kwargs['axes'] = axes
            iris.plot.plot(cube, **plot_kwargs)

        # Default plot appearance
        multi_dataset_facets = self._get_multi_dataset_facets(datasets)
        axes.set_title(multi_dataset_facets['long_name'])
        axes.set_xlabel('Month')
        axes.set_ylabel(
            f"{multi_dataset_facets[self.cfg['group_variables_by']]} "
            f"[{multi_dataset_facets['units']}]"
        )
        axes.set_xticks(range(1, 13), [str(m) for m in range(1, 13)])
        gridline_kwargs = self._get_gridline_kwargs(plot_type)
        if gridline_kwargs is not False:
            axes.grid(**gridline_kwargs)

        # Legend
        legend_kwargs = self.plots[plot_type]['legend_kwargs']
        if legend_kwargs is not False:
            axes.legend(**legend_kwargs)

        # Customize plot appearance
        self._process_pyplot_kwargs(plot_type, multi_dataset_facets)

        # Save plot
        plot_path = self.get_plot_path(plot_type, multi_dataset_facets)
        fig.savefig(plot_path, **self.cfg['savefig_kwargs'])
        logger.info("Wrote %s", plot_path)
        plt.close()

        # Save netCDF file
        netcdf_path = get_diagnostic_filename(Path(plot_path).stem, self.cfg)
        var_attrs = {
            n: datasets[0][n] for n in ('short_name', 'long_name', 'units')
        }
        io.save_1d_data(cubes, netcdf_path, 'month_number', var_attrs)

        # Provenance tracking
        caption = (f"Annual cycle of {multi_dataset_facets['long_name']} for "
                   f"various datasets.")
        provenance_record = {
            'ancestors': ancestors,
            'authors': ['schlund_manuel'],
            'caption': caption,
            'plot_types': ['seas'],
            'long_names': [var_attrs['long_name']],
        }
        with ProvenanceLogger(self.cfg) as provenance_logger:
            provenance_logger.log(plot_path, provenance_record)
            provenance_logger.log(netcdf_path, provenance_record)

    def create_benchmarking_boxplot_plot(self):
        """Create boxplot."""
        plot_type = 'benchmarking_boxplot'
        if plot_type not in self.plots:
            return

        df = pd.DataFrame(columns=['Variable', 'Dataset', 'Value'])
        ifile = 0

        #cubes = []
        cubes = iris.cube.CubeList()
        benchmark_datasets = []
        variables = []

        for (var_key, datasets) in self.grouped_input_data.items():
            logger.info("Processing variable %s", var_key)

            if not datasets:
                raise ValueError(f"No input data to plot '{plot_type}' given")

            # Get dataset to be benchmarked
            benchmark_dataset = self._get_benchmark_dataset(datasets)
            logger.info("Plotting %s for dataset %s", plot_type, benchmark_dataset['dataset'])

            # Get datasets for benchmarking
            benchmark_group = self._get_benchmark_group(datasets)
            logger.info("Benchmarking group of %i datasets.", len(benchmark_group))
            print(benchmark_group)

            ancestors = [benchmark_dataset['filename']]
            for dataset in benchmark_group:
                ancestors.append(dataset['filename'])

            for dataset in benchmark_group:
                dataset_name = dataset['dataset']
                cube = iris.load_cube(dataset['filename'])
                df.loc[ifile] = [var_key, dataset_name, cube.data]
                ifile = ifile + 1

            df['Value'] = df['Value'].astype(str).astype(float)

            cubes.append(benchmark_dataset['cube'])
            benchmark_datasets.append(benchmark_dataset)
            variables.append(var_key)


        (plot_path, netcdf_paths) = (
            self._plot_benchmarking_boxplot(df, cubes, variables, benchmark_datasets) 
        )

        # Save plot
        plt.savefig(plot_path, **self.cfg['savefig_kwargs'])
        logger.info("Wrote %s", plot_path)
        plt.close()

        # Save netCDF file
        for (netcdf_path, cube) in netcdf_paths.items():
            io.iris_save(cube, netcdf_path)

        # Provenance tracking
        caption = (
            f"Boxplot."
            #f"Boxplot of {dataset['long_name']} of dataset "
            #f"{dataset['dataset']} (project {dataset['project']}) "
            #f"from {dataset['start_year']} to {dataset['end_year']}."
            )
        provenance_record = {
            'ancestors': ancestors,
            'authors': ['bock_lisa', 'schlund_manuel'],
            'caption': caption,
            'plot_types': ['box'],
        }
        with ProvenanceLogger(self.cfg) as provenance_logger:
            provenance_logger.log(plot_path, provenance_record)
            provenance_logger.log(netcdf_path, provenance_record)


    def create_map_plot(self, datasets):
        """Create map plot."""
        plot_type = 'map'
        if plot_type not in self.plots:
            return

        if not datasets:
            raise ValueError(f"No input data to plot '{plot_type}' given")

        # Get reference dataset if possible
        ref_dataset = self._get_reference_dataset(datasets)
        if ref_dataset is None:
            logger.info("Plotting %s without reference dataset", plot_type)
        else:
            logger.info("Plotting %s with reference dataset '%s'", plot_type,
                        self._get_label(ref_dataset))

        # Get plot function
        plot_func = self._get_plot_func(plot_type)

        # Create a single plot for each dataset (incl. reference dataset if
        # given)
        for dataset in datasets:
            if dataset == ref_dataset:
                continue
            ancestors = [dataset['filename']]
            if ref_dataset is None:
                (plot_path, netcdf_paths) = (
                    self._plot_map_without_ref(plot_func, dataset)
                )
                caption = (
                    f"Map plot of {dataset['long_name']} of dataset "
                    f"{dataset['dataset']} (project {dataset['project']}) "
                    f"from {dataset['start_year']} to {dataset['end_year']}."
                )
            else:
                (plot_path, netcdf_paths) = (
                    self._plot_map_with_ref(plot_func, dataset, ref_dataset)
                )
                caption = (
                    f"Map plot of {dataset['long_name']} of dataset "
                    f"{dataset['dataset']} (project {dataset['project']}) "
                    f"including bias relative to {ref_dataset['dataset']} "
                    f"(project {ref_dataset['project']}) from "
                    f"{dataset['start_year']} to {dataset['end_year']}."
                )
                ancestors.append(ref_dataset['filename'])

            # If statistics are shown add a brief description to the caption
            if self.plots[plot_type]['show_stats']:
                caption += (
                    " The number in the top left corner corresponds to the "
                    "spatial mean (weighted by grid cell areas).")

            # Save plot
            plt.savefig(plot_path, **self.cfg['savefig_kwargs'])
            logger.info("Wrote %s", plot_path)
            plt.close()

            # Save netCDFs
            for (netcdf_path, cube) in netcdf_paths.items():
                io.iris_save(cube, netcdf_path)

            # Provenance tracking
            provenance_record = {
                'ancestors': ancestors,
                'authors': ['schlund_manuel'],
                'caption': caption,
                'plot_types': ['map'],
                'long_names': [dataset['long_name']],
            }
            with ProvenanceLogger(self.cfg) as provenance_logger:
                provenance_logger.log(plot_path, provenance_record)
                for netcdf_path in netcdf_paths:
                    provenance_logger.log(netcdf_path, provenance_record)

    def create_benchmarking_map_plot(self, datasets):
        """Create benchmarking map plot."""
        plot_type = 'benchmarking_map'
        if plot_type not in self.plots:
            return

        if not datasets:
            raise ValueError(f"No input data to plot '{plot_type}' given")

        # Get reference dataset
        ref_dataset = self._get_benchmarking_reference_dataset(datasets)
        # Get dataset to be benchmarked
        dataset = self._get_benchmark_dataset(datasets)
        # Get percentiles from multi-model statistics
        percentile_dataset = self._get_benchmark_percentiles(datasets)
        # Get benchmarking metric
        metric = self._get_benchmark_metric(datasets)

        # Get plot function
        plot_func = self._get_plot_func(plot_type)

        ancestors = [dataset['filename']]

        # load data

        percentile_data = []

        for dataset_to_load in percentile_dataset:
            filename = dataset_to_load['filename']
            logger.info("Loading %s", filename)
            cube = iris.load_cube(filename)
            percentile_data.append(cube)

        (plot_path, netcdf_paths) = (
            self._plot_benchmarking_map(plot_func, dataset, percentile_data,
                                        metric)
        )
        caption = (
            f"Map plot of {dataset['long_name']} of dataset "
            f"{dataset['dataset']} (project {dataset['project']}) "
            f"from {dataset['start_year']} to {dataset['end_year']}."
        )
        ancestors.append(ref_dataset['filename'])

        # If statistics are shown add a brief description to the caption
        if self.plots[plot_type]['show_stats']:
            caption += (
                " The number in the top left corner corresponds to the "
                "spatial mean (weighted by grid cell areas).")

        # Save plot
        plt.savefig(plot_path, **self.cfg['savefig_kwargs'])
        logger.info("Wrote %s", plot_path)
        plt.close()

        # Save netCDFs
        for (netcdf_path, cube) in netcdf_paths.items():
            io.iris_save(cube, netcdf_path)

        # Provenance tracking
        provenance_record = {
            'ancestors': ancestors,
            'authors': ['schlund_manuel'],
            'caption': caption,
            'plot_types': ['map'],
            'long_names': [dataset['long_name']],
        }
        with ProvenanceLogger(self.cfg) as provenance_logger:
            provenance_logger.log(plot_path, provenance_record)
            for netcdf_path in netcdf_paths:
                provenance_logger.log(netcdf_path, provenance_record)

    def create_zonal_mean_profile_plot(self, datasets):
        """Create zonal mean profile plot."""
        plot_type = 'zonal_mean_profile'
        if plot_type not in self.plots:
            return

        if not datasets:
            raise ValueError(f"No input data to plot '{plot_type}' given")

        # Get reference dataset if possible
        ref_dataset = self._get_reference_dataset(datasets)
        if ref_dataset is None:
            logger.info("Plotting %s without reference dataset", plot_type)
        else:
            logger.info("Plotting %s with reference dataset '%s'", plot_type,
                        self._get_label(ref_dataset))

        # Get plot function
        plot_func = self._get_plot_func(plot_type)

        # Create a single plot for each dataset (incl. reference dataset if
        # given)
        for dataset in datasets:
            if dataset == ref_dataset:
                continue
            ancestors = [dataset['filename']]
            if ref_dataset is None:
                (plot_path, netcdf_paths) = (
                    self._plot_zonal_mean_profile_without_ref(plot_func,
                                                              dataset)
                )
                caption = (
                    f"Zonal mean profile of {dataset['long_name']} of dataset "
                    f"{dataset['dataset']} (project {dataset['project']}) "
                    f"from {dataset['start_year']} to {dataset['end_year']}."
                )
            else:
                (plot_path, netcdf_paths) = (
                    self._plot_zonal_mean_profile_with_ref(plot_func, dataset,
                                                           ref_dataset)
                )
                caption = (
                    f"Zonal mean profile of {dataset['long_name']} of dataset "
                    f"{dataset['dataset']} (project {dataset['project']}) "
                    f"including bias relative to {ref_dataset['dataset']} "
                    f"(project {ref_dataset['project']}) from "
                    f"{dataset['start_year']} to {dataset['end_year']}."
                )
                ancestors.append(ref_dataset['filename'])

            # If statistics are shown add a brief description to the caption
            if self.plots[plot_type]['show_stats']:
                caption += (
                    " The number in the top left corner corresponds to the "
                    "spatial mean (weighted by grid cell areas).")

            # Save plot
            plt.savefig(plot_path, **self.cfg['savefig_kwargs'])
            logger.info("Wrote %s", plot_path)
            plt.close()

            # Save netCDFs
            for (netcdf_path, cube) in netcdf_paths.items():
                io.iris_save(cube, netcdf_path)

            # Provenance tracking
            provenance_record = {
                'ancestors': ancestors,
                'authors': ['schlund_manuel'],
                'caption': caption,
                'plot_types': ['vert'],
                'long_names': [dataset['long_name']],
            }
            with ProvenanceLogger(self.cfg) as provenance_logger:
                provenance_logger.log(plot_path, provenance_record)
                for netcdf_path in netcdf_paths:
                    provenance_logger.log(netcdf_path, provenance_record)

    def create_benchmarking_zonal_plot(self, datasets):
        """Create benchmarking zonal mean profile plot."""
        plot_type = 'benchmarking_zonal'
        if plot_type not in self.plots:
            return

        if not datasets:
            raise ValueError(f"No input data to plot '{plot_type}' given")

        # Get reference dataset
        # ref_dataset = self._get_benchmarking_reference_dataset(datasets)
        # Get dataset to be benchmarked
        dataset = self._get_benchmark_dataset(datasets)
        # Get percentiles from multi-model statistics
        percentile_dataset = self._get_benchmark_percentiles(datasets)
        # Get benchmarking metric
        metric = self._get_benchmark_metric(datasets)

        # Get plot function
        plot_func = self._get_plot_func(plot_type)

        # Create a single plot for each dataset (incl. reference dataset if
        # given)
        ancestors = [dataset['filename']]
        
        # load data

        percentile_data = []

        for dataset_to_load in percentile_dataset:
            filename = dataset_to_load['filename']
            logger.info("Loading %s", filename)
            cube = iris.load_cube(filename)
            percentile_data.append(cube)

        (plot_path, netcdf_paths) = (
            self._plot_benchmarking_zonal(plot_func, dataset,
                                          percentile_data, metric)
        )
        caption = (
            f"Zonal mean profile of {dataset['long_name']} of dataset "
            f"{dataset['dataset']} (project {dataset['project']}) from "
            f"{dataset['start_year']} to {dataset['end_year']}."
        )
        # ancestors.append(ref_dataset['filename'])

        # If statistics are shown add a brief description to the caption
        # if self.plots[plot_type]['show_stats']:
        #    caption += (
        #         " The number in the top left corner corresponds to the "
        #         "spatial mean (weighted by grid cell areas).")

        # Save plot
        plt.savefig(plot_path, **self.cfg['savefig_kwargs'])
        logger.info("Wrote %s", plot_path)
        plt.close()

        # Save netCDFs
        for (netcdf_path, cube) in netcdf_paths.items():
            io.iris_save(cube, netcdf_path)

        # Provenance tracking
        provenance_record = {
            'ancestors': ancestors,
            'authors': ['schlund_manuel'],
            'caption': caption,
            'plot_types': ['vert'],
            'long_names': [dataset['long_name']],
        }
        with ProvenanceLogger(self.cfg) as provenance_logger:
            provenance_logger.log(plot_path, provenance_record)
            for netcdf_path in netcdf_paths:
                provenance_logger.log(netcdf_path, provenance_record)

    def create_1d_profile_plot(self, datasets):
        """Create 1D profile plot."""
        plot_type = '1d_profile'
        if plot_type not in self.plots:
            return

        if not datasets:
            raise ValueError(f"No input data to plot '{plot_type}' given")

        logger.info("Plotting %s", plot_type)
        fig = plt.figure(**self.cfg['figure_kwargs'])
        axes = fig.add_subplot()

        multi_dataset_facets = self._get_multi_dataset_facets(datasets)

        # Plot all datasets in one single figure
        ancestors = []
        cubes = {}
        for dataset in datasets:
            ancestors.append(dataset['filename'])
            cube = dataset['cube']
            cubes[self._get_label(dataset)] = cube
            self._check_cube_dimensions(cube, plot_type)

            # Plot 1D profile
            plot_kwargs = self._get_plot_kwargs(plot_type, dataset)
            plot_kwargs['axes'] = axes

            iris.plot.plot(cube, **plot_kwargs)

        # Default plot appearance
        axes.set_title(multi_dataset_facets['long_name'])
        axes.set_xlabel(
            f"{multi_dataset_facets[self.cfg['group_variables_by']]} "
            f"[{multi_dataset_facets['units']}]"
        )
        z_coord = cube.coord(axis='Z')
        axes.set_ylabel(f'{z_coord.long_name} [{z_coord.units}]')

        # apply logarithmic axes
        if self.plots[plot_type]['log_y']:
            axes.set_yscale('log')
            axes.get_yaxis().set_major_formatter(
                FormatStrFormatter('%.1f'))
        if self.plots[plot_type]['show_y_minor_ticklabels']:
            axes.get_yaxis().set_minor_formatter(
                FormatStrFormatter('%.1f'))
        else:
            axes.get_yaxis().set_minor_formatter(NullFormatter())
        if self.plots[plot_type]['log_x']:
            axes.set_xscale('log')
            # major and minor ticks
            x_major = LogLocator(base=10.0, numticks=12)
            axes.get_xaxis().set_major_locator(x_major)
            x_minor = LogLocator(base=10.0,
                                 subs=np.arange(1.0, 10.0) * 0.1,
                                 numticks=12)

            axes.get_xaxis().set_minor_locator(x_minor)
            axes.get_xaxis().set_minor_formatter(NullFormatter())

        # gridlines
        gridline_kwargs = self._get_gridline_kwargs(plot_type)
        if gridline_kwargs is not False:
            axes.grid(**gridline_kwargs)
        # nicer aspect ratio
        aspect_ratio = self.plots[plot_type]['aspect_ratio']
        axes.set_box_aspect(aspect_ratio)

        # Legend
        legend_kwargs = self.plots[plot_type]['legend_kwargs']
        if legend_kwargs is not False:
            axes.legend(**legend_kwargs)

        # Customize plot appearance
        self._process_pyplot_kwargs(plot_type, multi_dataset_facets)

        # Save plot
        plot_path = self.get_plot_path(plot_type, multi_dataset_facets)
        fig.savefig(plot_path, **self.cfg['savefig_kwargs'])
        logger.info("Wrote %s", plot_path)
        plt.close()

        # Save netCDF file
        netcdf_path = get_diagnostic_filename(Path(plot_path).stem, self.cfg)
        var_attrs = {
            n: datasets[0][n] for n in ('short_name', 'long_name', 'units')
        }
        io.save_1d_data(cubes, netcdf_path, z_coord.standard_name, var_attrs)

        # Provenance tracking
        caption = ("Vertical one-dimensional profile of "
                   f"{multi_dataset_facets['long_name']}"
                   " for various datasets.")
        provenance_record = {
            'ancestors': ancestors,
            'authors': ['schlund_manuel', 'winterstein_franziska'],
            'caption': caption,
            'plot_types': ['line'],
            'long_names': [var_attrs['long_name']],
        }
        with ProvenanceLogger(self.cfg) as provenance_logger:
            provenance_logger.log(plot_path, provenance_record)
            provenance_logger.log(netcdf_path, provenance_record)

    def create_variable_vs_lat_plot(self, datasets):
        """Create Variable as a function of latitude."""
        plot_type = 'variable_vs_lat'
        if plot_type not in self.plots:
            return
        if not datasets:
            raise ValueError(f"No input data to plot '{plot_type}' given")
        logger.info("Plotting %s", plot_type)
        fig = plt.figure(**self.cfg['figure_kwargs'])
        axes = fig.add_subplot()

        # Plot all datasets in one single figure
        ancestors = []
        cubes = {}
        for dataset in datasets:
            ancestors.append(dataset['filename'])
            cube = dataset['cube']
            cubes[self._get_label(dataset)] = cube
            self._check_cube_dimensions(cube, plot_type)

            # Plot data
            plot_kwargs = self._get_plot_kwargs(plot_type, dataset)
            plot_kwargs['axes'] = axes
            iris.plot.plot(cube, **plot_kwargs)

        # Default plot appearance
        multi_dataset_facets = self._get_multi_dataset_facets(datasets)
        axes.set_title(multi_dataset_facets['long_name'])
        axes.set_xlabel('latitude [°N]')
        axes.set_ylabel(
            f"{multi_dataset_facets[self.cfg['group_variables_by']]} "
            f"[{multi_dataset_facets['units']}]"
        )
        gridline_kwargs = self._get_gridline_kwargs(plot_type)
        if gridline_kwargs is not False:
            axes.grid(**gridline_kwargs)

        # Legend
        legend_kwargs = self.plots[plot_type]['legend_kwargs']
        if legend_kwargs is not False:
            axes.legend(**legend_kwargs)

        # Customize plot appearance
        self._process_pyplot_kwargs(plot_type, multi_dataset_facets)

        # Save plot
        plot_path = self.get_plot_path(plot_type, multi_dataset_facets)
        fig.savefig(plot_path, **self.cfg['savefig_kwargs'])
        logger.info("Wrote %s", plot_path)
        plt.close()

        # Save netCDF file
        netcdf_path = get_diagnostic_filename(Path(plot_path).stem, self.cfg)
        var_attrs = {
            n: datasets[0][n] for n in ('short_name', 'long_name', 'units')
        }
        io.save_1d_data(cubes, netcdf_path, 'latitude', var_attrs)

        # Provenance tracking
        caption = (f"{multi_dataset_facets['long_name']} vs. latitude for "
                   f"various datasets.")
        provenance_record = {
            'ancestors': ancestors,
            'authors': ['sarauer_ellen'],
            'caption': caption,
            'plot_types': ['line'],
            'long_names': [var_attrs['long_name']],
        }
        with ProvenanceLogger(self.cfg) as provenance_logger:
            provenance_logger.log(plot_path, provenance_record)
            provenance_logger.log(netcdf_path, provenance_record)

    def create_hovmoeller_z_vs_time_plot(self, datasets):
        """Create Hovmoeller Z vs. time plot."""
        plot_type = 'hovmoeller_z_vs_time'
        if plot_type not in self.plots:
            return

        if not datasets:
            raise ValueError(f"No input data to plot '{plot_type}' given")

        # Get reference dataset if possible
        ref_dataset = self._get_reference_dataset(datasets)
        if ref_dataset is None:
            logger.info("Plotting %s without reference dataset", plot_type)
        else:
            logger.info("Plotting %s with reference dataset '%s'", plot_type,
                        self._get_label(ref_dataset))

        # Get plot function
        plot_func = self._get_plot_func(plot_type)

        # Create a single plot for each dataset (incl. reference dataset if
        # given)
        for dataset in datasets:
            if dataset == ref_dataset:
                continue
            ancestors = [dataset['filename']]
            if ref_dataset is None:
                (plot_path,
                 netcdf_paths) = (self._plot_hovmoeller_z_vs_time_without_ref(
                     plot_func, dataset))
                caption = (
                    f"Hovmoeller Z vs. time plot of {dataset['long_name']} "
                    f"of dataset "
                    f"{dataset['dataset']} (project {dataset['project']}) "
                    f"from {dataset['start_year']} to {dataset['end_year']}.")
            else:
                (plot_path,
                 netcdf_paths) = (self._plot_hovmoeller_z_vs_time_with_ref(
                     plot_func, dataset, ref_dataset))
                caption = (
                    f"Hovmoeller Z vs. time plot of {dataset['long_name']} "
                    f"of dataset "
                    f"{dataset['dataset']} (project {dataset['project']}) "
                    f"including bias relative to {ref_dataset['dataset']} "
                    f"(project {ref_dataset['project']}) from "
                    f"{dataset['start_year']} to {dataset['end_year']}.")
                ancestors.append(ref_dataset['filename'])

            # If statistics are shown add a brief description to the caption
            if self.plots[plot_type]['show_stats']:
                caption += (
                    " The number in the top left corner corresponds to the "
                    "spatiotemporal mean.")

            # Save plot
            plt.savefig(plot_path, **self.cfg['savefig_kwargs'])
            logger.info("Wrote %s", plot_path)
            plt.close()

            # Save netCDFs
            for (netcdf_path, cube) in netcdf_paths.items():
                io.iris_save(cube, netcdf_path)

            # Provenance tracking
            provenance_record = {
                'ancestors': ancestors,
                'authors': ['kuehbacher_birgit', 'heuer_helge'],
                'caption': caption,
                'plot_types': ['vert'],
                'long_names': [dataset['long_name']],
            }
            with ProvenanceLogger(self.cfg) as provenance_logger:
                provenance_logger.log(plot_path, provenance_record)
                for netcdf_path in netcdf_paths:
                    provenance_logger.log(netcdf_path, provenance_record)

    def create_hovmoeller_time_vs_lat_or_lon_plot(self, datasets):
        """Create the Hovmoeller plot with time vs latitude or longitude."""
        plot_type = 'hovmoeller_time_vs_lat_or_lon'
        if plot_type not in self.plots:
            return

        if not datasets:
            raise ValueError(f"No input data to plot '{plot_type}' given")

        # Get reference dataset if possible
        ref_dataset = self._get_reference_dataset(datasets)
        if ref_dataset is None:
            logger.info("Plotting %s without reference dataset", plot_type)
        else:
            logger.info("Plotting %s with reference dataset '%s'", plot_type,
                        self._get_label(ref_dataset))

        # Get plot function
        plot_func = self._get_plot_func(plot_type)

        # Create a single plot for each dataset (incl. reference dataset if
        # given)
        for dataset in datasets:
            if dataset == ref_dataset:
                continue
            ancestors = [dataset['filename']]
            if ref_dataset is None:
                (plot_path, netcdf_paths) = (
                    self._plot_hovmoeller_time_vs_lat_or_lon_without_ref(
                        plot_func,
                        dataset)
                )
                caption = (
                    f"Hovmoeller plot of {dataset['long_name']} of dataset "
                    f"{dataset['dataset']} (project {dataset['project']}) "
                    f"from {dataset['start_year']} to {dataset['end_year']}."
                )
            else:
                (plot_path, netcdf_paths) = (
                    self._plot_hovmoeller_time_vs_lat_or_lon_with_ref(
                        plot_func, dataset, ref_dataset)
                )
                caption = (
                    f"Hovmoeller plot of {dataset['long_name']} of dataset "
                    f"{dataset['dataset']} (project {dataset['project']}) "
                    f"including bias relative to {ref_dataset['dataset']} "
                    f"(project {ref_dataset['project']}) from "
                    f"{dataset['start_year']} to {dataset['end_year']}."
                )
                ancestors.append(ref_dataset['filename'])

            # Save plot
            plt.savefig(plot_path, **self.cfg['savefig_kwargs'])
            logger.info("Wrote %s", plot_path)
            plt.close()

            # Save netCDFs
            for (netcdf_path, cube) in netcdf_paths.items():
                io.iris_save(cube, netcdf_path)

            # Provenance tracking
            provenance_record = {
                'ancestors': ancestors,
                'authors': ['schlund_manuel', 'kraft_jeremy', 'ruhe_lukas'],
                'caption': caption,
                'plot_types': ['zonal'],
                'long_names': [dataset['long_name']],
            }
            with ProvenanceLogger(self.cfg) as provenance_logger:
                provenance_logger.log(plot_path, provenance_record)
                for netcdf_path in netcdf_paths:
                    provenance_logger.log(netcdf_path, provenance_record)

    def compute(self):
        """Plot preprocessed data."""
        self.create_benchmarking_boxplot_plot()
        for (var_key, datasets) in self.grouped_input_data.items():
            logger.info("Processing variable %s", var_key)
            self.create_timeseries_plot(datasets)
            self.create_annual_cycle_plot(datasets)
<<<<<<< HEAD
            self.create_benchmarking_boxplot_plot(datasets)
=======
            self.create_map_plot(datasets)
>>>>>>> b864979e
            self.create_benchmarking_map_plot(datasets)
            self.create_benchmarking_zonal_plot(datasets)
            self.create_map_plot(datasets)
            self.create_zonal_mean_profile_plot(datasets)
            self.create_1d_profile_plot(datasets)
            self.create_variable_vs_lat_plot(datasets)
            self.create_hovmoeller_z_vs_time_plot(datasets)
            self.create_hovmoeller_time_vs_lat_or_lon_plot(datasets)


def main():
    """Run diagnostic."""
    with run_diagnostic() as config:
        with warnings.catch_warnings():
            warnings.filterwarnings(
                'ignore',
                message="Using DEFAULT_SPHERICAL_EARTH_RADIUS",
                category=UserWarning,
                module='iris',
            )
            MultiDatasets(config).compute()


if __name__ == '__main__':
    main()<|MERGE_RESOLUTION|>--- conflicted
+++ resolved
@@ -2270,11 +2270,11 @@
         else:
             raise ValueError(f"Unknown benchmarking metric: '{metric}'.")
 
-        if len(percentiles) == numperc:
+        if len(percentiles) >= numperc:
             return percentiles
         else:
             raise ValueError(
-                f"Expected exactly '{numperc}' percentile datasets (created "
+                f"Expected at least '{numperc}' percentile datasets (created "
                 f"'with multi-model statistics preprocessor for variable "
                 f"'{variable}'), got {len(percentiles):d}")
         return None
@@ -3154,11 +3154,7 @@
             logger.info("Processing variable %s", var_key)
             self.create_timeseries_plot(datasets)
             self.create_annual_cycle_plot(datasets)
-<<<<<<< HEAD
             self.create_benchmarking_boxplot_plot(datasets)
-=======
-            self.create_map_plot(datasets)
->>>>>>> b864979e
             self.create_benchmarking_map_plot(datasets)
             self.create_benchmarking_zonal_plot(datasets)
             self.create_map_plot(datasets)
