--- conflicted
+++ resolved
@@ -3,71 +3,6 @@
 
 Description
 -----------
-<<<<<<< HEAD
-This diagnostic can be used to visualize multiple datasets in one plot.
-
-For some plot types, a reference dataset can be defined. For this, use the
-facet ``reference_for_monitor_diags: true`` in the definition of the dataset in
-the recipe. Note that at most one reference dataset per variable is supported.
-
-Currently supported plot types (use the option ``plots`` to specify them):
-    - Time series (plot type ``timeseries``): for each variable separately, all
-      datasets are plotted in one single figure. Input data needs to be 1D with
-      single dimension `time`.
-    - Annual cycle (plot type ``annual_cycle``): for each variable separately,
-      all datasets are plotted in one single figure. Input data needs to be 1D
-      with single dimension `month_number`.
-    - Diurnal cycle (plot type ``diurnal_cycle``): for each variable
-      separately, all datasets are plotted in one single figure. Input data
-      needs to be 1D with single dimension `hour`.
-    - Maps (plot type ``map``): for each variable and dataset, an individual
-      map is plotted. If a reference dataset is defined, also include this
-      dataset and a bias plot into the figure. Note that if a reference dataset
-      is defined, all input datasets need to be given on the same horizontal
-      grid (you can use the preprocessor :func:`esmvalcore.preprocessor.regrid`
-      for this). Input data needs to be 2D with dimensions `latitude`,
-      `longitude`.
-    - Zonal mean profiles (plot type ``zonal_mean_profile``):
-      for each variable and dataset, an individual profile is plotted. If a
-      reference dataset is defined, also include this dataset and a bias plot
-      into the figure. Note that if a reference dataset is defined, all input
-      datasets need to be given on the same horizontal and vertical grid (you
-      can use the preprocessors :func:`esmvalcore.preprocessor.regrid` and
-      :func:`esmvalcore.preprocessor.extract_levels` for this). Input data
-      needs to be 2D with dimensions `latitude`, `altitude`/`air_pressure`.
-
-      .. warning::
-
-          The plot_type ``profile`` for zonal mean profiles has been deprecated
-          in ESMValTool version 2.9.0 and is scheduled for removal in version
-          2.11.0. Please use plot type ``zonal_mean_profile`` instead. This is
-          an exact replacement.
-
-    - 1D profiles (plot type ``1d_profile``): for each variable separately, all
-      datasets are plotted in one single figure. Input data needs to be 1D with
-      single dimension `altitude` / `air_pressure`
-    - Variable vs. latitude plot (plot type ``variable_vs_lat``):
-      for each variable separately, all datasets are plotted in one
-      single figure. Input data needs to be 1D with single
-      dimension `latitude`.
-    - Hovmoeller Z vs. time (plot type ``hovmoeller_z_vs_time``): for each
-      variable and dataset, an individual figure is plotted. If a reference
-      dataset is defined, also include this dataset and a bias plot into the
-      figure. Note that if a reference dataset is defined, all input datasets
-      need to be given on the same temporal and vertical grid (you can use
-      the preprocessors :func:`esmvalcore.preprocessor.regrid_time` and
-      :func:`esmvalcore.preprocessor.extract_levels` for this). Input data
-      needs to be 2D with dimensions `time`, `altitude`/`air_pressure`.
-    - Hovmoeller time vs. latitude or longitude (plot type
-      ``hovmoeller_time_vs_lat_or_lon``): for each variable and dataset, an
-      individual figure is plotted. If a reference dataset is defined, also
-      include this dataset and a bias plot into the figure. Note that if a
-      reference dataset is defined, all input datasets need to be given on the
-      same temporal and horizontal grid (you can use the preprocessors
-      :func:`esmvalcore.preprocessor.regrid_time` and
-      :func:`esmvalcore.preprocessor.regrid` for this). Input data
-      needs to be 2D with dimensions `time`, `latitude`/`longitude`.
-=======
 This diagnostic can be used to visualize multiple datasets in a single plot. A
 large variety of different plot types is supported.
 
@@ -137,15 +72,6 @@
 defined by setting the facet ``benchmark_dataset: True`` in the dataset
 definition in the recipe. Reference datasets are not supported for 2D
 benchmarking diagnostics.
->>>>>>> be1acf16
-
-    Benchmarking plots
-    - annual cycles (``benchmarking_annual_cycle``)
-    - box plots (``benchmarking_boxplot``)
-    - diurnal cycles (``benchmarking_annual_cycle``)
-    - maps (``benchmarking_map``)
-    - time series (``benchmarking_timeseries``)
-    - zonal mean profiles (plot type ``benchmarking_zonal``)
 
 Author
 ------
@@ -245,14 +171,6 @@
 pyplot_kwargs: dict, optional
     Optional calls to functions of :mod:`matplotlib.pyplot`. Dictionary keys
     are functions of :mod:`matplotlib.pyplot`. Dictionary values are used as
-<<<<<<< HEAD
-    single argument for these functions. String arguments can include facets in
-    curly brackets which will be derived from the datasets plotted in the
-    corresponding plot, e.g., ``{short_name}``, ``{exp}``. Facets like
-    ``{project}`` that vary between the different datasets will be transformed
-    to something like  ``ambiguous_project``. Examples: ``title: 'Awesome Plot
-    of {long_name}'``, ``xlabel: '{short_name}'``, ``xlim: [0, 5]``.
-=======
     argument(s) for these functions (if values are dictionaries, these are
     interpreted as keyword arguments; otherwise a single argument is assumed).
     String arguments can include facets in curly brackets which will be derived
@@ -262,45 +180,10 @@
 rasterize: bool, optional (default: False)
     If ``True``, use rasterization_ for plots to produce smaller files.  This
     is only relevant for vector graphics (e.g., ``output_file_type: 'pdf'``).
->>>>>>> be1acf16
 time_format: str, optional (default: None)
     :func:`~datetime.datetime.strftime` format string that is used to format
     the time axis using :class:`matplotlib.dates.DateFormatter`. If ``None``,
     use the default formatting imposed by the iris plotting function.
-<<<<<<< HEAD
-
-Configuration options for plot type ``annual_cycle`` and ``diurnal_cycle``
---------------------------------------------------------------------------
-gridline_kwargs: dict, optional
-    Optional keyword arguments for grid lines. By default, ``color: lightgrey,
-    alpha: 0.5`` are used. Use ``gridline_kwargs: false`` to not show grid
-    lines.
-legend_kwargs: dict, optional
-    Optional keyword arguments for :func:`matplotlib.pyplot.legend`. Use
-    ``legend_kwargs: false`` to not show legends.
-plot_kwargs: dict, optional
-    Optional keyword arguments for :func:`iris.plot.plot`. Dictionary keys are
-    elements identified by ``facet_used_for_labels`` or ``default``, e.g.,
-    ``CMIP6`` if ``facet_used_for_labels: project`` or ``historical`` if
-    ``facet_used_for_labels: exp``. Dictionary values are dictionaries used as
-    keyword arguments for :func:`iris.plot.plot`. String arguments can include
-    facets in curly brackets which will be derived from the corresponding
-    dataset, e.g., ``{project}``, ``{short_name}``, ``{exp}``. Examples:
-    ``default: {linestyle: '-', label: '{project}'}, CMIP6: {color: red,
-    linestyle: '--'}, OBS: {color: black}``.
-pyplot_kwargs: dict, optional
-    Optional calls to functions of :mod:`matplotlib.pyplot`. Dictionary keys
-    are functions of :mod:`matplotlib.pyplot`. Dictionary values are used as
-    single argument for these functions. String arguments can include facets in
-    curly brackets which will be derived from the datasets plotted in the
-    corresponding plot, e.g., ``{short_name}``, ``{exp}``. Facets like
-    ``{project}`` that vary between the different datasets will be transformed
-    to something like  ``ambiguous_project``. Examples: ``title: 'Awesome Plot
-    of {long_name}'``, ``xlabel: '{short_name}'``, ``xlim: [0, 5]``.
-
-Configuration options for plot type ``map``
--------------------------------------------
-=======
 transpose_axes: bool, optional (default: False)
     Swap X- and Y-axis.
 x_major_formatter: str, optional (default: None)
@@ -325,7 +208,6 @@
     brackets which will be derived from the corresponding dataset, e.g.,
     ``{project}``, ``{short_name}``, ``{exp}``. By default, uses a very basic
     caption.
->>>>>>> be1acf16
 cbar_label: str, optional (default: '{short_name} [{units}]')
     Colorbar label. Can include facets in curly brackets which will be derived
     from the corresponding dataset, e.g., ``{project}``, ``{short_name}``,
@@ -393,251 +275,6 @@
     ``projection_kwargs``. For map plots, ``'Robinson'`` is used as default.
 projection_kwargs: dict, optional
     Optional keyword arguments for the projection given by ``projection``. For
-<<<<<<< HEAD
-    the default projection ``Robinson``, the default keyword arguments
-    ``central_longitude: 10`` are used.
-pyplot_kwargs: dict, optional
-    Optional calls to functions of :mod:`matplotlib.pyplot`. Dictionary keys
-    are functions of :mod:`matplotlib.pyplot`. Dictionary values are used as
-    single argument for these functions. String arguments can include facets in
-    curly brackets which will be derived from the corresponding dataset, e.g.,
-    ``{project}``, ``{short_name}``, ``{exp}``.  Examples: ``title: 'Awesome
-    Plot of {long_name}'``, ``xlabel: '{short_name}'``, ``xlim: [0, 5]``.
-rasterize: bool, optional (default: True)
-    If ``True``, use rasterization_ for map plots to produce smaller files.
-    This is only relevant for vector graphics (e.g., ``output_file_type:
-    pdf,svg,ps``).
-show_stats: bool, optional (default: True)
-    Show basic statistics on the plots.
-x_pos_stats_avg: float, optional (default: 0.0)
-    Text x-position of average (shown on the left) in Axes coordinates. Can be
-    adjusted to avoid overlap with the figure. Only relevant if ``show_stats:
-    true``.
-x_pos_stats_bias: float, optional (default: 0.92)
-    Text x-position of bias statistics (shown on the right) in Axes
-    coordinates. Can be adjusted to avoid overlap with the figure. Only
-    relevant if ``show_stats: true``.
-
-Configuration options for plot type ``zonal_mean_profile``
-----------------------------------------------------------
-cbar_label: str, optional (default: '{short_name} [{units}]')
-    Colorbar label. Can include facets in curly brackets which will be derived
-    from the corresponding dataset, e.g., ``{project}``, ``{short_name}``,
-    ``{exp}``.
-cbar_label_bias: str, optional (default: 'Δ{short_name} [{units}]')
-    Colorbar label for plotting biases. Can include facets in curly brackets
-    which will be derived from the corresponding dataset, e.g., ``{project}``,
-    ``{short_name}``, ``{exp}``. This option has no effect if no reference
-    dataset is given.
-cbar_kwargs: dict, optional
-    Optional keyword arguments for :func:`matplotlib.pyplot.colorbar`. By
-    default, uses ``orientation: vertical``.
-cbar_kwargs_bias: dict, optional
-    Optional keyword arguments for :func:`matplotlib.pyplot.colorbar` for
-    plotting biases. These keyword arguments update (and potentially overwrite)
-    the ``cbar_kwargs`` for the bias plot. This option has no effect if no
-    reference dataset is given.
-common_cbar: bool, optional (default: False)
-    Use a common colorbar for the top panels (i.e., plots of the dataset and
-    the corresponding reference dataset) when using a reference dataset. If
-    neither ``vmin`` and ``vmix`` nor ``levels`` is given in ``plot_kwargs``,
-    the colorbar bounds are inferred from the dataset in the top left panel,
-    which might lead to an inappropriate colorbar for the reference dataset
-    (top right panel). Thus, the use of the ``plot_kwargs`` ``vmin`` and
-    ``vmax`` or ``levels`` is highly recommend when using this ``common_cbar:
-    true``. This option has no effect if no reference dataset is given.
-fontsize: int, optional (default: 10)
-    Fontsize used for ticks, labels and titles. For the latter, use the given
-    fontsize plus 2. Does not affect suptitles.
-log_y: bool, optional (default: True)
-    variables = var_order
-    Use logarithmic Y-axis.
-plot_func: str, optional (default: 'contourf')
-    Plot function used to plot the profiles. Must be a function of
-    :mod:`iris.plot` that supports plotting of 2D cubes with coordinates
-    latitude and altitude/air_pressure.
-plot_kwargs: dict, optional
-    Optional keyword arguments for the plot function defined by ``plot_func``.
-    Dictionary keys are elements identified by ``facet_used_for_labels`` or
-    ``default``, e.g., ``CMIP6`` if ``facet_used_for_labels: project`` or
-    ``historical`` if ``facet_used_for_labels: exp``. Dictionary values are
-    dictionaries used as keyword arguments for the plot function defined by
-    ``plot_func``. String arguments can include facets in curly brackets which
-    will be derived from the corresponding dataset, e.g., ``{project}``,
-    ``{short_name}``, ``{exp}``. Examples: ``default: {levels: 2}, CMIP6:
-    {vmin: 200, vmax: 250}``. In addition to the normalization_ options
-    supported by the plot function, the option ``norm: centered`` can be
-    specified. In this case, the keywords ``vcenter`` and ``halfrange`` should
-    be used instead of ``vmin`` or ``vmax`` (see
-    :class:`~matplotlib.colors.CenteredNorm`).
-plot_kwargs_bias: dict, optional
-    Optional keyword arguments for the plot function defined by ``plot_func``
-    for plotting biases. These keyword arguments update (and potentially
-    overwrite) the ``plot_kwargs`` for the bias plot. This option has no effect
-    if no reference dataset is given. See option ``plot_kwargs`` for more
-    details. By default, uses ``cmap: bwr`` and ``norm: centered``.
-pyplot_kwargs: dict, optional
-    Optional calls to functions of :mod:`matplotlib.pyplot`. Dictionary keys
-    are functions of :mod:`matplotlib.pyplot`. Dictionary values are used as
-    single argument for these functions. String arguments can include facets in
-    curly brackets which will be derived from the corresponding dataset, e.g.,
-    ``{project}``, ``{short_name}``, ``{exp}``.  Examples: ``title: 'Awesome
-    Plot of {long_name}'``, ``xlabel: '{short_name}'``, ``xlim: [0, 5]``.
-rasterize: bool, optional (default: True)
-    If ``True``, use rasterization_ for profile plots to produce smaller files.
-    This is only relevant for vector graphics (e.g., ``output_file_type:
-    pdf,svg,ps``).
-show_stats: bool, optional (default: True)
-    Show basic statistics on the plots.
-show_y_minor_ticklabels: bool, optional (default: False)
-    Show tick labels for the minor ticks on the Y axis.
-x_pos_stats_avg: float, optional (default: 0.01)
-    Text x-position of average (shown on the left) in Axes coordinates. Can be
-    adjusted to avoid overlap with the figure. Only relevant if ``show_stats:
-    true``.
-x_pos_stats_bias: float, optional (default: 0.7)
-    Text x-position of bias statistics (shown on the right) in Axes
-    coordinates. Can be adjusted to avoid overlap with the figure. Only
-    relevant if ``show_stats: true``.
-
-Configuration options for plot type ``1d_profile``
---------------------------------------------------
-aspect_ratio: float, optional (default: 1.5)
-    Aspect ratio of the plot. The default value results in a slender upright
-    plot.
-gridline_kwargs: dict, optional
-    Optional keyword arguments for grid lines. By default, ``color: lightgrey,
-    alpha: 0.5`` are used. Use ``gridline_kwargs: false`` to not show grid
-    lines.
-legend_kwargs: dict, optional
-    Optional keyword arguments for :func:`matplotlib.pyplot.legend`. Use
-    ``legend_kwargs: false`` to not show legends.
-log_x: bool, optional (default: False)
-    Use logarithmic X-axis. Note that for the logarithmic x axis tickmarks are
-    set so that minor tickmarks show up. Setting of individual tickmarks by
-    pyplot_kwargs is not recommended in this case.
-log_y: bool, optional (default: True)
-    Use logarithmic Y-axis.
-plot_kwargs: dict, optional
-    Optional keyword arguments for :func:`iris.plot.plot`. Dictionary keys are
-    elements identified by ``facet_used_for_labels`` or ``default``, e.g.,
-    ``CMIP6`` if ``facet_used_for_labels: project`` or ``historical`` if
-    ``facet_used_for_labels: exp``. Dictionary values are dictionaries used as
-    keyword arguments for :func:`iris.plot.plot`. String arguments can include
-    facets in curly brackets which will be derived from the corresponding
-    dataset, e.g., ``{project}``, ``{short_name}``, ``{exp}``. Examples:
-    ``default: {linestyle: '-', label: '{project}'}, CMIP6: {color: red,
-    linestyle: '--'}, OBS: {color: black}``.
-pyplot_kwargs: dict, optional
-    Optional calls to functions of :mod:`matplotlib.pyplot`. Dictionary keys
-    are functions of :mod:`matplotlib.pyplot`. Dictionary values are used as
-    single argument for these functions. String arguments can include facets in
-    curly brackets which will be derived from the datasets plotted in the
-    corresponding plot, e.g., ``{short_name}``, ``{exp}``. Facets like
-    ``{project}`` that vary between the different datasets will be transformed
-    to something like  ``ambiguous_project``. Examples: ``title: 'Awesome Plot
-    of {long_name}'``, ``xlabel: '{short_name}'``, ``xlim: [0, 5]``.
-show_y_minor_ticklabels: bool, optional (default: False)
-    Show tick labels for the minor ticks on the Y axis.
-
-Configuration options for plot type ``variable_vs_lat``
--------------------------------------------------------
-gridline_kwargs: dict, optional
-    Optional keyword arguments for grid lines. By default, ``color: lightgrey,
-    alpha: 0.5`` are used. Use ``gridline_kwargs: false`` to not show grid
-    lines.
-legend_kwargs: dict, optional
-    Optional keyword arguments for :func:`matplotlib.pyplot.legend`. Use
-    ``legend_kwargs: false`` to not show legends.
-plot_kwargs: dict, optional
-    Optional keyword arguments for :func:`iris.plot.plot`. Dictionary keys are
-    elements identified by ``facet_used_for_labels`` or ``default``, e.g.,
-    ``CMIP6`` if ``facet_used_for_labels: project`` or ``historical`` if
-    ``facet_used_for_labels: exp``. Dictionary values are dictionaries used as
-    keyword arguments for :func:`iris.plot.plot`. String arguments can include
-    facets in curly brackets which will be derived from the corresponding
-    dataset, e.g., ``{project}``, ``{short_name}``, ``{exp}``. Examples:
-    ``default: {linestyle: '-', label: '{project}'}, CMIP6: {color: red,
-    linestyle: '--'}, OBS: {color: black}``.
-pyplot_kwargs: dict, optional
-    Optional calls to functions of :mod:`matplotlib.pyplot`. Dictionary keys
-    are functions of :mod:`matplotlib.pyplot`. Dictionary values are used as
-    single argument for these functions. String arguments can include facets in
-    curly brackets which will be derived from the datasets plotted in the
-    corresponding plot, e.g., ``{short_name}``, ``{exp}``. Facets like
-    ``{project}`` that vary between the different datasets will be transformed
-    to something like  ``ambiguous_project``. Examples: ``title: 'Awesome Plot
-    of {long_name}'``, ``xlabel: '{short_name}'``, ``xlim: [0, 5]``.
-
-Configuration options for plot type ``hovmoeller_z_vs_time``
-------------------------------------------------------------
-cbar_label: str, optional (default: '{short_name} [{units}]')
-    Colorbar label. Can include facets in curly brackets which will be derived
-    from the corresponding dataset, e.g., ``{project}``, ``{short_name}``,
-    ``{exp}``.
-cbar_label_bias: str, optional (default: 'Δ{short_name} [{units}]')
-    Colorbar label for plotting biases. Can include facets in curly brackets
-    which will be derived from the corresponding dataset, e.g., ``{project}``,
-    ``{short_name}``, ``{exp}``. This option has no effect if no reference
-    dataset is given.
-cbar_kwargs: dict, optional
-    Optional keyword arguments for :func:`matplotlib.pyplot.colorbar`. By
-    default, uses ``orientation: vertical``.
-cbar_kwargs_bias: dict, optional
-    Optional keyword arguments for :func:`matplotlib.pyplot.colorbar` for
-    plotting biases. These keyword arguments update (and potentially overwrite)
-    the ``cbar_kwargs`` for the bias plot. This option has no effect if no
-    reference dataset is given.
-common_cbar: bool, optional (default: False)
-    Use a common colorbar for the top panels (i.e., plots of the dataset and
-    the corresponding reference dataset) when using a reference dataset. If
-    neither ``vmin`` and ``vmix`` nor ``levels`` is given in ``plot_kwargs``,
-    the colorbar bounds are inferred from the dataset in the top left panel,
-    which might lead to an inappropriate colorbar for the reference dataset
-    (top right panel). Thus, the use of the ``plot_kwargs`` ``vmin`` and
-    ``vmax`` or ``levels`` is highly recommend when using this ``common_cbar:
-    true``. This option has no effect if no reference dataset is given.
-fontsize: int, optional (default: 10)
-    Fontsize used for ticks, labels and titles. For the latter, use the given
-    fontsize plus 2. Does not affect suptitles.
-log_y: bool, optional (default: True)
-    Use logarithmic Y-axis.
-plot_func: str, optional (default: 'contourf')
-    Plot function used to plot the profiles. Must be a function of
-    :mod:`iris.plot` that supports plotting of 2D cubes with coordinates
-    latitude and altitude/air_pressure.
-plot_kwargs: dict, optional
-    Optional keyword arguments for the plot function defined by ``plot_func``.
-    Dictionary keys are elements identified by ``facet_used_for_labels`` or
-    ``default``, e.g., ``CMIP6`` if ``facet_used_for_labels: project`` or
-    ``historical`` if ``facet_used_for_labels: exp``. Dictionary values are
-    dictionaries used as keyword arguments for the plot function defined by
-    ``plot_func``. String arguments can include facets in curly brackets which
-    will be derived from the corresponding dataset, e.g., ``{project}``,
-    ``{short_name}``, ``{exp}``. Examples: ``default: {levels: 2}, CMIP6:
-    {vmin: 200, vmax: 250}``. In addition to the normalization_ options
-    supported by the plot function, the option ``norm: centered`` can be
-    specified. In this case, the keywords ``vcenter`` and ``halfrange`` should
-    be used instead of ``vmin`` or ``vmax`` (see
-    :class:`~matplotlib.colors.CenteredNorm`).
-plot_kwargs_bias: dict, optional
-    Optional keyword arguments for the plot function defined by ``plot_func``
-    for plotting biases. These keyword arguments update (and potentially
-    overwrite) the ``plot_kwargs`` for the bias plot. This option has no effect
-    if no reference dataset is given. See option ``plot_kwargs`` for more
-    details. By default, uses ``cmap: bwr`` and ``norm: centered``.
-pyplot_kwargs: dict, optional
-    Optional calls to functions of :mod:`matplotlib.pyplot`. Dictionary keys
-    are functions of :mod:`matplotlib.pyplot`. Dictionary values are used as
-    single argument for these functions. String arguments can include facets in
-    curly brackets which will be derived from the corresponding dataset, e.g.,
-    ``{project}``, ``{short_name}``, ``{exp}``.  Examples: ``title: 'Awesome
-    Plot of {long_name}'``, ``xlabel: '{short_name}'``, ``xlim: [0, 5]``.
-rasterize: bool, optional (default: True)
-    If ``True``, use rasterization_ for profile plots to produce smaller files.
-    This is only relevant for vector graphics (e.g., ``output_file_type:
-    pdf,svg,ps``).
-=======
     map plots, the default keyword arguments ``{central_longitude: 10}`` are
     used.
 pyplot_kwargs: dict, optional
@@ -652,7 +289,6 @@
 rasterize: bool, optional (default: False)
     If ``True``, use rasterization_ for plots to produce smaller files.  This
     is only relevant for vector graphics (e.g., ``output_file_type: 'pdf'``).
->>>>>>> be1acf16
 show_stats: bool, optional (default: True)
     Show basic statistics on the plots.
 time_format: str, optional (default: None)
@@ -699,48 +335,6 @@
 pyplot_kwargs: dict, optional
     Optional calls to functions of :mod:`matplotlib.pyplot`. Dictionary keys
     are functions of :mod:`matplotlib.pyplot`. Dictionary values are used as
-<<<<<<< HEAD
-    single argument for these functions. String arguments can include facets in
-    curly brackets which will be derived from the corresponding dataset, e.g.,
-    ``{project}``, ``{short_name}``, ``{exp}``.  Examples: ``title: 'Awesome
-    Plot of {long_name}'``, ``xlabel: '{short_name}'``, ``xlim: [0, 5]``.
-rasterize: bool, optional (default: True)
-    If ``True``, use rasterization_ for profile plots to produce smaller files.
-    This is only relevant for vector graphics (e.g., ``output_file_type:
-    pdf,svg,ps``).
-show_y_minor_ticks: bool, optional (default: True)
-    Show minor ticks for time on the Y axis.
-show_x_minor_ticks: bool, optional (default: True)
-    Show minor ticks for latitude or longitude on the X axis.
-time_format: str, optional (default: None)
-    :func:`~datetime.datetime.strftime` format string that is used to format
-    the time axis using :class:`matplotlib.dates.DateFormatter`. If ``None``,
-    use the default formatting imposed by the iris plotting function.
-
-Configuration options for plot type ``benchmarking_annual_cycle``
------------------------------------------------------------------
-
-Configuration options for plot type ``benchmarking_boxplot``
-------------------------------------------------------------
-
-Configuration options for plot type ``benchmarking_diurnal_cycle``
-------------------------------------------------------------------
-
-Configuration options for plot type ``benchmarking_map``
---------------------------------------------------------
-
-Configuration options for plot type ``benchmarking_timeseries``
----------------------------------------------------------------
-
-Configuration options for plot type ``benchmarking_zonal``
-----------------------------------------------------------
-
-.. hint::
-
-   Extra arguments given to the recipe are ignored, so it is safe to use yaml
-   anchors to share the configuration of common arguments with other monitor
-   diagnostic script.
-=======
     argument(s) for these functions (if values are dictionaries, these are
     interpreted as keyword arguments; otherwise a single argument is assumed).
     String arguments can include facets in curly brackets which will be derived
@@ -754,7 +348,6 @@
 var_order: list of str, optional (default: None)
     Order in which variables are plotted. Must be elements identified via
     ``group_variables_by``. If ``None``, use order in which data is given.
->>>>>>> be1acf16
 
 .. _rasterization: https://matplotlib.org/stable/gallery/misc/
    rasterization_demo.html
@@ -788,15 +381,10 @@
 import pandas as pd
 import seaborn as sns
 from iris.analysis.cartography import area_weights
-<<<<<<< HEAD
-from iris.coord_categorisation import add_year
-from iris.coords import AuxCoord
-=======
 from iris.coords import AuxCoord, Coord
 from iris.cube import Cube, CubeList
 from iris.exceptions import ConstraintMismatchError
 from matplotlib.axes import Axes
->>>>>>> be1acf16
 from matplotlib.colors import CenteredNorm
 from matplotlib.figure import Figure
 from matplotlib.gridspec import GridSpec
@@ -1233,26 +821,6 @@
 
         # Get default settings
         self.cfg = deepcopy(self.cfg)
-<<<<<<< HEAD
-        self.cfg.setdefault('add_ancillary_variables', False)
-        self.cfg.setdefault('add_aux_coords', False)
-        self.cfg.setdefault('add_cell_measures', False)
-        self.cfg.setdefault('facet_used_for_labels', 'dataset')
-        self.cfg.setdefault('facets_as_columns', [])
-        self.cfg.setdefault('figure_kwargs', {'constrained_layout': True})
-        self.cfg.setdefault('group_variables_by', 'short_name')
-        self.cfg.setdefault('groupby_facet', 'short_name')
-        self.cfg.setdefault('savefig_kwargs', {
-            'bbox_inches': 'tight',
-            'dpi': 300,
-            'orientation': 'landscape',
-        })
-        self.cfg.setdefault('seaborn_settings', {'style': 'ticks'})
-        logger.info("Using facet '%s' to group variables",
-                    self.cfg['group_variables_by'])
-        logger.info("Using facet '%s' to create labels",
-                    self.cfg['facet_used_for_labels'])
-=======
         self.cfg.setdefault("facet_used_for_labels", "dataset")
         self.cfg.setdefault("figure_kwargs", {"constrained_layout": True})
         self.cfg.setdefault("group_variables_by", "short_name")
@@ -1274,7 +842,6 @@
             "Using facet '%s' to create labels",
             self.cfg["facet_used_for_labels"],
         )
->>>>>>> be1acf16
 
         # Load input data
         self.input_data = self._load_and_preprocess_data()
@@ -1285,277 +852,6 @@
         )
 
         # Check given plot types and set default settings for them
-<<<<<<< HEAD
-        self.supported_plot_types = [
-            'timeseries',
-            'annual_cycle',
-            'diurnal_cycle',
-            'map',
-            'zonal_mean_profile',
-            '1d_profile',
-            'variable_vs_lat',
-            'hovmoeller_z_vs_time',
-            'hovmoeller_time_vs_lat_or_lon',
-            'benchmarking_annual_cycle',
-            'benchmarking_boxplot',
-            'benchmarking_diurnal_cycle',
-            'benchmarking_map',
-            'benchmarking_timeseries',
-            'benchmarking_zonal',
-        ]
-        for (plot_type, plot_options) in self.plots.items():
-            if plot_type not in self.supported_plot_types:
-                raise ValueError(
-                    f"Got unexpected plot type '{plot_type}' for option "
-                    f"'plots', expected one of {self.supported_plot_types}")
-            if plot_options is None:
-                self.plots[plot_type] = {}
-
-            # Default options for the different plot types
-            if plot_type == 'timeseries':
-                self.plots[plot_type].setdefault('annual_mean_kwargs', {})
-                self.plots[plot_type].setdefault('gridline_kwargs', {})
-                self.plots[plot_type].setdefault('legend_kwargs', {})
-                self.plots[plot_type].setdefault('plot_kwargs', {})
-                self.plots[plot_type].setdefault('pyplot_kwargs', {})
-                self.plots[plot_type].setdefault('time_format', None)
-
-            elif plot_type == 'benchmarking_timeseries':
-                self.plots[plot_type].setdefault('annual_mean_kwargs', {})
-                self.plots[plot_type].setdefault('gridline_kwargs', {})
-                self.plots[plot_type].setdefault('legend_kwargs', {})
-                self.plots[plot_type].setdefault('plot_kwargs', {})
-                self.plots[plot_type].setdefault('pyplot_kwargs', {})
-                self.plots[plot_type].setdefault('time_format', None)
-
-            elif plot_type == 'annual_cycle':
-                self.plots[plot_type].setdefault('gridline_kwargs', {})
-                self.plots[plot_type].setdefault('legend_kwargs', {})
-                self.plots[plot_type].setdefault('plot_kwargs', {})
-                self.plots[plot_type].setdefault('pyplot_kwargs', {})
-
-            elif plot_type == 'benchmarking_annual_cycle':
-                self.plots[plot_type].setdefault('gridline_kwargs', {})
-                self.plots[plot_type].setdefault('legend_kwargs', {})
-                self.plots[plot_type].setdefault('plot_kwargs', {})
-                self.plots[plot_type].setdefault('pyplot_kwargs', {})
-
-            elif plot_type == 'diurnal_cycle':
-                self.plots[plot_type].setdefault('gridline_kwargs', {})
-                self.plots[plot_type].setdefault('legend_kwargs', {})
-                self.plots[plot_type].setdefault('plot_kwargs', {})
-                self.plots[plot_type].setdefault('pyplot_kwargs', {})
-
-            elif plot_type == 'benchmarking_diurnal_cycle':
-                self.plots[plot_type].setdefault('gridline_kwargs', {})
-                self.plots[plot_type].setdefault('legend_kwargs', {})
-                self.plots[plot_type].setdefault('plot_kwargs', {})
-                self.plots[plot_type].setdefault('pyplot_kwargs', {})
-
-            elif plot_type == 'benchmarking_boxplot':
-                self.plots[plot_type].setdefault('plot_kwargs', {})
-                self.plots[plot_type].setdefault('pyplot_kwargs', {})
-                self.plots[plot_type].setdefault('var_order', None)
-                self.plots[plot_type].setdefault('label', [])
-                self.plots[plot_type].setdefault('fontsize', 10)
-
-            elif plot_type == 'map':
-                self.plots[plot_type].setdefault(
-                    'cbar_label', '{short_name} [{units}]')
-                self.plots[plot_type].setdefault(
-                    'cbar_label_bias', 'Δ{short_name} [{units}]')
-                self.plots[plot_type].setdefault(
-                    'cbar_kwargs', {'orientation': 'horizontal', 'aspect': 30}
-                )
-                self.plots[plot_type].setdefault('cbar_kwargs_bias', {})
-                self.plots[plot_type].setdefault('common_cbar', False)
-                self.plots[plot_type].setdefault('fontsize', 10)
-                self.plots[plot_type].setdefault('gridline_kwargs', {})
-                self.plots[plot_type].setdefault('plot_func', 'contourf')
-                self.plots[plot_type].setdefault('plot_kwargs', {})
-                self.plots[plot_type].setdefault('plot_kwargs_bias', {})
-                self.plots[plot_type]['plot_kwargs_bias'].setdefault(
-                    'cmap', 'bwr'
-                )
-                self.plots[plot_type]['plot_kwargs_bias'].setdefault(
-                    'norm', 'centered'
-                )
-                if 'projection' not in self.plots[plot_type]:
-                    self.plots[plot_type].setdefault('projection', 'Robinson')
-                    self.plots[plot_type].setdefault(
-                        'projection_kwargs', {'central_longitude': 10}
-                    )
-                else:
-                    self.plots[plot_type].setdefault('projection_kwargs', {})
-                self.plots[plot_type].setdefault('pyplot_kwargs', {})
-                self.plots[plot_type].setdefault('rasterize', True)
-                self.plots[plot_type].setdefault('show_stats', True)
-                self.plots[plot_type].setdefault('x_pos_stats_avg', 0.0)
-                self.plots[plot_type].setdefault('x_pos_stats_bias', 0.92)
-
-            elif plot_type == 'benchmarking_map':
-                self.plots[plot_type].setdefault(
-                    'cbar_label', '{short_name} [{units}]')
-                self.plots[plot_type].setdefault(
-                    'cbar_label_bias', '{short_name} [{units}]')
-                self.plots[plot_type].setdefault(
-                    'cbar_kwargs', {'orientation': 'horizontal', 'aspect': 30}
-                )
-                self.plots[plot_type].setdefault('cbar_kwargs_bias', {})
-                self.plots[plot_type].setdefault('common_cbar', False)
-                self.plots[plot_type].setdefault('fontsize', 10)
-                self.plots[plot_type].setdefault('gridline_kwargs', {})
-                self.plots[plot_type].setdefault('plot_func', 'contourf')
-                self.plots[plot_type].setdefault('plot_kwargs', {})
-                if 'projection' not in self.plots[plot_type]:
-                    self.plots[plot_type].setdefault('projection', 'Robinson')
-                    self.plots[plot_type].setdefault(
-                        'projection_kwargs', {'central_longitude': 10}
-                    )
-                else:
-                    self.plots[plot_type].setdefault('projection_kwargs', {})
-                self.plots[plot_type].setdefault('pyplot_kwargs', {})
-                self.plots[plot_type].setdefault('rasterize', True)
-                self.plots[plot_type].setdefault('show_stats', True)
-                self.plots[plot_type].setdefault('x_pos_stats_avg', 0.0)
-                self.plots[plot_type].setdefault('x_pos_stats_bias', 0.92)
-
-            elif plot_type == 'zonal_mean_profile':
-                self.plots[plot_type].setdefault(
-                    'cbar_label', '{short_name} [{units}]')
-                self.plots[plot_type].setdefault(
-                    'cbar_label_bias', 'Δ{short_name} [{units}]')
-                self.plots[plot_type].setdefault(
-                    'cbar_kwargs', {'orientation': 'vertical'}
-                )
-                self.plots[plot_type].setdefault('cbar_kwargs_bias', {})
-                self.plots[plot_type].setdefault('common_cbar', False)
-                self.plots[plot_type].setdefault('fontsize', 10)
-                self.plots[plot_type].setdefault('log_y', True)
-                self.plots[plot_type].setdefault('plot_func', 'contourf')
-                self.plots[plot_type].setdefault('plot_kwargs', {})
-                self.plots[plot_type].setdefault('plot_kwargs_bias', {})
-                self.plots[plot_type]['plot_kwargs_bias'].setdefault(
-                    'cmap', 'bwr'
-                )
-                self.plots[plot_type]['plot_kwargs_bias'].setdefault(
-                    'norm', 'centered'
-                )
-                self.plots[plot_type].setdefault('pyplot_kwargs', {})
-                self.plots[plot_type].setdefault('rasterize', True)
-                self.plots[plot_type].setdefault('show_stats', True)
-                self.plots[plot_type].setdefault(
-                    'show_y_minor_ticklabels', False
-                )
-                self.plots[plot_type].setdefault('x_pos_stats_avg', 0.01)
-                self.plots[plot_type].setdefault('x_pos_stats_bias', 0.7)
-
-            elif plot_type == 'benchmarking_zonal':
-                self.plots[plot_type].setdefault(
-                    'cbar_label', '{short_name} [{units}]')
-                self.plots[plot_type].setdefault(
-                    'cbar_label_bias', 'Δ{short_name} [{units}]')
-                self.plots[plot_type].setdefault(
-                    'cbar_kwargs', {'orientation': 'vertical'}
-                )
-                self.plots[plot_type].setdefault('cbar_kwargs_bias', {})
-                self.plots[plot_type].setdefault('common_cbar', False)
-                self.plots[plot_type].setdefault('fontsize', 10)
-                self.plots[plot_type].setdefault('log_y', True)
-                self.plots[plot_type].setdefault('plot_func', 'contourf')
-                self.plots[plot_type].setdefault('plot_kwargs', {})
-                self.plots[plot_type].setdefault('plot_kwargs_bias', {})
-                self.plots[plot_type]['plot_kwargs_bias'].setdefault(
-                    'cmap', 'bwr'
-                )
-                self.plots[plot_type]['plot_kwargs_bias'].setdefault(
-                    'norm', 'centered'
-                )
-                self.plots[plot_type].setdefault('pyplot_kwargs', {})
-                self.plots[plot_type].setdefault('rasterize', True)
-                self.plots[plot_type].setdefault('show_stats', True)
-                self.plots[plot_type].setdefault(
-                    'show_y_minor_ticklabels', False
-                )
-                self.plots[plot_type].setdefault('x_pos_stats_avg', 0.01)
-                self.plots[plot_type].setdefault('x_pos_stats_bias', 0.7)
-
-            elif plot_type == '1d_profile':
-                self.plots[plot_type].setdefault('aspect_ratio', 1.5)
-                self.plots[plot_type].setdefault('gridline_kwargs', {})
-                self.plots[plot_type].setdefault('legend_kwargs', {})
-                self.plots[plot_type].setdefault('log_x', False)
-                self.plots[plot_type].setdefault('log_y', True)
-                self.plots[plot_type].setdefault('plot_kwargs', {})
-                self.plots[plot_type].setdefault('pyplot_kwargs', {})
-                self.plots[plot_type].setdefault(
-                    'show_y_minor_ticklabels', False
-                )
-
-            elif plot_type == 'variable_vs_lat':
-                self.plots[plot_type].setdefault('gridline_kwargs', {})
-                self.plots[plot_type].setdefault('legend_kwargs', {})
-                self.plots[plot_type].setdefault('plot_kwargs', {})
-                self.plots[plot_type].setdefault('pyplot_kwargs', {})
-
-            elif plot_type == 'hovmoeller_z_vs_time':
-                self.plots[plot_type].setdefault('cbar_label',
-                                                 '{short_name} [{units}]')
-                self.plots[plot_type].setdefault('cbar_label_bias',
-                                                 'Δ{short_name} [{units}]')
-                self.plots[plot_type].setdefault('cbar_kwargs',
-                                                 {'orientation': 'vertical'})
-                self.plots[plot_type].setdefault('cbar_kwargs_bias', {})
-                self.plots[plot_type].setdefault('common_cbar', False)
-                self.plots[plot_type].setdefault('fontsize', 10)
-                self.plots[plot_type].setdefault('log_y', True)
-                self.plots[plot_type].setdefault('plot_func', 'contourf')
-                self.plots[plot_type].setdefault('plot_kwargs', {})
-                self.plots[plot_type].setdefault('plot_kwargs_bias', {})
-                self.plots[plot_type]['plot_kwargs_bias'].setdefault(
-                    'cmap', 'bwr')
-                self.plots[plot_type]['plot_kwargs_bias'].setdefault(
-                    'norm', 'centered'
-                )
-                self.plots[plot_type].setdefault('pyplot_kwargs', {})
-                self.plots[plot_type].setdefault('rasterize', True)
-                self.plots[plot_type].setdefault('show_stats', True)
-                self.plots[plot_type].setdefault('show_y_minor_ticklabels',
-                                                 False)
-                self.plots[plot_type].setdefault('time_format', None)
-                self.plots[plot_type].setdefault('x_pos_stats_avg', 0.01)
-                self.plots[plot_type].setdefault('x_pos_stats_bias', 0.7)
-
-            elif plot_type == 'hovmoeller_time_vs_lat_or_lon':
-                self.plots[plot_type].setdefault(
-                    'cbar_label', '{short_name} [{units}]')
-                self.plots[plot_type].setdefault(
-                    'cbar_label_bias', 'Δ{short_name} [{units}]')
-                self.plots[plot_type].setdefault(
-                    'cbar_kwargs', {'orientation': 'vertical'}
-                )
-                self.plots[plot_type].setdefault('cbar_kwargs_bias', {})
-                self.plots[plot_type].setdefault('common_cbar', False)
-                self.plots[plot_type].setdefault('fontsize', 10)
-                self.plots[plot_type].setdefault('plot_func', 'contourf')
-                self.plots[plot_type].setdefault('plot_kwargs', {})
-                self.plots[plot_type].setdefault('plot_kwargs_bias', {})
-                self.plots[plot_type]['plot_kwargs_bias'].setdefault(
-                    'cmap', 'bwr'
-                )
-                self.plots[plot_type]['plot_kwargs_bias'].setdefault(
-                    'norm', 'centered'
-                )
-                self.plots[plot_type].setdefault('pyplot_kwargs', {})
-                self.plots[plot_type].setdefault('rasterize', True)
-                self.plots[plot_type].setdefault(
-                    'show_y_minor_ticks', True
-                )
-                self.plots[plot_type].setdefault(
-                    'show_x_minor_ticks', True
-                )
-                self.plots[plot_type].setdefault('time_format', None)
-=======
         for plot_type, plot_options in self.plots.items():
             if plot_type not in self.plot_settings:
                 raise ValueError(
@@ -1575,7 +871,6 @@
             ]
             for key, val in default_settings.items():
                 self.plots[plot_type].setdefault(key, val)
->>>>>>> be1acf16
 
         # Check that facet_used_for_labels is present for every dataset
         for dataset in self.input_data:
@@ -2083,23 +1378,6 @@
                 multi_dataset_facets[key] = f"ambiguous_{key}"
         return multi_dataset_facets
 
-<<<<<<< HEAD
-    def _get_benchmarking_projection(self):
-        """Get projection used for benchmarking map plots."""
-        plot_type = 'benchmarking_map'
-        projection = self.plots[plot_type]['projection']
-        projection_kwargs = self.plots[plot_type]['projection_kwargs']
-
-        # Check if desired projection is valid
-        if not hasattr(ccrs, projection):
-            raise AttributeError(
-                f"Got invalid projection '{projection}' for plotting "
-                f"{plot_type}, expected class of cartopy.crs")
-
-        return getattr(ccrs, projection)(**projection_kwargs)
-
-    def _get_plot_func(self, plot_type):
-=======
     def _get_netcdf_path(
         self,
         plot_path: Path | str,
@@ -2112,7 +1390,6 @@
         return get_diagnostic_filename(basename, self.cfg)
 
     def _get_plot_func(self, plot_type: str) -> Callable:
->>>>>>> be1acf16
         """Get plot function."""
         plot_func = self.plots[plot_type]["plot_func"]
         if not hasattr(iris.plot, plot_func):
@@ -2161,19 +1438,8 @@
                 )
                 plot_kwargs[key] = val
 
-<<<<<<< HEAD
-        # Default settings for different plot types
-        if plot_type in ('timeseries', 'annual_cycle',
-                         'benchmarking_annual_cycle', '1d_profile',
-                         'diurnal_cycle', 'benchmarking_diurnal_cycle',
-                         'variable_vs_lat', 'benchmarking_timeseries'):
-            plot_kwargs.setdefault('label', label)
-
-        if plot_kwargs.get('norm') == 'centered':
-=======
         # Handle special plot kwargs
         if plot_kwargs.get("norm") == "centered":
->>>>>>> be1acf16
             norm = CenteredNorm(
                 vcenter=plot_kwargs.pop("vcenter", 0.0),
                 halfrange=plot_kwargs.pop("halfrange", None),
@@ -2245,9 +1511,6 @@
         for dataset in input_data:
             filename = dataset["filename"]
             logger.info("Loading %s", filename)
-<<<<<<< HEAD
-            cube = iris.load_cube(filename)
-=======
             cubes = iris.load(filename)
             if len(cubes) == 1:
                 cube: Cube = cubes[0]  # type: ignore
@@ -2264,7 +1527,6 @@
                         f"are available in file {filename}, but not the "
                         f"requested '{var_name}'",
                     ) from exc
->>>>>>> be1acf16
 
             # Fix time coordinate if present
             if cube.coords("time", dim_coords=True):
@@ -2577,198 +1839,6 @@
                 benchmark_dataset,
             )
 
-<<<<<<< HEAD
-    def _plot_benchmarking_map(self, plot_func, dataset, percentile_dataset,
-                               metric):
-        """Plot benchmarking map plot."""
-        plot_type = 'benchmarking_map'
-        logger.info("Plotting benchmarking map for '%s'",
-                    self._get_label(dataset))
-
-        # Make sure that the data has the correct dimensions
-        cube = dataset['cube']
-        # dim_coords_dat = self._check_cube_dimensions(cube, plot_type)
-
-        # Create plot with desired settings
-        with mpl.rc_context(self._get_custom_mpl_rc_params(plot_type)):
-            fig = plt.figure(**self.cfg['figure_kwargs'])
-            axes = fig.add_subplot(
-                projection=self._get_benchmarking_projection())
-            plot_kwargs = self._get_plot_kwargs(plot_type, dataset)
-            plot_kwargs['axes'] = axes
-            plot_kwargs['extend'] = "both"
-            plot_map = plot_func(cube, **plot_kwargs)
-
-            # apply stippling (dots) to all grid cells that do not exceed
-            # the upper percentile given by 'percentile_dataset[]'
-
-            mask_cube = self._get_benchmark_mask(cube, percentile_dataset,
-                                                 metric)
-
-            hatching = plot_func(
-               mask_cube,
-               colors='none',
-               levels=[.5, 1.5],
-               hatches=['......'],
-            )
-
-            # set color for stippling to 'black' (default = 'white')
-            hatching.set_edgecolor('black')
-            hatching.set_linewidth(0.)
-
-
-            axes.coastlines()
-            # gridline_kwargs = self._get_gridline_kwargs(plot_type)
-            # if gridline_kwargs is not False:
-            #     axes.gridlines(**gridline_kwargs)
-
-            # Setup colorbar
-            fontsize = self.plots[plot_type]['fontsize']
-            colorbar = fig.colorbar(plot_map, ax=axes,
-                                    **self._get_cbar_kwargs(plot_type))
-            colorbar.set_label(self._get_cbar_label(plot_type, dataset),
-                               fontsize=fontsize)
-            colorbar.ax.tick_params(labelsize=fontsize)
-
-            # Customize plot
-            axes.set_title(self._get_label(dataset))
-            fig.suptitle(f"{dataset['long_name']} ({dataset['start_year']}-"
-                         f"{dataset['end_year']})")
-            self._process_pyplot_kwargs(plot_type, dataset)
-
-            # Rasterization
-            if self.plots[plot_type]['rasterize']:
-                self._set_rasterized([axes])
-
-        # File paths
-        plot_path = self.get_plot_path(plot_type, dataset)
-        netcdf_path = get_diagnostic_filename(Path(plot_path).stem, self.cfg)
-
-        return (plot_path, {netcdf_path: cube})
-
-    def _plot_benchmarking_boxplot(self, df, cubes, variables, datasets):
-        """Plot benchmarking boxplot."""
-        plot_type = 'benchmarking_boxplot'
-        logger.info("Plotting benchmarking boxplot for '%s'",
-                    self._get_label(datasets[0]))
-
-        # Create plot with desired settings
-        with mpl.rc_context(self._get_custom_mpl_rc_params(plot_type)):
-            fig = plt.figure(**self.cfg['figure_kwargs'])
-            metric = cubes[0].long_name.partition("of")[0]
-            fig.suptitle(f"{metric}of {self._get_label(datasets[0])}"
-                         f" ({datasets[0]['start_year']} - "
-                         f"{datasets[0]['end_year']})")
-
-            sns.set_style('darkgrid')
-
-            for i, var in enumerate(variables):
-                axes = plt.subplot(1, len(variables), i+1)
-                plot_kwargs = self._get_plot_kwargs(plot_type, datasets[i])
-                plot_kwargs['axes'] = axes
-
-                plot_boxplot = sns.boxplot(data=df[df['Variable'] == var])
-                plot_boxplot.set(xticklabels=[])
-                # plot_map = plot_func(cube, **plot_kwargs)
-
-                plt.scatter(0, cubes[i].data, marker='x', s=200, linewidths=2,
-                            color="red", zorder=3)
-
-                plt.xlabel(var)
-                if cubes[i].units != 1:
-                    plt.ylabel(cubes[i].units)
-
-                # Setup fontsize
-                # fontsize = self.plots[plot_type]['fontsize']
-
-                # Customize plot
-                self._process_pyplot_kwargs(plot_type, datasets[i])
-
-        # File paths
-        datasets[0]['variable_group'] = (
-            datasets[0]['short_name'].partition("_")[0])
-        plot_path = self.get_plot_path(plot_type,  datasets[0])
-        netcdf_path = get_diagnostic_filename(Path(plot_path).stem, self.cfg)
-
-        return (plot_path, {netcdf_path: cubes[0]})
-
-    def _plot_benchmarking_zonal(self, plot_func, dataset, percentile_dataset,
-                                 metric):
-        """Plot benchmarking zonal mean profile."""
-        plot_type = 'benchmarking_zonal'
-        logger.info("Plotting benchmarking zonal mean profile"
-                    " for '%s'",
-                    self._get_label(dataset))
-
-        # Make sure that the data has the correct dimensions
-        cube = dataset['cube']
-
-        # Create plot with desired settings
-        with mpl.rc_context(self._get_custom_mpl_rc_params(plot_type)):
-            fig = plt.figure(**self.cfg['figure_kwargs'])
-            axes = fig.add_subplot()
-            plot_kwargs = self._get_plot_kwargs(plot_type, dataset)
-            plot_kwargs['axes'] = axes
-            plot_kwargs['extend'] = "both"
-            plot_benchmarking_zonal = plot_func(cube, **plot_kwargs)
-
-            # apply stippling (dots) to all grid cells that do not exceed
-            # the upper percentile given by 'percentile_dataset[]'
-
-            mask_cube = self._get_benchmark_mask(cube, percentile_dataset,
-                                                 metric)
-            hatching = plot_func(
-               mask_cube,
-               colors='none',
-               levels=[.5, 1.5],
-               hatches=['......'],
-            )
-
-            # set color for stippling to 'black' (default = 'white')
-            hatching.set_edgecolor('black')
-            hatching.set_linewidth(0.)
-
-            # Print statistics if desired
-            # self._add_stats(plot_type, axes, dim_coords_dat, dataset)
-
-            # Setup colorbar
-            fontsize = self.plots[plot_type]['fontsize']
-            colorbar = fig.colorbar(plot_benchmarking_zonal, ax=axes,
-                                    **self._get_cbar_kwargs(plot_type))
-            colorbar.set_label(self._get_cbar_label(plot_type, dataset),
-                               fontsize=fontsize)
-            colorbar.ax.tick_params(labelsize=fontsize)
-
-            # Customize plot
-            axes.set_title(self._get_label(dataset))
-            fig.suptitle(f"{dataset['long_name']} ({dataset['start_year']}-"
-                         f"{dataset['end_year']})")
-            axes.set_xlabel('latitude [°N]')
-            z_coord = cube.coord(axis='Z')
-            axes.set_ylabel(f'{z_coord.long_name} [{z_coord.units}]')
-            if self.plots[plot_type]['log_y']:
-                axes.set_yscale('log')
-                axes.get_yaxis().set_major_formatter(
-                    FormatStrFormatter('%.1f'))
-            if self.plots[plot_type]['show_y_minor_ticklabels']:
-                axes.get_yaxis().set_minor_formatter(
-                    FormatStrFormatter('%.1f'))
-            else:
-                axes.get_yaxis().set_minor_formatter(NullFormatter())
-            self._process_pyplot_kwargs(plot_type, dataset)
-
-            # Rasterization
-            if self.plots[plot_type]['rasterize']:
-                self._set_rasterized([axes])
-
-        # File paths
-        plot_path = self.get_plot_path(plot_type, dataset)
-        netcdf_path = get_diagnostic_filename(Path(plot_path).stem, self.cfg)
-
-        return (plot_path, {netcdf_path: cube})
-
-    def _process_pyplot_kwargs(self, plot_type, dataset):
-=======
     def _process_pyplot_kwargs(
         self,
         pyplot_kwargs: dict[str, Any],
@@ -2776,7 +1846,6 @@
         *,
         transpose_axes: bool = False,
     ) -> None:
->>>>>>> be1acf16
         """Process functions for :mod:`matplotlib.pyplot`."""
         for func, arg in pyplot_kwargs.items():
             if transpose_axes and func.startswith("x"):
@@ -2791,261 +1860,11 @@
                 )
             if arg is None:
                 getattr(plt, func)()
+            elif isinstance(arg, dict):
+                getattr(plt, func)(**arg)
             else:
                 getattr(plt, func)(arg)
 
-<<<<<<< HEAD
-    @staticmethod
-    def _check_cube_dimensions(cube, plot_type):
-        """Check that cube has correct dimensional variables."""
-        expected_dimensions_dict = {
-            'annual_cycle': (['month_number'],),
-            'benchmarking_boxplot': (['']),
-            'diurnal_cycle': (['hour'],),
-            'map': (['latitude', 'longitude'],),
-            'benchmarking_annual_cycle': (['month_number'],),
-            'benchmarking_diurnal_cycle': (['hour'],),
-            'benchmarking_map': (['latitude', 'longitude'],),
-            'benchmarking_timeseries': (['time'], ['day_of_year']),
-            'benchmarking_zonal': (['latitude', 'air_pressure'],
-                                   ['latitude', 'altitude']),
-            'zonal_mean_profile': (['latitude', 'air_pressure'],
-                                   ['latitude', 'altitude']),
-            'timeseries': (['time'], ['day_of_year']),
-            '1d_profile': (['air_pressure'],
-                           ['altitude']),
-            'variable_vs_lat': (['latitude'],),
-            'hovmoeller_z_vs_time': (['time', 'air_pressure'],
-                                     ['time', 'altitude']),
-            'hovmoeller_time_vs_lat_or_lon': (['time', 'latitude'],
-                                              ['time', 'longitude']),
-        }
-        if plot_type not in expected_dimensions_dict:
-            raise NotImplementedError(f"plot_type '{plot_type}' not supported")
-        expected_dimensions = expected_dimensions_dict[plot_type]
-        for dims in expected_dimensions:
-            cube_dims = [cube.coords(dim, dim_coords=True) for dim in dims]
-            if all(cube_dims) and cube.ndim == len(dims):
-                return dims
-        expected_dims_str = ' or '.join(
-            [str(dims) for dims in expected_dimensions]
-        )
-        raise ValueError(
-            f"Expected cube that exactly has the dimensional coordinates "
-            f"{expected_dims_str}, got {cube.summary(shorten=True)}")
-
-    @staticmethod
-    def _fill_facet_placeholders(string, dataset, description):
-        """Fill facet placeholders."""
-        try:
-            string = string.format(**dataset)
-        except KeyError as exc:
-            raise ValueError(
-                f"Not all necessary facets in {description} available for "
-                f"dataset\n{pformat(dataset)}") from exc
-        return string
-
-    @staticmethod
-    def _get_multi_dataset_facets(datasets):
-        """Derive common facets for multiple datasets."""
-        all_keys = {key for dataset in datasets for key in dataset}
-        multi_dataset_facets = {}
-        for key in all_keys:
-            if all(d.get(key) == datasets[0].get(key) for d in datasets):
-                multi_dataset_facets[key] = datasets[0].get(key)
-            else:
-                multi_dataset_facets[key] = f'ambiguous_{key}'
-        return multi_dataset_facets
-
-    def _get_reference_dataset(self, datasets):
-        """Extract reference dataset."""
-        variable = datasets[0][self.cfg['group_variables_by']]
-        ref_datasets = [d for d in datasets if
-                        d.get('reference_for_monitor_diags', False)]
-        if len(ref_datasets) > 1:
-            raise ValueError(
-                f"Expected at most 1 reference dataset (with "
-                f"'reference_for_monitor_diags: true' for variable "
-                f"'{variable}', got {len(ref_datasets):d}")
-        if ref_datasets:
-            return ref_datasets[0]
-        return None
-
-    def _get_benchmarking_reference(self, datasets):
-        """Extract reference dataset for calculation of benchmarking metric."""
-        variable = datasets[0][self.cfg['group_variables_by']]
-        ref_datasets = [d for d in datasets if
-                        d.get('reference_for_metric', False)]
-
-        if len(ref_datasets) == 1:
-            return ref_datasets[0]
-
-        # try variable attribute "reference_dataset"
-        for dataset in datasets:
-            print(dataset.get('reference_dataset'))
-            print(dataset.get('dataset'))
-            if dataset.get('reference_dataset') == dataset.get('dataset'):
-                ref_datasets = dataset
-                break
-        if len(ref_datasets) != 1:
-            raise ValueError(
-                f"Expected exactly 1 reference dataset for variable "
-                f"'{variable}', got {len(ref_datasets)}")
-        return None
-
-    def _get_benchmark_datasets(self, datasets):
-        """Get dataset to be benchmarked."""
-        variable = datasets[0][self.cfg['group_variables_by']]
-        benchmark_datasets = [d for d in datasets if
-                              d.get('benchmark_dataset', False)]
-        if len(benchmark_datasets) >= 1:
-            return benchmark_datasets
-
-        raise ValueError(
-            f"Expected at least 1 benchmark dataset (with "
-            f"'benchmark_dataset: true' for variable "
-            f"'{variable}'), got {len(benchmark_datasets):d}")
-
-    def _get_benchmark_group(self, datasets):
-        """Get datasets for benchmarking."""
-        # variable = datasets[0][self.cfg['group_variables_by']]
-        benchmark_datasets = [d for d in datasets if not
-                              (d.get('benchmark_dataset', False) or
-                               d.get('reference_for_metric', False))]
-        return benchmark_datasets
-
-    def _get_benchmark_mask(self, cube, percentile_dataset, metric):
-        """Create mask for benchmarking cube depending on metric."""
-        mask_cube = cube.copy()
-
-        idx0 = 0  # index largest percentile
-        idx1 = len(percentile_dataset) - 1  # index smallest percentile
-
-        if metric == 'bias':
-            maxabs_perc = np.maximum(np.abs(percentile_dataset[idx0].data),
-                                     np.abs(percentile_dataset[idx1].data))
-            mask = np.where(np.abs(cube.data) >= maxabs_perc, 0, 1)
-        elif metric == 'emd':
-            mask = np.where(cube.data >= percentile_dataset[idx0].data, 0, 1)
-        elif metric == 'pearsonr':
-            mask = np.where(cube.data <= percentile_dataset[idx0].data, 0, 1)
-        elif metric == 'rmse':
-            mask = np.where(cube.data >= percentile_dataset[idx0].data, 0, 1)
-        else:
-            raise ValueError(
-                f"Could not create benchmarking mask, unknown benchmarking "
-                f"metric: '{metric}'")
-
-        mask_cube.data = mask
-        return mask_cube
-
-    def _get_benchmark_metric(self, datasets):
-        """Get benchmarking metric."""
-        short_name = datasets[0].get('short_name')
-        if 'rmse' in short_name:
-            metric = 'rmse'
-        elif 'pearsonr' in short_name:
-            metric = 'pearsonr'
-        elif 'emd' in short_name:
-            metric = 'emd'
-        else:
-            metric = 'bias'  # default
-            logger.info(
-                "Could not determine metric from short_name, "
-                "assuming benchmarking metric = %s", metric)
-        return metric
-
-    def _get_benchmark_percentiles(self, datasets):
-        """Get percentile datasets from multi-model statistics preprocessor."""
-        variable = datasets[0][self.cfg['group_variables_by']]
-        percentiles = []
-        for dataset in datasets:
-            statistics = dataset.get('multi_model_statistics')
-            if statistics:
-                if "Percentile" in statistics:
-                    percentiles.append(dataset)
-
-        # *** sort percentiles by size ***
-
-        # get percentiles as integers
-        iperc = []
-        for dataset in percentiles:
-            stat = dataset.get('multi_model_statistics')
-            perc = stat.replace('MultiModelPercentile', '')
-            iperc.append(int(perc))
-
-        idx = list(range(len(percentiles)))
-        # sort list of percentile datasets by percentile with highest
-        # percentile first (descending order)
-        zipped_pairs = zip(iperc, idx)
-        zval = [x for _, x in sorted(zipped_pairs, reverse=True)]
-        perc_sorted = [percentiles[i] for i in zval]
-        percentiles = perc_sorted
-
-        # get number of percentiles expected depending on benchmarking metric
-
-        metric = self._get_benchmark_metric(datasets)
-
-        if metric == 'bias':
-            numperc = 2
-        elif metric == 'rmse':
-            numperc = 1
-        elif metric == 'pearsonr':
-            numperc = 1
-        elif metric == 'emd':
-            numperc = 1
-        else:
-            raise ValueError(f"Unknown benchmarking metric: '{metric}'.")
-
-        if len(percentiles) >= numperc:
-            return percentiles
-
-        raise ValueError(
-            f"Expected at least '{numperc}' percentile datasets (created "
-            f"'with multi-model statistics preprocessor for variable "
-            f"'{variable}'), got {len(percentiles):d}")
-
-    def create_timeseries_plot(self, datasets):
-        """Create time series plot."""
-        plot_type = 'timeseries'
-        if plot_type not in self.plots:
-            return
-
-        if not datasets:
-            raise ValueError(f"No input data to plot '{plot_type}' given")
-
-        logger.info("Plotting %s", plot_type)
-        fig = plt.figure(**self.cfg['figure_kwargs'])
-        axes = fig.add_subplot()
-
-        # Plot all datasets in one single figure
-        ancestors = []
-        cubes = {}
-        for dataset in datasets:
-            ancestors.append(dataset['filename'])
-            cube = dataset['cube']
-            cubes[self._get_label(dataset)] = cube
-            self._check_cube_dimensions(cube, plot_type)
-
-            # Plot original time series
-            plot_kwargs = self._get_plot_kwargs(plot_type, dataset)
-            plot_kwargs['axes'] = axes
-            iris.plot.plot(cube, **plot_kwargs)
-
-            # Plot annual means if desired
-            annual_mean_kwargs = self.plots[plot_type]['annual_mean_kwargs']
-            if annual_mean_kwargs is not False:
-                logger.debug("Plotting annual means")
-                if not cube.coords('year'):
-                    add_year(cube, 'time')
-                annual_mean_cube = cube.aggregated_by('year',
-                                                      iris.analysis.MEAN)
-                plot_kwargs.pop('label', None)
-                plot_kwargs.update(annual_mean_kwargs)
-                iris.plot.plot(annual_mean_cube, **plot_kwargs)
-
-        # Default plot appearance
-=======
     def _save_1d_data(
         self,
         plot_type: str,
@@ -3053,7 +1872,6 @@
         fig: Figure,
     ) -> None:
         """Save 1D plot and netCDF files."""
->>>>>>> be1acf16
         multi_dataset_facets = self._get_multi_dataset_facets(datasets)
 
         # Save plot file
@@ -3080,159 +1898,6 @@
             provenance_logger.log(plot_path, provenance_record)
             provenance_logger.log(netcdf_path, provenance_record)
 
-<<<<<<< HEAD
-    def create_benchmarking_timeseries(self, datasets):
-        """Create time series benchmarking plot."""
-        plot_type = 'benchmarking_timeseries'
-        if plot_type not in self.plots:
-            return
-
-        if not datasets:
-            raise ValueError(f"No input data to plot '{plot_type}' given")
-
-        logger.info("Plotting %s", plot_type)
-
-        # Get dataset to be benchmarked
-        plot_datasets = self._get_benchmark_datasets(datasets)
-        # Get percentiles from multi-model statistics
-        percentile_dataset = self._get_benchmark_percentiles(datasets)
-
-        fig = plt.figure(**self.cfg['figure_kwargs'])
-        axes = fig.add_subplot()
-
-        # load data
-
-        percentile_data = []
-
-        for dataset_to_load in percentile_dataset:
-            filename = dataset_to_load['filename']
-            logger.info("Loading %s", filename)
-            cube = iris.load_cube(filename)
-            percentile_data.append(cube)
-
-        # Plot all datasets in one single figure
-        ancestors = []
-        cubes = {}
-
-        for dataset in plot_datasets:
-            plot_kwargs = self._get_plot_kwargs(plot_type, dataset)
-            iris.plot.plot(dataset['cube'], **plot_kwargs)
-
-        yval2 = percentile_dataset[0]['cube']
-        if len(percentile_dataset) > 1:
-            idx = len(percentile_dataset) - 1
-            yval1 = percentile_dataset[idx]['cube']
-        else:
-            yval1 = yval2.copy()
-            ymin, __ = axes.get_ylim()
-            yval1.data = np.full(len(yval1.data), ymin)
-
-        dataset = plot_datasets[0]
-        iris.plot.fill_between(dataset['cube'].coord(axis='T'), yval1, yval2,
-                               facecolor='lightblue', edgecolor='lightblue',
-                               linewidth=3, zorder=1, alpha=0.8)
-
-        # Default plot appearance
-        multi_dataset_facets = self._get_multi_dataset_facets(datasets)
-        axes.set_title(multi_dataset_facets['long_name'])
-        axes.set_xlabel('time')
-        # apply time formatting
-        if self.plots[plot_type]['time_format'] is not None:
-            axes.get_xaxis().set_major_formatter(
-                mdates.DateFormatter(self.plots[plot_type]['time_format']))
-        axes.set_ylabel(
-            f"{multi_dataset_facets[self.cfg['group_variables_by']]} "
-            f"[{multi_dataset_facets['units']}]"
-        )
-        gridline_kwargs = self._get_gridline_kwargs(plot_type)
-        if gridline_kwargs is not False:
-            axes.grid(**gridline_kwargs)
-
-        # Legend
-        legend_kwargs = self.plots[plot_type]['legend_kwargs']
-        if legend_kwargs is not False:
-            axes.legend(**legend_kwargs)
-
-        # Customize plot appearance
-        self._process_pyplot_kwargs(plot_type, multi_dataset_facets)
-
-        # Save plot
-        plot_path = self.get_plot_path(plot_type, multi_dataset_facets)
-        fig.savefig(plot_path, **self.cfg['savefig_kwargs'])
-        logger.info("Wrote %s", plot_path)
-        plt.close()
-
-        # Save netCDF file
-        netcdf_path = get_diagnostic_filename(Path(plot_path).stem, self.cfg)
-        var_attrs = {
-            n: datasets[0][n] for n in ('short_name', 'long_name', 'units')
-        }
-        cubes[self._get_label(dataset)] = dataset['cube']
-        io.save_1d_data(cubes, netcdf_path, 'time', var_attrs)
-
-        # Provenance tracking
-        caption = (f"Time series of {multi_dataset_facets['long_name']} for "
-                   f"various datasets.")
-        provenance_record = {
-            'ancestors': ancestors,
-            'authors': ['schlund_manuel'],
-            'caption': caption,
-            'plot_types': ['line'],
-            'long_names': [var_attrs['long_name']],
-        }
-        with ProvenanceLogger(self.cfg) as provenance_logger:
-            provenance_logger.log(plot_path, provenance_record)
-            provenance_logger.log(netcdf_path, provenance_record)
-
-    def create_annual_cycle_plot(self, datasets):
-        """Create annual cycle plot."""
-        plot_type = 'annual_cycle'
-        if plot_type not in self.plots:
-            return
-
-        if not datasets:
-            raise ValueError(f"No input data to plot '{plot_type}' given")
-
-        logger.info("Plotting %s", plot_type)
-        fig = plt.figure(**self.cfg['figure_kwargs'])
-        axes = fig.add_subplot()
-
-        # Plot all datasets in one single figure
-        ancestors = []
-        cubes = {}
-        for dataset in datasets:
-            ancestors.append(dataset['filename'])
-            cube = dataset['cube']
-            cubes[self._get_label(dataset)] = cube
-            self._check_cube_dimensions(cube, plot_type)
-
-            # Plot annual cycle
-            plot_kwargs = self._get_plot_kwargs(plot_type, dataset)
-            plot_kwargs['axes'] = axes
-            iris.plot.plot(cube, **plot_kwargs)
-
-        # Default plot appearance
-        multi_dataset_facets = self._get_multi_dataset_facets(datasets)
-        axes.set_title(multi_dataset_facets['long_name'])
-        axes.set_xlabel('Month')
-        axes.set_ylabel(
-            f"{multi_dataset_facets[self.cfg['group_variables_by']]} "
-            f"[{multi_dataset_facets['units']}]"
-        )
-        axes.set_xticks(range(1, 13), [str(m) for m in range(1, 13)])
-        gridline_kwargs = self._get_gridline_kwargs(plot_type)
-        if gridline_kwargs is not False:
-            axes.grid(**gridline_kwargs)
-
-        # Legend
-        legend_kwargs = self.plots[plot_type]['legend_kwargs']
-        if legend_kwargs is not False:
-            axes.legend(**legend_kwargs)
-
-        # Customize plot appearance
-        self._process_pyplot_kwargs(plot_type, multi_dataset_facets)
-
-=======
     def _save_boxplot_data(
         self,
         plot_type: str,
@@ -3240,7 +1905,6 @@
         benchmark_datasets: dict[str, dict],
     ) -> None:
         """Save plot and netCDF files for boxplot."""
->>>>>>> be1acf16
         # Save plot
         all_vars = "_".join(benchmark_datasets)
         all_datasets = [d for g in self.grouped_input_data.values() for d in g]
@@ -3293,368 +1957,6 @@
             provenance_logger.log(plot_path, provenance_record)
             provenance_logger.log(netcdf_path, provenance_record)
 
-<<<<<<< HEAD
-    def create_benchmarking_annual(self, datasets):
-        """Create benchmarking annual cycle plot."""
-        plot_type = 'benchmarking_annual_cycle'
-        if plot_type not in self.plots:
-            return
-
-        if not datasets:
-            raise ValueError(f"No input data to plot '{plot_type}' given")
-
-        logger.info("Plotting %s", plot_type)
-
-        # Get dataset to be benchmarked
-        plot_datasets = self._get_benchmark_datasets(datasets)
-        # Get percentiles from multi-model statistics
-        percentile_dataset = self._get_benchmark_percentiles(datasets)
-
-        fig = plt.figure(**self.cfg['figure_kwargs'])
-        axes = fig.add_subplot()
-
-        # Plot all datasets in one single figure
-        ancestors = []
-        cubes = {}
-
-        # Plot annual cycle(s)
-        for dataset in plot_datasets:
-            cube = dataset['cube']
-            plot_kwargs = self._get_plot_kwargs(plot_type, dataset)
-            plot_kwargs['axes'] = axes
-            iris.plot.plot(cube, **plot_kwargs)
-
-        yval2 = percentile_dataset[0]['cube']
-        if len(percentile_dataset) > 1:
-            idx = len(percentile_dataset) - 1
-            yval1 = percentile_dataset[idx]['cube']
-        else:
-            yval1 = yval2.copy()
-            ymin, __ = axes.get_ylim()
-            yval1.data = np.full(len(yval1.data), ymin)
-
-        iris.plot.fill_between(cube.coord('month_number'), yval1, yval2,
-                               facecolor='lightblue',
-                               linewidth=0, zorder=1, alpha=0.8)
-
-        # Default plot appearance
-        multi_dataset_facets = self._get_multi_dataset_facets(datasets)
-        axes.set_title(multi_dataset_facets['long_name'])
-        axes.set_xlabel('Month')
-        axes.set_ylabel(
-            f"{multi_dataset_facets[self.cfg['group_variables_by']]} "
-            f"[{multi_dataset_facets['units']}]"
-        )
-        axes.set_xticks(range(1, 13), [str(m) for m in range(1, 13)])
-        gridline_kwargs = self._get_gridline_kwargs(plot_type)
-        if gridline_kwargs is not False:
-            axes.grid(**gridline_kwargs)
-
-        # Legend
-        legend_kwargs = self.plots[plot_type]['legend_kwargs']
-        if legend_kwargs is not False:
-            axes.legend(**legend_kwargs)
-
-        # Customize plot appearance
-        self._process_pyplot_kwargs(plot_type, multi_dataset_facets)
-
-        # Save plot
-        plot_path = self.get_plot_path(plot_type, multi_dataset_facets)
-        fig.savefig(plot_path, **self.cfg['savefig_kwargs'])
-        logger.info("Wrote %s", plot_path)
-        plt.close()
-
-        # Save netCDF file
-        netcdf_path = get_diagnostic_filename(Path(plot_path).stem, self.cfg)
-        var_attrs = {
-            n: datasets[0][n] for n in ('short_name', 'long_name', 'units')
-        }
-        dataset = plot_datasets[0]
-        cubes[self._get_label(dataset)] = dataset['cube']
-        io.save_1d_data(cubes, netcdf_path, 'month_number', var_attrs)
-
-        # Provenance tracking
-        caption = (f"Annual cycle of {multi_dataset_facets['long_name']} for "
-                   f"various datasets.")
-        provenance_record = {
-            'ancestors': ancestors,
-            'authors': ['schlund_manuel'],
-            'caption': caption,
-            'plot_types': ['seas'],
-            'long_names': [var_attrs['long_name']],
-        }
-        with ProvenanceLogger(self.cfg) as provenance_logger:
-            provenance_logger.log(plot_path, provenance_record)
-            provenance_logger.log(netcdf_path, provenance_record)
-
-    def create_diurnal_cycle_plot(self, datasets):
-        """Create diurnal cycle plot."""
-        plot_type = 'diurnal_cycle'
-        if plot_type not in self.plots:
-            return
-
-        if not datasets:
-            raise ValueError(f"No input data to plot '{plot_type}' given")
-
-        logger.info("Plotting %s", plot_type)
-        fig = plt.figure(**self.cfg['figure_kwargs'])
-        axes = fig.add_subplot()
-
-        # Plot all datasets in one single figure
-        ancestors = []
-        cubes = {}
-        for dataset in datasets:
-            ancestors.append(dataset['filename'])
-            cube = dataset['cube']
-            cubes[self._get_label(dataset)] = cube
-            self._check_cube_dimensions(cube, plot_type)
-
-            # Plot diurnal cycle
-            plot_kwargs = self._get_plot_kwargs(plot_type, dataset)
-            plot_kwargs['axes'] = axes
-            iris.plot.plot(cube, **plot_kwargs)
-
-        # Default plot appearance
-        multi_dataset_facets = self._get_multi_dataset_facets(datasets)
-        axes.set_title(multi_dataset_facets['long_name'])
-        axes.set_xlabel('Hour')
-        axes.set_ylabel(
-            f"{multi_dataset_facets[self.cfg['group_variables_by']]} "
-            f"[{multi_dataset_facets['units']}]"
-        )
-        axes.set_xticks(range(0, 24), minor=True)
-        axes.set_xticks(range(0, 24, 3), [str(m) for m in range(0, 24, 3)])
-        gridline_kwargs = self._get_gridline_kwargs(plot_type)
-        if gridline_kwargs is not False:
-            axes.grid(**gridline_kwargs)
-
-        # Legend
-        legend_kwargs = self.plots[plot_type]['legend_kwargs']
-        if legend_kwargs is not False:
-            axes.legend(**legend_kwargs)
-
-        # Customize plot appearance
-        self._process_pyplot_kwargs(plot_type, multi_dataset_facets)
-
-        # Save plot
-        plot_path = self.get_plot_path(plot_type, multi_dataset_facets)
-        fig.savefig(plot_path, **self.cfg['savefig_kwargs'])
-        logger.info("Wrote %s", plot_path)
-        plt.close()
-
-        # Save netCDF file
-        netcdf_path = get_diagnostic_filename(Path(plot_path).stem, self.cfg)
-        var_attrs = {
-            n: datasets[0][n] for n in ('short_name', 'long_name', 'units')
-        }
-        io.save_1d_data(cubes, netcdf_path, 'hour', var_attrs)
-
-        # Provenance tracking
-        caption = (f"Diurnal cycle of {multi_dataset_facets['long_name']} for "
-                   f"various datasets.")
-        provenance_record = {
-            'ancestors': ancestors,
-            'authors': ['schlund_manuel'],
-            'caption': caption,
-            'plot_types': ['seas'],
-            'long_names': [var_attrs['long_name']],
-        }
-        with ProvenanceLogger(self.cfg) as provenance_logger:
-            provenance_logger.log(plot_path, provenance_record)
-            provenance_logger.log(netcdf_path, provenance_record)
-
-    def create_benchmarking_diurnal(self, datasets):
-        """Create benchmarking diurnal cycle plot."""
-        plot_type = 'benchmarking_diurnal_cycle'
-        if plot_type not in self.plots:
-            return
-
-        if not datasets:
-            raise ValueError(f"No input data to plot '{plot_type}' given")
-
-        logger.info("Plotting %s", plot_type)
-
-        # Get dataset to be benchmarked
-        plot_datasets = self._get_benchmark_datasets(datasets)
-        # Get percentiles from multi-model statistics
-        percentile_dataset = self._get_benchmark_percentiles(datasets)
-
-        fig = plt.figure(**self.cfg['figure_kwargs'])
-        axes = fig.add_subplot()
-
-        # Plot all datasets in one single figure
-        ancestors = []
-        cubes = {}
-
-        # Plot diurnal cycle(s)
-        for dataset in plot_datasets:
-            cube = dataset['cube']
-            plot_kwargs = self._get_plot_kwargs(plot_type, dataset)
-            plot_kwargs['axes'] = axes
-            iris.plot.plot(cube, **plot_kwargs)
-
-        yval2 = percentile_dataset[0]['cube']
-        if len(percentile_dataset) > 1:
-            idx = len(percentile_dataset) - 1
-            yval1 = percentile_dataset[idx]['cube']
-        else:
-            yval1 = yval2.copy()
-            ymin, __ = axes.get_ylim()
-            yval1.data = np.full(len(yval1.data), ymin)
-
-        iris.plot.fill_between(cube.coord('hour'), yval1, yval2,
-                               facecolor='lightblue',
-                               linewidth=0,
-                               zorder=1, alpha=0.8)
-
-        # Default plot appearance
-        multi_dataset_facets = self._get_multi_dataset_facets(datasets)
-        axes.set_title(multi_dataset_facets['long_name'])
-        axes.set_xlabel('Hour')
-        axes.set_ylabel(
-            f"{multi_dataset_facets[self.cfg['group_variables_by']]} "
-            f"[{multi_dataset_facets['units']}]"
-        )
-        axes.set_xticks(range(0, 24), minor=True)
-        axes.set_xticks(range(0, 24, 3), [str(m) for m in range(0, 24, 3)])
-        gridline_kwargs = self._get_gridline_kwargs(plot_type)
-        if gridline_kwargs is not False:
-            axes.grid(**gridline_kwargs)
-
-        # Legend
-        legend_kwargs = self.plots[plot_type]['legend_kwargs']
-        if legend_kwargs is not False:
-            axes.legend(**legend_kwargs)
-
-        # Customize plot appearance
-        self._process_pyplot_kwargs(plot_type, multi_dataset_facets)
-
-        # Save plot
-        plot_path = self.get_plot_path(plot_type, multi_dataset_facets)
-        fig.savefig(plot_path, **self.cfg['savefig_kwargs'])
-        logger.info("Wrote %s", plot_path)
-        plt.close()
-
-        # Save netCDF file
-        netcdf_path = get_diagnostic_filename(Path(plot_path).stem, self.cfg)
-        var_attrs = {
-            n: datasets[0][n] for n in ('short_name', 'long_name', 'units')
-        }
-        dataset = plot_datasets[0]
-        cubes[self._get_label(dataset)] = dataset['cube']
-        io.save_1d_data(cubes, netcdf_path, 'hour', var_attrs)
-
-        # Provenance tracking
-        caption = (f"Diurnal cycle of {multi_dataset_facets['long_name']} for "
-                   f"various datasets.")
-        provenance_record = {
-            'ancestors': ancestors,
-            'authors': ['schlund_manuel'],
-            'caption': caption,
-            'plot_types': ['seas'],
-            'long_names': [var_attrs['long_name']],
-        }
-        with ProvenanceLogger(self.cfg) as provenance_logger:
-            provenance_logger.log(plot_path, provenance_record)
-            provenance_logger.log(netcdf_path, provenance_record)
-
-    def create_benchmarking_boxplot(self):
-        """Create boxplot."""
-        plot_type = 'benchmarking_boxplot'
-        if plot_type not in self.plots:
-            return
-
-        dframe = pd.DataFrame(columns=['Variable', 'Dataset', 'Value'])
-        ifile = 0
-
-        cubes = iris.cube.CubeList()
-        benchmark_datasets = []
-        variables = []
-
-        for (var_key, datasets) in self.grouped_input_data.items():
-            logger.info("Processing variable %s", var_key)
-
-            if not datasets:
-                raise ValueError(f"No input data to plot '{plot_type}' given")
-
-            # Get dataset to be benchmarked
-            plot_datasets = self._get_benchmark_datasets(datasets)
-            benchmark_dataset = plot_datasets[0]
-
-            logger.info("Plotting %s for dataset %s",
-                        plot_type, benchmark_dataset['dataset'])
-
-            # Get datasets for benchmarking
-            benchmark_group = self._get_benchmark_group(datasets)
-            logger.info("Benchmarking group of %i datasets.",
-                        len(benchmark_group))
-
-            ancestors = [benchmark_dataset['filename']]
-            for dataset in benchmark_group:
-                ancestors.append(dataset['filename'])
-
-            for dataset in benchmark_group:
-                dataset_name = dataset['dataset']
-                cube = iris.load_cube(dataset['filename'])
-                dframe.loc[ifile] = [var_key, dataset_name, cube.data]
-                ifile = ifile + 1
-
-            dframe['Value'] = dframe['Value'].astype(str).astype(float)
-
-            cubes.append(benchmark_dataset['cube'])
-            benchmark_datasets.append(benchmark_dataset)
-            variables.append(var_key)
-
-        # order of variables
-        if self.plots[plot_type]['var_order']:
-            var_order = self.plots[plot_type]['var_order']
-            if set(variables) == set(var_order):
-                ind = [variables.index(var_order[i])
-                       for i in range(len(variables))]
-                cubes = iris.cube.CubeList([cubes[i] for i in ind])
-                benchmark_datasets = [benchmark_datasets[i] for i in ind]
-                variables = var_order
-            else:
-                raise ValueError("List of ordered variables do not agree with"
-                                 " processed variables")
-
-        (plot_path, netcdf_paths) = (
-            self._plot_benchmarking_boxplot(dframe, cubes, variables,
-                                            benchmark_datasets)
-        )
-
-        # Save plot
-        plt.savefig(plot_path, **self.cfg['savefig_kwargs'])
-        logger.info("Wrote %s", plot_path)
-        plt.close()
-
-        # Save netCDF file
-        for (netcdf_path, cube) in netcdf_paths.items():
-            io.iris_save(cube, netcdf_path)
-
-            # Provenance tracking
-            caption = (
-                "Boxplot."
-                # f"Boxplot of {dataset['long_name']} of dataset "
-                # f"{dataset['dataset']} (project {dataset['project']}) "
-                # f"from {dataset['start_year']} to {dataset['end_year']}."
-                )
-            provenance_record = {
-                'ancestors': ancestors,
-                'authors': ['bock_lisa', 'schlund_manuel'],
-                'caption': caption,
-                'plot_types': ['box'],
-            }
-            with ProvenanceLogger(self.cfg) as provenance_logger:
-                provenance_logger.log(plot_path, provenance_record)
-                provenance_logger.log(netcdf_path, provenance_record)
-
-    def create_map_plot(self, datasets):
-        """Create map plot."""
-        plot_type = 'map'
-        if plot_type not in self.plots:
-            return
-=======
     def _save_data(
         self,
         plot_type: str,
@@ -3670,7 +1972,6 @@
         )
         with ProvenanceLogger(self.cfg) as provenance_logger:
             provenance_logger.log(plot_path, provenance_record)
->>>>>>> be1acf16
 
         # Save one netCDF file per dataset
         for label, dataset in datasets.items():
@@ -3737,142 +2038,9 @@
             **envelope_kwargs,
         )
 
-<<<<<<< HEAD
-        # Create a single plot for each dataset (incl. reference dataset if
-        # given)
-        for dataset in datasets:
-            if dataset == ref_dataset:
-                continue
-            ancestors = [dataset['filename']]
-            if ref_dataset is None:
-                (plot_path, netcdf_paths) = (
-                    self._plot_map_without_ref(plot_func, dataset)
-                )
-                caption = (
-                    f"Map plot of {dataset['long_name']} of dataset "
-                    f"{dataset['alias']}."
-                )
-            else:
-                (plot_path, netcdf_paths) = (
-                    self._plot_map_with_ref(plot_func, dataset, ref_dataset)
-                )
-                caption = (
-                    f"Map plot of {dataset['long_name']} of dataset "
-                    f"{dataset['alias']} including bias relative to "
-                    f"{ref_dataset['alias']}."
-                )
-                ancestors.append(ref_dataset['filename'])
-
-            # If statistics are shown add a brief description to the caption
-            if self.plots[plot_type]['show_stats']:
-                caption += (
-                    " The number in the top left corner corresponds to the "
-                    "spatial mean (weighted by grid cell areas).")
-
-            # Save plot
-            plt.savefig(plot_path, **self.cfg['savefig_kwargs'])
-            logger.info("Wrote %s", plot_path)
-            plt.close()
-
-            # Save netCDFs
-            for (netcdf_path, cube) in netcdf_paths.items():
-                io.iris_save(cube, netcdf_path)
-
-            # Provenance tracking
-            provenance_record = {
-                'ancestors': ancestors,
-                'authors': ['schlund_manuel'],
-                'caption': caption,
-                'plot_types': ['map'],
-                'long_names': [dataset['long_name']],
-            }
-            with ProvenanceLogger(self.cfg) as provenance_logger:
-                provenance_logger.log(plot_path, provenance_record)
-                for netcdf_path in netcdf_paths:
-                    provenance_logger.log(netcdf_path, provenance_record)
-
-    def create_benchmarking_map_plot(self, datasets):
-        """Create benchmarking map plot."""
-        plot_type = 'benchmarking_map'
-        if plot_type not in self.plots:
-            return
-
-        if not datasets:
-            raise ValueError(f"No input data to plot '{plot_type}' given")
-
-        # Get reference dataset
-        ref_dataset = self._get_benchmarking_reference(datasets)
-        # Get dataset to be benchmarked
-        plot_datasets = self._get_benchmark_datasets(datasets)
-        # Get percentiles from multi-model statistics
-        percentile_dataset = self._get_benchmark_percentiles(datasets)
-        # Get benchmarking metric
-        metric = self._get_benchmark_metric(datasets)
-
-        # Get plot function
-        plot_func = self._get_plot_func(plot_type)
-
-        # load data
-
-        percentile_data = []
-
-        for dataset_to_load in percentile_dataset:
-            filename = dataset_to_load['filename']
-            logger.info("Loading %s", filename)
-            cube = iris.load_cube(filename)
-            percentile_data.append(cube)
-
-        for dataset in plot_datasets:
-            ancestors = [dataset['filename']]
-            (plot_path, netcdf_paths) = (
-                self._plot_benchmarking_map(plot_func, dataset,
-                                            percentile_data, metric)
-            )
-            caption = (
-                f"Map plot of {dataset['long_name']} of dataset "
-                f"{dataset['dataset']} (project {dataset['project']}) "
-                f"from {dataset['start_year']} to {dataset['end_year']}."
-            )
-            ancestors.append(ref_dataset['filename'])
-
-            # If statistics are shown add a brief description to the caption
-            if self.plots[plot_type]['show_stats']:
-                caption += (
-                    " The number in the top left corner corresponds to the "
-                    "spatial mean (weighted by grid cell areas).")
-
-            # Save plot
-            plt.savefig(plot_path, **self.cfg['savefig_kwargs'])
-            logger.info("Wrote %s", plot_path)
-            plt.close()
-
-            # Save netCDFs
-            for (netcdf_path, cube) in netcdf_paths.items():
-                io.iris_save(cube, netcdf_path)
-
-            # Provenance tracking
-            provenance_record = {
-                'ancestors': ancestors,
-                'authors': ['schlund_manuel'],
-                'caption': caption,
-                'plot_types': ['map'],
-                'long_names': [dataset['long_name']],
-            }
-            with ProvenanceLogger(self.cfg) as provenance_logger:
-                provenance_logger.log(plot_path, provenance_record)
-                for netcdf_path in netcdf_paths:
-                    provenance_logger.log(netcdf_path, provenance_record)
-
-    def create_zonal_mean_profile_plot(self, datasets):
-        """Create zonal mean profile plot."""
-        plot_type = 'zonal_mean_profile'
-        if plot_type not in self.plots:
-            return
-=======
         # Customize plot with user-defined settings
         multi_dataset_facets = self._get_multi_dataset_facets(datasets)
         self._customize_plot(plot_type, axes, multi_dataset_facets)
->>>>>>> be1acf16
 
         # Save data
         self._save_1d_data(plot_type, datasets, fig)
@@ -3979,162 +2147,6 @@
                     f"List of variables given by `var_order` ({var_order}) "
                     f"does not agree with given variables ({given_variables})",
                 )
-<<<<<<< HEAD
-                ancestors.append(ref_dataset['filename'])
-
-            # If statistics are shown add a brief description to the caption
-            if self.plots[plot_type]['show_stats']:
-                caption += (
-                    " The number in the top left corner corresponds to the "
-                    "spatial mean (weighted by grid cell areas).")
-
-            # Save plot
-            plt.savefig(plot_path, **self.cfg['savefig_kwargs'])
-            logger.info("Wrote %s", plot_path)
-            plt.close()
-
-            # Save netCDFs
-            for (netcdf_path, cube) in netcdf_paths.items():
-                io.iris_save(cube, netcdf_path)
-
-            # Provenance tracking
-            provenance_record = {
-                'ancestors': ancestors,
-                'authors': ['schlund_manuel'],
-                'caption': caption,
-                'plot_types': ['vert'],
-                'long_names': [dataset['long_name']],
-            }
-            with ProvenanceLogger(self.cfg) as provenance_logger:
-                provenance_logger.log(plot_path, provenance_record)
-                for netcdf_path in netcdf_paths:
-                    provenance_logger.log(netcdf_path, provenance_record)
-
-    def create_benchmarking_zonal_plot(self, datasets):
-        """Create benchmarking zonal mean profile plot."""
-        plot_type = 'benchmarking_zonal'
-        if plot_type not in self.plots:
-            return
-
-        if not datasets:
-            raise ValueError(f"No input data to plot '{plot_type}' given")
-
-        # Get reference dataset
-        # ref_dataset = self._get_benchmarking_reference(datasets)
-        # Get dataset to be benchmarked
-        plot_datasets = self._get_benchmark_datasets(datasets)
-        # Get percentiles from multi-model statistics
-        percentile_dataset = self._get_benchmark_percentiles(datasets)
-        # Get benchmarking metric
-        metric = self._get_benchmark_metric(datasets)
-
-        # Get plot function
-        plot_func = self._get_plot_func(plot_type)
-
-        # Create a single plot for each dataset (incl. reference dataset if
-        # given)
-
-        # load data
-
-        percentile_data = []
-
-        for dataset_to_load in percentile_dataset:
-            filename = dataset_to_load['filename']
-            logger.info("Loading %s", filename)
-            cube = iris.load_cube(filename)
-            percentile_data.append(cube)
-
-        for dataset in plot_datasets:
-            (plot_path, netcdf_paths) = (
-                self._plot_benchmarking_zonal(plot_func, dataset,
-                                              percentile_data, metric)
-            )
-            ancestors = [dataset['filename']]
-
-            caption = (
-                f"Zonal mean profile of {dataset['long_name']} of dataset "
-                f"{dataset['dataset']} (project {dataset['project']}) from "
-                f"{dataset['start_year']} to {dataset['end_year']}."
-            )
-            # ancestors.append(ref_dataset['filename'])
-
-            # If statistics are shown add a brief description to the caption
-            # if self.plots[plot_type]['show_stats']:
-            #    caption += (
-            #         " The number in the top left corner corresponds to the "
-            #         "spatial mean (weighted by grid cell areas).")
-
-            # Save plot
-            plt.savefig(plot_path, **self.cfg['savefig_kwargs'])
-            logger.info("Wrote %s", plot_path)
-            plt.close()
-
-            # Save netCDFs
-            for (netcdf_path, cube) in netcdf_paths.items():
-                io.iris_save(cube, netcdf_path)
-
-            # Provenance tracking
-            provenance_record = {
-                'ancestors': ancestors,
-                'authors': ['schlund_manuel'],
-                'caption': caption,
-                'plot_types': ['vert'],
-                'long_names': [dataset['long_name']],
-            }
-            with ProvenanceLogger(self.cfg) as provenance_logger:
-                provenance_logger.log(plot_path, provenance_record)
-                for netcdf_path in netcdf_paths:
-                    provenance_logger.log(netcdf_path, provenance_record)
-
-    def create_1d_profile_plot(self, datasets):
-        """Create 1D profile plot."""
-        plot_type = '1d_profile'
-        if plot_type not in self.plots:
-            return
-
-        if not datasets:
-            raise ValueError(f"No input data to plot '{plot_type}' given")
-
-        logger.info("Plotting %s", plot_type)
-        fig = plt.figure(**self.cfg['figure_kwargs'])
-        axes = fig.add_subplot()
-
-        multi_dataset_facets = self._get_multi_dataset_facets(datasets)
-
-        # Plot all datasets in one single figure
-        ancestors = []
-        cubes = {}
-        for dataset in datasets:
-            ancestors.append(dataset['filename'])
-            cube = dataset['cube']
-            cubes[self._get_label(dataset)] = cube
-            self._check_cube_dimensions(cube, plot_type)
-
-            # Plot 1D profile
-            plot_kwargs = self._get_plot_kwargs(plot_type, dataset)
-            plot_kwargs['axes'] = axes
-
-            iris.plot.plot(cube, **plot_kwargs)
-
-        # Default plot appearance
-        axes.set_title(multi_dataset_facets['long_name'])
-        axes.set_xlabel(
-            f"{multi_dataset_facets[self.cfg['group_variables_by']]} "
-            f"[{multi_dataset_facets['units']}]"
-        )
-        z_coord = cube.coord(axis='Z')
-        axes.set_ylabel(f'{z_coord.long_name} [{z_coord.units}]')
-
-        # apply logarithmic axes
-        if self.plots[plot_type]['log_y']:
-            axes.set_yscale('log')
-            axes.get_yaxis().set_major_formatter(
-                FormatStrFormatter('%.1f'))
-        if self.plots[plot_type]['show_y_minor_ticklabels']:
-            axes.get_yaxis().set_minor_formatter(
-                FormatStrFormatter('%.1f'))
-=======
->>>>>>> be1acf16
         else:
             var_order = given_variables
 
@@ -4235,30 +2247,8 @@
                 time_on = self.plots[plot_type].pop("time_on")
                 self.plots[plot_type]["transpose_axes"] = time_on == "y-axis"
 
-<<<<<<< HEAD
-    def compute(self):
-        """Plot preprocessed data."""
-        self.create_benchmarking_boxplot()
-        for (var_key, datasets) in self.grouped_input_data.items():
-            logger.info("Processing variable %s", var_key)
-            self.create_timeseries_plot(datasets)
-            self.create_annual_cycle_plot(datasets)
-            self.create_diurnal_cycle_plot(datasets)
-            self.create_benchmarking_annual(datasets)
-            self.create_benchmarking_diurnal(datasets)
-            self.create_benchmarking_map_plot(datasets)
-            self.create_benchmarking_timeseries(datasets)
-            self.create_benchmarking_zonal_plot(datasets)
-            self.create_map_plot(datasets)
-            self.create_zonal_mean_profile_plot(datasets)
-            self.create_1d_profile_plot(datasets)
-            self.create_variable_vs_lat_plot(datasets)
-            self.create_hovmoeller_z_vs_time_plot(datasets)
-            self.create_hovmoeller_time_vs_lat_or_lon_plot(datasets)
-=======
             # Inspect plot function to determine arguments
             plot_parameters = inspect.signature(plot_function).parameters
->>>>>>> be1acf16
 
             # Plot types where only one plot in total is created
             if not plot_parameters:
