--- conflicted
+++ resolved
@@ -72,6 +72,7 @@
     ------------------
     - annual cycles (``benchmarking_annual_cycle``)
     - box plots (``benchmarking_boxplot``)
+    - diurnal cycles (``benchmarking_annual_cycle``)
     - maps (``benchmarking_map``)
     - time series (``benchmarking_timeseries``)
     - zonal mean profiles (plot type ``benchmarking_zonal``)
@@ -596,7 +597,6 @@
 
 Configuration options for plot type ``benchmarking_diurnal_cycle``
 ------------------------------------------------------------------
-Same as for ``benchmarking_annual_cycle``.
 
 Configuration options for plot type ``benchmarking_map``
 --------------------------------------------------------
@@ -756,17 +756,18 @@
                 self.plots[plot_type].setdefault('plot_kwargs', {})
                 self.plots[plot_type].setdefault('pyplot_kwargs', {})
 
-<<<<<<< HEAD
             elif plot_type == 'benchmarking_annual_cycle':
-=======
-            elif plot_type == 'diurnal_cycle':
->>>>>>> a99b5220
                 self.plots[plot_type].setdefault('gridline_kwargs', {})
                 self.plots[plot_type].setdefault('legend_kwargs', {})
                 self.plots[plot_type].setdefault('plot_kwargs', {})
                 self.plots[plot_type].setdefault('pyplot_kwargs', {})
 
-<<<<<<< HEAD
+            elif plot_type == 'diurnal_cycle':
+                self.plots[plot_type].setdefault('gridline_kwargs', {})
+                self.plots[plot_type].setdefault('legend_kwargs', {})
+                self.plots[plot_type].setdefault('plot_kwargs', {})
+                self.plots[plot_type].setdefault('pyplot_kwargs', {})
+
             elif plot_type == 'benchmarking_diurnal_cycle':
                 self.plots[plot_type].setdefault('gridline_kwargs', {})
                 self.plots[plot_type].setdefault('legend_kwargs', {})
@@ -780,8 +781,6 @@
                 self.plots[plot_type].setdefault('label', [])
                 self.plots[plot_type].setdefault('fontsize', 10)
 
-=======
->>>>>>> a99b5220
             elif plot_type == 'map':
                 self.plots[plot_type].setdefault(
                     'cbar_label', '{short_name} [{units}]')
@@ -914,6 +913,7 @@
                 self.plots[plot_type].setdefault(
                     'show_y_minor_ticklabels', False
                 )
+
             elif plot_type == 'variable_vs_lat':
                 self.plots[plot_type].setdefault('gridline_kwargs', {})
                 self.plots[plot_type].setdefault('legend_kwargs', {})
@@ -1219,15 +1219,10 @@
                 plot_kwargs[key] = val
 
         # Default settings for different plot types
-<<<<<<< HEAD
         if plot_type in ('timeseries', 'annual_cycle',
                          'benchmarking_annual_cycle', '1d_profile',
-                         'benchmarking_diurnal_cycle',
+                         'diurnal_cycle', 'benchmarking_diurnal_cycle',
                          'variable_vs_lat', 'benchmarking_timeseries'):
-=======
-        if plot_type in ('timeseries', 'annual_cycle', 'diurnal_cycle',
-                         '1d_profile', 'variable_vs_lat'):
->>>>>>> a99b5220
             plot_kwargs.setdefault('label', label)
 
         if plot_kwargs.get('norm') == 'centered':
@@ -2133,11 +2128,8 @@
         """Check that cube has correct dimensional variables."""
         expected_dimensions_dict = {
             'annual_cycle': (['month_number'],),
-<<<<<<< HEAD
             'benchmarking_boxplot': (['']),
-=======
             'diurnal_cycle': (['hour'],),
->>>>>>> a99b5220
             'map': (['latitude', 'longitude'],),
             'benchmarking_annual_cycle': (['month_number'],),
             'benchmarking_diurnal_cycle': (['hour'],),
@@ -2608,15 +2600,9 @@
             provenance_logger.log(plot_path, provenance_record)
             provenance_logger.log(netcdf_path, provenance_record)
 
-<<<<<<< HEAD
-    def create_benchmarking_annual(self, datasets):
+   def create_benchmarking_annual(self, datasets):
         """Create benchmarking annual cycle plot."""
         plot_type = 'benchmarking_annual_cycle'
-=======
-    def create_diurnal_cycle_plot(self, datasets):
-        """Create diurnal cycle plot."""
-        plot_type = 'diurnal_cycle'
->>>>>>> a99b5220
         if plot_type not in self.plots:
             return
 
@@ -2624,22 +2610,18 @@
             raise ValueError(f"No input data to plot '{plot_type}' given")
 
         logger.info("Plotting %s", plot_type)
-<<<<<<< HEAD
 
         # Get dataset to be benchmarked
         plot_datasets = self._get_benchmark_datasets(datasets)
         # Get percentiles from multi-model statistics
         percentile_dataset = self._get_benchmark_percentiles(datasets)
 
-=======
->>>>>>> a99b5220
         fig = plt.figure(**self.cfg['figure_kwargs'])
         axes = fig.add_subplot()
 
         # Plot all datasets in one single figure
         ancestors = []
         cubes = {}
-<<<<<<< HEAD
 
         # Plot annual cycle(s)
         for dataset in plot_datasets:
@@ -2710,124 +2692,22 @@
             provenance_logger.log(plot_path, provenance_record)
             provenance_logger.log(netcdf_path, provenance_record)
 
-    def create_benchmarking_boxplot_plot(self):
-        """Create boxplot."""
-        plot_type = 'benchmarking_boxplot'
+    def create_diurnal_cycle_plot(self, datasets):
+        """Create diurnal cycle plot."""
+        plot_type = 'diurnal_cycle'
         if plot_type not in self.plots:
             return
 
-        df = pd.DataFrame(columns=['Variable', 'Dataset', 'Value'])
-        ifile = 0
-
-        cubes = iris.cube.CubeList()
-        benchmark_datasets = []
-        variables = []
-
-        for (var_key, datasets) in self.grouped_input_data.items():
-            logger.info("Processing variable %s", var_key)
-
-            if not datasets:
-                raise ValueError(f"No input data to plot '{plot_type}' given")
-
-            # Get dataset to be benchmarked
-            plot_datasets = self._get_benchmark_datasets(datasets)
-            benchmark_dataset = plot_datasets[0]
-
-            logger.info("Plotting %s for dataset %s",
-                        plot_type, benchmark_dataset['dataset'])
-
-            # Get datasets for benchmarking
-            benchmark_group = self._get_benchmark_group(datasets)
-            logger.info("Benchmarking group of %i datasets.",
-                        len(benchmark_group))
-
-            ancestors = [benchmark_dataset['filename']]
-            for dataset in benchmark_group:
-                ancestors.append(dataset['filename'])
-
-            for dataset in benchmark_group:
-                dataset_name = dataset['dataset']
-                cube = iris.load_cube(dataset['filename'])
-                df.loc[ifile] = [var_key, dataset_name, cube.data]
-                ifile = ifile + 1
-
-            df['Value'] = df['Value'].astype(str).astype(float)
-
-            cubes.append(benchmark_dataset['cube'])
-            benchmark_datasets.append(benchmark_dataset)
-            variables.append(var_key)
-
-        # order of variables
-        if self.plots[plot_type]['var_order']:
-            var_order = self.plots[plot_type]['var_order']
-            if set(variables) == set(var_order):
-                ind = [variables.index(var_order[i])
-                       for i in range(len(variables))]
-                cubes = iris.cube.CubeList([cubes[i] for i in ind])
-                benchmark_datasets = [benchmark_datasets[i] for i in ind]
-                variables = var_order
-            else:
-                raise ValueError("List of ordered variables do not agree with"
-                                 " processed variables")
-
-        (plot_path, netcdf_paths) = (
-            self._plot_benchmarking_boxplot(df, cubes, variables,
-                                            benchmark_datasets)
-        )
-
-        # Save plot
-        plt.savefig(plot_path, **self.cfg['savefig_kwargs'])
-        logger.info("Wrote %s", plot_path)
-        plt.close()
-
-        # Save netCDF file
-        for (netcdf_path, cube) in netcdf_paths.items():
-            io.iris_save(cube, netcdf_path)
-
-        # Provenance tracking
-        caption = (
-            "Boxplot."
-            # f"Boxplot of {dataset['long_name']} of dataset "
-            # f"{dataset['dataset']} (project {dataset['project']}) "
-            # f"from {dataset['start_year']} to {dataset['end_year']}."
-            )
-        provenance_record = {
-            'ancestors': ancestors,
-            'authors': ['bock_lisa', 'schlund_manuel'],
-            'caption': caption,
-            'plot_types': ['box'],
-        }
-        with ProvenanceLogger(self.cfg) as provenance_logger:
-            provenance_logger.log(plot_path, provenance_record)
-            provenance_logger.log(netcdf_path, provenance_record)
-
-    def create_benchmarking_diurnal(self, datasets):
-        """Create benchmarking diurnal cycle plot."""
-        plot_type = 'benchmarking_diurnal_cycle'
-        if plot_type not in self.plots:
-            return
-
         if not datasets:
             raise ValueError(f"No input data to plot '{plot_type}' given")
 
         logger.info("Plotting %s", plot_type)
-
-        # Get dataset to be benchmarked
-        plot_datasets = self._get_benchmark_datasets(datasets)
-        # Get percentiles from multi-model statistics
-        percentile_dataset = self._get_benchmark_percentiles(datasets)
-
         fig = plt.figure(**self.cfg['figure_kwargs'])
         axes = fig.add_subplot()
 
         # Plot all datasets in one single figure
         ancestors = []
         cubes = {}
-
-        # Plot diurnal cycle(s)
-        for dataset in plot_datasets:
-            cube = dataset['cube']
-=======
         for dataset in datasets:
             ancestors.append(dataset['filename'])
             cube = dataset['cube']
@@ -2835,28 +2715,10 @@
             self._check_cube_dimensions(cube, plot_type)
 
             # Plot diurnal cycle
->>>>>>> a99b5220
             plot_kwargs = self._get_plot_kwargs(plot_type, dataset)
             plot_kwargs['axes'] = axes
             iris.plot.plot(cube, **plot_kwargs)
 
-<<<<<<< HEAD
-        yval2 = percentile_dataset[0]['cube']
-        if len(percentile_dataset) > 1:
-            idx = len(percentile_dataset) - 1
-            yval1 = percentile_dataset[idx]['cube']
-        else:
-            yval1 = yval2.copy()
-            ymin, ymax = axes.get_ylim()
-            yval1.data = np.full(len(yval1.data), ymin)
-
-        iris.plot.fill_between(cube.coord('hour'), yval1, yval2,
-                               facecolor='lightblue',
-                               linewidth=0,
-                               zorder=1, alpha=0.8)
-
-=======
->>>>>>> a99b5220
         # Default plot appearance
         multi_dataset_facets = self._get_multi_dataset_facets(datasets)
         axes.set_title(multi_dataset_facets['long_name'])
@@ -2890,10 +2752,6 @@
         var_attrs = {
             n: datasets[0][n] for n in ('short_name', 'long_name', 'units')
         }
-<<<<<<< HEAD
-        cubes[self._get_label(dataset)] = dataset['cube']
-=======
->>>>>>> a99b5220
         io.save_1d_data(cubes, netcdf_path, 'hour', var_attrs)
 
         # Provenance tracking
@@ -2905,6 +2763,191 @@
             'caption': caption,
             'plot_types': ['seas'],
             'long_names': [var_attrs['long_name']],
+        }
+        with ProvenanceLogger(self.cfg) as provenance_logger:
+            provenance_logger.log(plot_path, provenance_record)
+            provenance_logger.log(netcdf_path, provenance_record)
+
+    def create_benchmarking_diurnal(self, datasets):
+        """Create benchmarking diurnal cycle plot."""
+        plot_type = 'benchmarking_diurnal_cycle'
+        if plot_type not in self.plots:
+            return
+
+        if not datasets:
+            raise ValueError(f"No input data to plot '{plot_type}' given")
+
+        logger.info("Plotting %s", plot_type)
+
+        # Get dataset to be benchmarked
+        plot_datasets = self._get_benchmark_datasets(datasets)
+        # Get percentiles from multi-model statistics
+        percentile_dataset = self._get_benchmark_percentiles(datasets)
+
+        fig = plt.figure(**self.cfg['figure_kwargs'])
+        axes = fig.add_subplot()
+
+        # Plot all datasets in one single figure
+        ancestors = []
+        cubes = {}
+
+        # Plot diurnal cycle(s)
+        for dataset in plot_datasets:
+            cube = dataset['cube']
+            plot_kwargs = self._get_plot_kwargs(plot_type, dataset)
+            plot_kwargs['axes'] = axes
+            iris.plot.plot(cube, **plot_kwargs)
+
+        yval2 = percentile_dataset[0]['cube']
+        if len(percentile_dataset) > 1:
+            idx = len(percentile_dataset) - 1
+            yval1 = percentile_dataset[idx]['cube']
+        else:
+            yval1 = yval2.copy()
+            ymin, ymax = axes.get_ylim()
+            yval1.data = np.full(len(yval1.data), ymin)
+
+        iris.plot.fill_between(cube.coord('hour'), yval1, yval2,
+                               facecolor='lightblue',
+                               linewidth=0,
+                               zorder=1, alpha=0.8)
+
+        # Default plot appearance
+        multi_dataset_facets = self._get_multi_dataset_facets(datasets)
+        axes.set_title(multi_dataset_facets['long_name'])
+        axes.set_xlabel('Hour')
+        axes.set_ylabel(
+            f"{multi_dataset_facets[self.cfg['group_variables_by']]} "
+            f"[{multi_dataset_facets['units']}]"
+        )
+        axes.set_xticks(range(0, 24), minor=True)
+        axes.set_xticks(range(0, 24, 3), [str(m) for m in range(0, 24, 3)])
+        gridline_kwargs = self._get_gridline_kwargs(plot_type)
+        if gridline_kwargs is not False:
+            axes.grid(**gridline_kwargs)
+
+        # Legend
+        legend_kwargs = self.plots[plot_type]['legend_kwargs']
+        if legend_kwargs is not False:
+            axes.legend(**legend_kwargs)
+
+        # Customize plot appearance
+        self._process_pyplot_kwargs(plot_type, multi_dataset_facets)
+
+        # Save plot
+        plot_path = self.get_plot_path(plot_type, multi_dataset_facets)
+        fig.savefig(plot_path, **self.cfg['savefig_kwargs'])
+        logger.info("Wrote %s", plot_path)
+        plt.close()
+
+        # Save netCDF file
+        netcdf_path = get_diagnostic_filename(Path(plot_path).stem, self.cfg)
+        var_attrs = {
+            n: datasets[0][n] for n in ('short_name', 'long_name', 'units')
+        }
+        cubes[self._get_label(dataset)] = dataset['cube']
+        io.save_1d_data(cubes, netcdf_path, 'hour', var_attrs)
+
+        # Provenance tracking
+        caption = (f"Diurnal cycle of {multi_dataset_facets['long_name']} for "
+                   f"various datasets.")
+        provenance_record = {
+            'ancestors': ancestors,
+            'authors': ['schlund_manuel'],
+            'caption': caption,
+            'plot_types': ['seas'],
+            'long_names': [var_attrs['long_name']],
+        }
+        with ProvenanceLogger(self.cfg) as provenance_logger:
+            provenance_logger.log(plot_path, provenance_record)
+            provenance_logger.log(netcdf_path, provenance_record)
+
+    def create_benchmarking_boxplot_plot(self):
+        """Create boxplot."""
+        plot_type = 'benchmarking_boxplot'
+        if plot_type not in self.plots:
+            return
+
+        df = pd.DataFrame(columns=['Variable', 'Dataset', 'Value'])
+        ifile = 0
+
+        cubes = iris.cube.CubeList()
+        benchmark_datasets = []
+        variables = []
+
+        for (var_key, datasets) in self.grouped_input_data.items():
+            logger.info("Processing variable %s", var_key)
+
+            if not datasets:
+                raise ValueError(f"No input data to plot '{plot_type}' given")
+
+            # Get dataset to be benchmarked
+            plot_datasets = self._get_benchmark_datasets(datasets)
+            benchmark_dataset = plot_datasets[0]
+
+            logger.info("Plotting %s for dataset %s",
+                        plot_type, benchmark_dataset['dataset'])
+
+            # Get datasets for benchmarking
+            benchmark_group = self._get_benchmark_group(datasets)
+            logger.info("Benchmarking group of %i datasets.",
+                        len(benchmark_group))
+
+            ancestors = [benchmark_dataset['filename']]
+            for dataset in benchmark_group:
+                ancestors.append(dataset['filename'])
+
+            for dataset in benchmark_group:
+                dataset_name = dataset['dataset']
+                cube = iris.load_cube(dataset['filename'])
+                df.loc[ifile] = [var_key, dataset_name, cube.data]
+                ifile = ifile + 1
+
+            df['Value'] = df['Value'].astype(str).astype(float)
+
+            cubes.append(benchmark_dataset['cube'])
+            benchmark_datasets.append(benchmark_dataset)
+            variables.append(var_key)
+
+        # order of variables
+        if self.plots[plot_type]['var_order']:
+            var_order = self.plots[plot_type]['var_order']
+            if set(variables) == set(var_order):
+                ind = [variables.index(var_order[i])
+                       for i in range(len(variables))]
+                cubes = iris.cube.CubeList([cubes[i] for i in ind])
+                benchmark_datasets = [benchmark_datasets[i] for i in ind]
+                variables = var_order
+            else:
+                raise ValueError("List of ordered variables do not agree with"
+                                 " processed variables")
+
+        (plot_path, netcdf_paths) = (
+            self._plot_benchmarking_boxplot(df, cubes, variables,
+                                            benchmark_datasets)
+        )
+
+        # Save plot
+        plt.savefig(plot_path, **self.cfg['savefig_kwargs'])
+        logger.info("Wrote %s", plot_path)
+        plt.close()
+
+        # Save netCDF file
+        for (netcdf_path, cube) in netcdf_paths.items():
+            io.iris_save(cube, netcdf_path)
+
+        # Provenance tracking
+        caption = (
+            "Boxplot."
+            # f"Boxplot of {dataset['long_name']} of dataset "
+            # f"{dataset['dataset']} (project {dataset['project']}) "
+            # f"from {dataset['start_year']} to {dataset['end_year']}."
+            )
+        provenance_record = {
+            'ancestors': ancestors,
+            'authors': ['bock_lisa', 'schlund_manuel'],
+            'caption': caption,
+            'plot_types': ['box'],
         }
         with ProvenanceLogger(self.cfg) as provenance_logger:
             provenance_logger.log(plot_path, provenance_record)
@@ -3545,15 +3588,12 @@
             logger.info("Processing variable %s", var_key)
             self.create_timeseries_plot(datasets)
             self.create_annual_cycle_plot(datasets)
-<<<<<<< HEAD
+            self.create_diurnal_cycle_plot(datasets)
             self.create_benchmarking_annual(datasets)
             self.create_benchmarking_diurnal(datasets)
             self.create_benchmarking_map_plot(datasets)
             self.create_benchmarking_timeseries(datasets)
             self.create_benchmarking_zonal_plot(datasets)
-=======
-            self.create_diurnal_cycle_plot(datasets)
->>>>>>> a99b5220
             self.create_map_plot(datasets)
             self.create_zonal_mean_profile_plot(datasets)
             self.create_1d_profile_plot(datasets)
