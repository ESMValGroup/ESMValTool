"""Convenience names for python diagnostics."""

import logging

logger = logging.getLogger(__name__)


DAY_M = 'day_of_month'
DAY_Y = 'day_of_year'
HEIGHT = 'height'
LAT = 'latitude'
LON = 'longitude'
MONTH = 'month_number'
TIME = 'time'
YEAR = 'year'

ACTIVITY = 'activity'
ALIAS = 'alias'
DATASET = 'dataset'
EXP = 'exp'
ENSEMBLE = 'ensemble'
START_YEAR = 'start_year'
END_YEAR = 'end_year'
LONG_NAME = 'long_name'
OBS = 'OBS'
PROJECT = 'project'
<<<<<<< HEAD
ACTIVITY = 'activity'
=======
ENSEMBLE = 'ensemble'
>>>>>>> 95746f4a
SHORT_NAME = 'short_name'
STANDARD_NAME = 'standard_name'
UNITS = 'units'
VAR_NAME = 'var_name'
START_YEAR = 'start_year'
END_YEAR = 'end_year'

INPUT_DATA = 'input_data'
INPUT_FILES = 'input_files'
FX_FILES = 'fx_files'
METADATA_YAML_FILE = 'metadata.yml'
OUTPUT_FILE_TYPE = 'output_file_type'
PLOT_DIR = 'plot_dir'
SCRIPT = 'script'
VERSION = 'version'
WORK_DIR = 'work_dir'
WRITE_NETCDF = 'write_netcdf'
WRITE_PLOTS = 'write_plots'<|MERGE_RESOLUTION|>--- conflicted
+++ resolved
@@ -24,11 +24,6 @@
 LONG_NAME = 'long_name'
 OBS = 'OBS'
 PROJECT = 'project'
-<<<<<<< HEAD
-ACTIVITY = 'activity'
-=======
-ENSEMBLE = 'ensemble'
->>>>>>> 95746f4a
 SHORT_NAME = 'short_name'
 STANDARD_NAME = 'standard_name'
 UNITS = 'units'
