--- conflicted
+++ resolved
@@ -21,13 +21,8 @@
   - distributed
   - ecmwf-api-client
   - eofs
-<<<<<<< HEAD
-  - esmpy !=8.1.0,<8.6.0  # https://github.com/SciTools-incubator/iris-esmf-regrid/pull/342#issuecomment-2092921514
+  - esmpy >=8.6.0  # github.com/SciTools-incubator/iris-esmf-regrid/pull/342
   # - esmvalcore 2.10.*
-=======
-  - esmpy >=8.6.0  # github.com/SciTools-incubator/iris-esmf-regrid/pull/342
-  - esmvalcore 2.10.*
->>>>>>> 75bc55c9
   - fiona
   - fsspec
   - fire
@@ -50,20 +45,12 @@
   - pip !=21.3
   - progressbar2
   - prov
-<<<<<<< HEAD
   - psyplot >=1.5.0  # earliest Py312 build
   - psy-maps >=1.5.0  # earliest Py312 build
   # - psy-reg >=1.5.0  # earliest Py312 build; not yet at 1.5.0 (4 Apr 2024); needs support for Python 3.12
   - psy-simple >=1.5.0  # earliest Py312 build
   - pyproj >=2.1
-=======
-  - psyplot
-  - psy-maps
-  - psy-reg
-  - psy-simple
-  - pyproj >=2.1
   - pys2index  # only from conda-forge
->>>>>>> main
   - python >=3.9
   - python-cdo
   - python-dateutil
