--- conflicted
+++ resolved
@@ -27,23 +27,11 @@
 requirements:
   run:
     - python>=3.7
-<<<<<<< HEAD
-    - iris>=3.0.2,<3.0.4  # iris=3.0.4 dropped support for Python 3.6 but we haven't just yet
-    - esmvaltool-julia>=2.2.0
-    - esmvaltool-ncl>=2.2.0
-    - esmvaltool-python>=2.2.0
-    - esmvaltool-r>=2.2.0
-    # - {{ pin_subpackage('esmvaltool-julia', exact=False) }}
-    # - {{ pin_subpackage('esmvaltool-ncl', exact=False) }}
-    # - {{ pin_subpackage('esmvaltool-python', exact=False) }}
-    # - {{ pin_subpackage('esmvaltool-r', exact=False) }}
-=======
     - iris>=3.0.2
     - {{ pin_subpackage('esmvaltool-julia', exact=True) }}
     - {{ pin_subpackage('esmvaltool-ncl', exact=True) }}
     - {{ pin_subpackage('esmvaltool-python', exact=True) }}
     - {{ pin_subpackage('esmvaltool-r', exact=True) }}
->>>>>>> e6f79162
 
 test:
   source_files:
@@ -90,16 +78,6 @@
         - cython
         - dask>=2.12
         - ecmwf-api-client  # in esmvalgroup channel
-<<<<<<< HEAD
-        - eofs>=1.4
-        - esmpy>=8.0.1
-        - esmvalcore>=2.3.1,<2.4  # in esmvalgroup channel
-        - fiona>=1.8.18
-        - gdal>=3.1.4
-        - iris>=3.0.2,<3.0.4  # iris=3.0.4 dropped support for Python 3.6 but we haven't just yet
-        - jinja2>=2.11
-        - joblib>=1.0
-=======
         - eofs
         - esmpy
         - esmvalcore>=2.3.0,<2.4  # in esmvalgroup channel
@@ -108,7 +86,6 @@
         - iris>=3.0.2
         - jinja2
         - joblib
->>>>>>> e6f79162
         - lime
         - matplotlib>3.3.1,<3.4  # bug in 3.3.1, issue with nc-time-axis for >=3.4
         - mpich<3.4  # issues with 3.4.1 and 3.4.2 that install external_0 build
