# Conda build recipe
---

# Build command:
# conda build package -c conda-forge -c esmvalgroup

# Package version number
{% set version = "2.2.0" %}

package:
  name: esmvaltool
  version: {{ version }}

source:
  # Use these two lines to build a release:
  # git_rev: v{{ version }}
  # git_url: https://github.com/ESMValGroup/ESMValTool.git
  # Use this line instead of the above to test building without a release:
  path: ..

build:
  # Increment the build number when building a new conda package of the same
  # esmvaltool version, reset to 0 when building a new version.
  number: 0
  noarch: python

requirements:
  run:
    - python>=3.7
    - iris>=3.0.1
    - {{ pin_subpackage('esmvaltool-julia', exact=True) }}
    - {{ pin_subpackage('esmvaltool-ncl', exact=True) }}
    - {{ pin_subpackage('esmvaltool-python', exact=True) }}
    - {{ pin_subpackage('esmvaltool-r', exact=True) }}

test:
  source_files:
    - tests
    - setup.cfg
  requires:
    - pytest>=3.9,!=6.0.0rc1,!=6.0.0
    - pytest-cov
    - pytest-env
    - pytest-flake8
    - pytest-html!=2.1.0
    - pytest-metadata>=1.5.1
    - pytest-xdist
  imports:
    - esmvaltool
  commands:
    - pytest -n 2 --ignore=run_test.py
    - cmorize_obs --help
    - nclcodestyle --help
    - esmvaltool colortables --help
    - test_recipe --help
    - ncl -V
    - cdo -V

outputs:

  - name: esmvaltool-python
    build:
      noarch: python
    script: install.sh
    requirements:
      build:
        - git
        - python>=3.7
        - setuptools_scm
      run:
        - cartopy>=0.18
        - cdo>=1.9.7
        - eccodes!=2.19.0  # cdo dependency; something messed up with libeccodes.so
        - cdsapi
        - cf-units
        - cftime
        - cmocean
        - dask>=2.12
        - ecmwf-api-client  # in esmvalgroup channel
        - eofs
        - esmpy
        - esmvalcore>=2.2.0,<2.3  # in esmvalgroup channel
        - fiona
        - gdal
        - iris>=3.0.1
        - jinja2
        - joblib
        - lime
        - matplotlib>3.3.1  # bug in 3.3.1
        - mpich<3.4  # avoid 3.4.1 external_2 from conda-forge like the plague
        - natsort
        - nc-time-axis
        - netCDF4
        - numpy
        - pandas
        - pyproj>=2.1
        - python>=3.7
        - python-cdo
        - pyyaml
<<<<<<< HEAD
        - ruamel.yaml
=======
        - rasterio  # replaces pynio
>>>>>>> 5eb507cb
        - scikit-image
        - scikit-learn
        - seaborn
        - seawater
        - shapely
        - xarray>=0.12.0
        - xesmf
        - xgboost
        - xlsxwriter

  - name: esmvaltool-julia
    build:
      noarch: generic
      post-link: install-julia-deps
    requirements:
      run:
        - esmvaltool-python

  - name: esmvaltool-ncl
    build:
      noarch: generic
    requirements:
      run:
        - cdo>=1.9.7
        - esmvaltool-python
        - imagemagick
        - ncl>=6.6
        - nco

  - name: esmvaltool-r
    build:
      noarch: generic
      post-link: install-r-deps
    requirements:
      run:
        - cdo>=1.9.7
        - compilers
        - esmvaltool-python
        - nco
        - r-base>=3.5

about:
  home: https://www.esmvaltool.org
  license: Apache License, Version 2.0
  license_file: LICENSE
  summary: "A community diagnostic and performance metrics tool for routine evaluation of Earth system models in CMIP."
  description: "A community diagnostic and performance metrics tool for routine evaluation of Earth system models in CMIP."<|MERGE_RESOLUTION|>--- conflicted
+++ resolved
@@ -97,11 +97,8 @@
         - python>=3.7
         - python-cdo
         - pyyaml
-<<<<<<< HEAD
         - ruamel.yaml
-=======
         - rasterio  # replaces pynio
->>>>>>> 5eb507cb
         - scikit-image
         - scikit-learn
         - seaborn
