"""
Tool to establish a structured DRS path to files
Retrieval of data files from either structured databases like BADC or DKRZ
or from DRS-structured ROOTDIR specified by user.

The usage of this tool is goverened by data_dir_type option in config.ini with
the following permitted values and their respective actions:

            Option | For all options just model['path'] from namelist is needed
            --------------------------------------------------------------------
            O1: user_drs: assumes user's 'model['path']' path has a DRS structure of
                          form is model['path']/institution/proj_name/experiment/frequency/realm/mip/ensemble/variable_name/FILE
                          once model['path'] is passed, the code will retrieve the file from the DRS structure
            O2: user_file: user's model['path'] points to a single file (good for small diagnostics)
            O3: user_unstructured: user's model['path'] contains an unstructured collection of files (good for testing or for small diagnostics)
            O4: badc: file search on BADC archive (automatic)
            O5: dkrz: file search on DKRZ archive (automatic) - still to be correctly handled

Author: Valeriu Predoi, University of Reading, valeriu.predoi@ncas.ac.uk
First version: August 2017
"""

# ---- Import standard modules to the python path.
import sys, os
import subprocess
from datetime import datetime
import logging

logger = logging.getLogger(__name__)

# ---- handling the years for files
def time_handling(year1, year1_model, year2, year2_model):
    """
    This function is responsible for finding the correct 
    files for the needed timespan:

    year1 - the start year in files
    year1_model - the needed start year of data
    year2 - the last year in files
    year2_model - the needed last year of data
    WARNINGS:
    we reduce our analysis only to years

    """
    # model interval < data interval / file
    # model requirements completely within data stretch
    if year1 <= int(year1_model) and year2 >= int(year2_model):
        return True
    # model interval > data interval / file
    # data stretch completely within model requirements
    elif year1 >= int(year1_model) and year2 <= int(year2_model):
        return True
    # left/right overlaps and complete misses
    elif year1 <= int(year1_model) and year2 <= int(year2_model):
        # data is entirely before model
        if year2 < int(year1_model):
            return False
        # edge on
        elif year2 == int(year1_model):
            return True
        # data overlaps to the left
        elif year2 > int(year1_model):
            return True
    elif year1 >= int(year1_model) and year2 >= int(year2_model):
        # data is entirely after model
        if year1 >= int(year2_model):
            return False
        # edge on
        elif year1 == int(year2_model):
            return True
        # data overlaps to the right
        elif year1 < int(year2_model):
            return True

# ---- function to handle various date formats
def date_handling(time1,time2):
    """
    This function deals with different input date formats e.g.
    time1 = 198204 or
    time1 = 19820422 or
    time1 = 198204220511 etc
    More formats can be coded in at this stage.
    Returns year 1 and year 2
    """
    # yyyymm
    if len(list(time1)) == 6 and len(list(time2)) == 6:
        y1 = datetime.strptime(time1, '%Y%m')
        year1 = y1.year
        y2 = datetime.strptime(time2, '%Y%m')
        year2 = y2.year
    else:
        # yyyymmdd
        if len(list(time1)) == 8 and len(list(time2)) == 8:
            y1 = datetime.strptime(time1, '%Y%m%d')
            year1 = y1.year
            y2 = datetime.strptime(time2, '%Y%m%d')
            year2 = y2.year
        # yyyymmddHHMM
        if len(list(time1)) == 12 and len(list(time2)) == 12:
            y1 = datetime.strptime(time1, '%Y%m%d%H%M')
            year1 = y1.year
            y2 = datetime.strptime(time2, '%Y%m%d%H%M')
            year2 = y2.year
    return year1,year2

# ---- function that does time checking on a file
def time_check(fpath, yr1, yr2):
    """
    fpath: full path to file
    yr1, yr2: model['start_year'], model['end_year']
    """
    ssp = fpath.split('/')
    av = ssp[-1]
    time_range = av.split('_')[-1].strip('.nc')
    time1 = time_range.split('-')[0]
    time2 = time_range.split('-')[1]
    year1 = date_handling(time1,time2)[0]
    year2 = date_handling(time1,time2)[1]
    if time_handling(year1, yr1, year2, yr2) is True:
        return True
    else:
        return False

# ---- function that establishes the DRS path for CMIP5 files
def get_cmip5_drs(dir1, sdir, ic, model, var, latest_dir):
    """
    Function that returns DRS.
    dir1: root directory
    sdir: subdir (institution eg MPI-M)
    ic: project name - MPI-ESM-LR
    model -> mip, exp; var: model attrs and variable name
    latest_dir: on badc is /latest/ - this is known in advance
    and is dependant on where the code is run.
    """
    # these are mendatory to establish path
    try:
        mip = model['mip']
        exp = model['exp']
        ens = model['ensemble']
    except KeyError as e:
        logger.error("%s is missing in model %s", e, model)
        sys.exit(1)

    if mip == '3h':
        gdrs = dir1 + sdir + '/' + ic + '/' + exp + '/3h/*/*/' + ens \
               + latest_dir + var + '/'
    elif mip == '6h':
        gdrs = dir1 + sdir + '/' + ic + '/' + exp + '/6h/*/*/' + ens \
               + latest_dir + var + '/'
    elif mip == 'day':
        gdrs = dir1 + sdir + '/' + ic + '/' + exp + '/day/*/*/' + ens \
              + latest_dir + var + '/'
    elif mip == 'cfDay':
        gdrs = dir1 + sdir + '/' + ic + '/' + exp + '/cfDay/*/*/' + ens \
              + latest_dir + var + '/'
    elif mip == 'Amon':
        gdrs = dir1 + sdir\
              + '/' + ic + '/' + exp + '/mon/atmos/Amon/' + ens \
              + latest_dir + var + '/'
    elif mip == 'Omon':
        gdrs = dir1 + sdir\
              + '/' + ic + '/' + exp + '/mon/ocean/Omon/' + ens \
              + latest_dir + var + '/'
    elif mip == 'Lmon':
        gdrs = dir1 + sdir\
              + '/' + ic + '/' + exp + '/mon/land/Lmon/' + ens \
              + latest_dir + var + '/'
    elif mip == 'LImon':
        gdrs = dir1 + sdir\
              + '/' + ic + '/' + exp + '/mon/landIce/LImon/' + ens \
              + latest_dir + var + '/'
    elif mip == 'OImon':
        gdrs = dir1 + sdir\
              + '/' + ic + '/' + exp + '/mon/seaIce/OImon/' + ens \
              + latest_dir + var + '/'
    elif mip == 'aero':
        gdrs = dir1 + sdir\
              + '/' + ic + '/' + exp + '/mon/aerosol/aero/' + ens \
              + latest_dir + var + '/'
    else:
        logger.info('Could not establish custom DRS; trying a general path')
        gdrs = dir1 + sdir + '/' + ic + '/' + exp + '/' + mip + '/*/*/' + ens \
               + latest_dir + var + '/'
        logger.info('Using generalized path: %s', gdrs)
    return gdrs

# ---- capture ls in the preferred directory
def lsladir(dirname):
    """
    Calling this function once so we save time; called in root dirname.
    It is needed for generalization and not hardcoding the institutions.
    """
    # capture the ls output
    lsd = 'ls -la ' + dirname
    proc = subprocess.Popen(lsd, stdout=subprocess.PIPE, shell=True)
    (out, err) = proc.communicate()
    res = out.split('\n')[3:-1]
    return res

# ---- local file finder
def find_local_files(model, out1, dirname1, latest_dir, var, label):
    """
    Function that performs local search for files using `find'
    The depth is as high as possible so that find is fast.
    latest_dir: latest version directory e.g. /latest/ on badc
    (see above for details)
    """
    flist = []
    for st in out1:
        subdir = st.split()[-1]
        lsd2 = 'ls -la ' + dirname1 + subdir
        proc2 = subprocess.Popen(lsd2, stdout=subprocess.PIPE, shell=True)
        (out2, err2) = proc2.communicate()

        # work only with existing dirs or allowed permission dirs
        if len(out2) > 0:
            for st2 in out2.split('\n')[3:-1]:
                findic = st2.split()[-1]
                if findic == model['name']:
                    if label == 'cmip5':
                        drs = get_cmip5_drs(dirname1, subdir, findic, model, var, latest_dir)

                    # -follow option allows for finding symlinked files
                    strfindic = 'find ' + drs\
                                 +' -follow -type f -iname "*.nc"'
                    proc = subprocess.Popen(strfindic, stdout=subprocess.PIPE, shell=True)
                    (out, err) = proc.communicate()
                    for t in out.split('\n')[0:-1]:
                        flist.append(t)
    return flist

def find_file(model, ldir, rdir, ld, var, label):
    """
    Function that does direct parsing of available datasource files and establishes
    the paths to the needed files; makes use of find_local_files()
    File versioning is controlled by finding the ld = e.g. /latest/ dir 
    in the badc datasource, this may differ on other clusters and should be correctly
    hardcoded in the code when calling the function. For case 'user', this is a
    'jump' directory (it doesn't exist)

    ldir,rdir: args for find_local_files
    rdir: root data directory eg /badc/cmip5/data/cmip5/output1/
          or rootdir in the 'user' case
    ldir: 'ls -la' output of rdir

    label: type of file needed to establish the drs path

    """

    arname = find_local_files(model, ldir, rdir, ld, var, label)
    fs = []

    if len(arname) > 0:
        yr1 = int(model['start_year'])
        yr2 = int(model['end_year'])
        for s in arname:
            ssp = s.split('/')
            av = ssp[-1]
            # FIXME replace this with time_check()
            time_range = av.split('_')[-1].strip('.nc')
            time1 = time_range.split('-')[0]
            time2 = time_range.split('-')[1]
            year1 = date_handling(time1,time2)[0]
            year2 = date_handling(time1,time2)[1]
            if time_handling(year1, yr1, year2, yr2) is True:
                if os.path.exists(s):
                    fs.append(s)

    return fs

def get_single_file(rootdir, yr1, yr2):
    """
    Retrieves a single file given that
    rootdir = model['path'] is a pointer to a single file
    Performs checks on file extension and needed time bracket
    rootdir: model['path'' - an .nc file
    yr1, yr2: model['start_year'], model['end_year']
    """
    # checks
    if os.path.exists(rootdir):
        if rootdir.endswith('.nc') is True:
<<<<<<< HEAD
            print("PY  info:  >>> get_file_from_drs.py >>> data_dir_type set to user_file ")
            print("PY  info:   >>> get_file_from_drs.py >>> Specified path points to file %s" % rootdir)
        else:
            print("PY  info:   >>> get_file_from_drs.py >>> data_dir_type set to user_file ")
            print("PY  info:   >>> get_file_from_drs.py >>> Specified path DOES NOT point to netCDF file %s" % rootdir)
            sys.exit(1)
    else:
        print("PY  info:   >>> get_file_from_drs.py >>> data_dir_type set to user_file ")
        print("PY  info:   >>> get_file_from_drs.py >>> Specified path is non existent %s" % rootdir)
=======
            logger.info("data_dir_type set to user_file ")
            logger.info("Specified path points to file %s", rootdir)
        else:
            logger.info("data_dir_type set to user_file ")
            logger.info("Specified path DOES NOT point to netCDF file %s", rootdir)
            sys.exit(1)
    else:
        logger.info("data_dir_type set to user_file ")
        logger.info("Specified path is non existent %s", rootdir)
>>>>>>> ecddda81
        sys.exit(1)

    # time checks
    tc = time_check(rootdir, yr1, yr2)
    if tc is True:
        files = [rootdir]
    else:
<<<<<<< HEAD
        print("PY  info:   >>> get_file_from_drs.py >>> Specified file failed time checks: %s" % rootdir)
=======
        logger.info("Specified file failed time checks: %s", rootdir)
>>>>>>> ecddda81

    return files

def get_from_unstructured_dir(rootdir, model, var):
    """
    Looks for matching files in a directory
    containing a bunch of files, no structure given
    """
    files = []

    proj_name = model['project']

    # use standard convention for file naming according to project
    # CMIP5 and any of its derrivatives
    if proj_name.startswith('CMIP5') is True:

        infile_id = '*' + '_'.join([var, model['mip'],
                                    model['name'],
                                    model['exp'],
                                    model['ensemble']]) + '_*.nc*'

    # EMAC and any of its derrivatives (FIXME UNTESTED!!!)
    elif proj_name.startswith('EMAC') is True:
        infile_id = '*' + '_'.join([var,
                                    model['name'],
                                    model['ensemble']]) + '_*.nc*'

    # GFDL and any of its derrivatives (FIXME UNTESTED!!!)
    elif proj_name.startswith('GFDL') is True:
        infile_id = '*' + '_'.join([var,
                                    model['name'], model['realm'],
                                    model['ensemble']]) + '_*.nc*'

    # CCMVal and any of its derrivatives (FIXME UNTESTED!!!)
    elif proj_name.startswith('CCMVal') is True:
        infile_id = '*' + '_'.join([var,
                                    model['name'], model['exp'],
                                    model['ensemble']]) + '_*.nc*'

    # look for files: get paths
    srch = 'ls ' + rootdir + '/' + infile_id
    proc = subprocess.Popen(srch, stdout=subprocess.PIPE, shell=True)
    (out, err) = proc.communicate()
    fpaths = out.split('\n')
    

    # loop through filepaths and identify per variable name;
    # last element of ls will always be an empty string
    for fpath in fpaths[0:-1]:
        filepath = fpath.strip()
        if os.path.exists(filepath):
            # time checks
            tc = time_check(filepath, model['start_year'], model['end_year'])
            if tc is True:
                files.append(filepath)
<<<<<<< HEAD
                print("PY  info:   >>> get_file_from_drs.py >>> Using file %s" % filepath)
        else:
            fi = rootdir + '/' + infile_id
            print("PY  info:   >>> get_file_from_drs.py >>> Could not find file type %s" % fi)
=======
                logger.info("Using file %s", filepath)
        else:
            fi = rootdir + '/' + infile_id
            logger.info("Could not find file type %s", fi)
>>>>>>> ecddda81

    return files

def get_obs(rootdir, obs_var, obs_model):
    """@brief Function that returns the observation file for regridding
       Returns a files list
       namelist field type: {name: ERA-Interim,  project: OBS,  type: reanaly,
       version: 1,  start: 2000,  end: 2002,  path: /obspath/Tier3/ERA-Interim/}
       path type needs to be: FULL e.g. data_dir/OBS/Tier3/ERA-Interim/ where files are
    """

    obsfiles = []

    # check if rootdir is a full path to a file
    if rootdir.endswith('.nc') is True:
<<<<<<< HEAD
        print("PY  info:   >>> get_file_from_drs.py >>> get_file_from_drs.py >>> Specified path points to file " + rootdir)
=======
        logger.info("Specified path points to file %s", rootdir)
>>>>>>> ecddda81
        # assert true file existence
        srch = 'ls ' + rootdir

    else:

        # use standard convention for OBS file naming
        # FIXME - there may be multiple OBS naming conventions? 
        infile_id = '*' + '_'.join([obs_model['project'], obs_model['name'],
                                    obs_model['type'], str(obs_model['version']),
                                    obs_var['field'], obs_var['name']]) + '_*.nc*'

        # look for files: get paths
        srch = 'ls ' + rootdir + '/' + infile_id

    proc = subprocess.Popen(srch, stdout=subprocess.PIPE, shell=True)
    (out, err) = proc.communicate()
    fpaths = out.split('\n')

    # loop through filepaths
    # last element of ls will always be an empty string
    for fpath in fpaths[0:-1]:
        if os.path.exists(fpath.strip()):
            obsfiles.append(fpath.strip())
<<<<<<< HEAD
            print("PY  info:   >>> get_file_from_drs.py >>> get_file_from_drs.py >>> Using OBS file for regridding " + fpath.strip())
        else:
            fi = rootdir + '/' + infile_id
            print("PY  info:   >>> get_file_from_drs.py >>> get_file_from_drs.py >>> Could not find OBS file type " + fi)
=======
            logger.info("Using OBS file for regridding %s", fpath.strip())
        else:
            fi = rootdir + '/' + infile_id
            logger.info("Could not find OBS file type %s", fi)
>>>>>>> ecddda81

    return obsfiles

def get_cmip5(drs, rootdir, var, model):
    """
    drs: input from config (badc, dkrz, user_drs)
    rootdir: input from roject_info[MODEL] via preprocess.py
    var and model: input from project_info
    """

    if drs == 'badc':
        """
        This case together with 'dkrz' allows for an automatic search on 
        local databases at BADC and DKRZ. The search is performed using pre-built
        DRS paths and uses the key directory name latestDir specific to each database
        for file version control (hardcoded here).
        """
        logger.info("Looking for data on BADC ")
        host_root = '/badc/cmip5/data/cmip5/output1/' #rdir
        ls_host_root = lsladir(host_root) #ldir

        # this is a standard for BADC
        # hence the hardcoding
        latestDir = '/latest/'

        files = find_file(model, ls_host_root, host_root, latestDir, var, label = 'cmip5')
        logger.info("Found matching files on BADC: ")
        for fi in files:
            logger.info("file: %s", fi)

    elif drs == 'dkrz':

        # FIXME this bit needs correct paths
        logger.info("Looking for data on DKRZ ")
        host_root = 'xxx/xxx' #rdir
        ls_host_root = lsladir(host_root) #ldir

        # this is a standard for DKRZ
        # hence the hardcoding
        latestDir = '/xxx/'

        files = find_file(model, ls_host_root, host_root, latestDir, var, label = 'cmip5')
        logger.info("Found matching files on DKRZ: ")
        for fi in files:
            logger.info("file: %s", fi)

    elif drs == 'default':
        """
        Default structure: DRS enabled
        This case assumes that the model['path'] = rootdir supplied in the namelist
        has a DRS structure e.g. for CMIP5: rootdir/institution/proj_name/experiment/frequency/realm/mip/ensemble/variable_name/
                                            ./test_data_drs/MPI-M/MPI-ESM-LR/historical/mon/atmos/Amon/r1i1p1/ta/
        """
        logger.info("User root directory path with DRS structure: %s", rootdir)
        ls_host_root = lsladir(rootdir) #ldir

        # this is a dummy
        latestDir = '/'

        # check path integrity
        if rootdir.endswith('/'):
            host_root = rootdir
        else:
            host_root = rootdir + '/'

        files = find_file(model, ls_host_root, host_root, latestDir, var, label = 'cmip5')
        if len(files) > 0:
            logger.info("Found matching files in %s: ", rootdir)
            for fi in files:
                logger.info("file: %s", fi)
        else:
            logger.info("No matching files found in %s ", rootdir)
            sys.exit(1)

    elif drs == 'None':
        """
        This case assumes files live in a single directory
        with no structure whatsoever (all jumbled in)
        """
        files = get_from_unstructured_dir(rootdir, model, var)
        if len(files) > 0:
            logger.info("Found matching files in %s: ", rootdir)
            for fi in files:
                logger.info("file: %s", fi)
        else:
            logger.info("No matching files found in %s ", rootdir)
            sys.exit(1)

    else:
        logger.info("Could not establish root directory type: ", drs)    

    return files


def get_emac(drs, rootdir, var, model):
    # FIXME needs implementation
    pass
def get_gfdl(drs, rootdir, var, model):
    # FIXME needs implementation
    pass
def get_ccmval(drs, rootdir, var, model):
    # FIXME needs implementation
    pass<|MERGE_RESOLUTION|>--- conflicted
+++ resolved
@@ -279,17 +279,6 @@
     # checks
     if os.path.exists(rootdir):
         if rootdir.endswith('.nc') is True:
-<<<<<<< HEAD
-            print("PY  info:  >>> get_file_from_drs.py >>> data_dir_type set to user_file ")
-            print("PY  info:   >>> get_file_from_drs.py >>> Specified path points to file %s" % rootdir)
-        else:
-            print("PY  info:   >>> get_file_from_drs.py >>> data_dir_type set to user_file ")
-            print("PY  info:   >>> get_file_from_drs.py >>> Specified path DOES NOT point to netCDF file %s" % rootdir)
-            sys.exit(1)
-    else:
-        print("PY  info:   >>> get_file_from_drs.py >>> data_dir_type set to user_file ")
-        print("PY  info:   >>> get_file_from_drs.py >>> Specified path is non existent %s" % rootdir)
-=======
             logger.info("data_dir_type set to user_file ")
             logger.info("Specified path points to file %s", rootdir)
         else:
@@ -299,7 +288,6 @@
     else:
         logger.info("data_dir_type set to user_file ")
         logger.info("Specified path is non existent %s", rootdir)
->>>>>>> ecddda81
         sys.exit(1)
 
     # time checks
@@ -307,11 +295,7 @@
     if tc is True:
         files = [rootdir]
     else:
-<<<<<<< HEAD
-        print("PY  info:   >>> get_file_from_drs.py >>> Specified file failed time checks: %s" % rootdir)
-=======
         logger.info("Specified file failed time checks: %s", rootdir)
->>>>>>> ecddda81
 
     return files
 
@@ -367,17 +351,10 @@
             tc = time_check(filepath, model['start_year'], model['end_year'])
             if tc is True:
                 files.append(filepath)
-<<<<<<< HEAD
-                print("PY  info:   >>> get_file_from_drs.py >>> Using file %s" % filepath)
-        else:
-            fi = rootdir + '/' + infile_id
-            print("PY  info:   >>> get_file_from_drs.py >>> Could not find file type %s" % fi)
-=======
                 logger.info("Using file %s", filepath)
         else:
             fi = rootdir + '/' + infile_id
             logger.info("Could not find file type %s", fi)
->>>>>>> ecddda81
 
     return files
 
@@ -393,11 +370,8 @@
 
     # check if rootdir is a full path to a file
     if rootdir.endswith('.nc') is True:
-<<<<<<< HEAD
-        print("PY  info:   >>> get_file_from_drs.py >>> get_file_from_drs.py >>> Specified path points to file " + rootdir)
-=======
         logger.info("Specified path points to file %s", rootdir)
->>>>>>> ecddda81
+
         # assert true file existence
         srch = 'ls ' + rootdir
 
@@ -421,17 +395,10 @@
     for fpath in fpaths[0:-1]:
         if os.path.exists(fpath.strip()):
             obsfiles.append(fpath.strip())
-<<<<<<< HEAD
-            print("PY  info:   >>> get_file_from_drs.py >>> get_file_from_drs.py >>> Using OBS file for regridding " + fpath.strip())
-        else:
-            fi = rootdir + '/' + infile_id
-            print("PY  info:   >>> get_file_from_drs.py >>> get_file_from_drs.py >>> Could not find OBS file type " + fi)
-=======
             logger.info("Using OBS file for regridding %s", fpath.strip())
         else:
             fi = rootdir + '/' + infile_id
             logger.info("Could not find OBS file type %s", fi)
->>>>>>> ecddda81
 
     return obsfiles
 
